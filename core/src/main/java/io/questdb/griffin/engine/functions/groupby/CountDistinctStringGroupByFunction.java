/*******************************************************************************
 *     ___                  _   ____  ____
 *    / _ \ _   _  ___  ___| |_|  _ \| __ )
 *   | | | | | | |/ _ \/ __| __| | | |  _ \
 *   | |_| | |_| |  __/\__ \ |_| |_| | |_) |
 *    \__\_\\__,_|\___||___/\__|____/|____/
 *
 *  Copyright (c) 2014-2019 Appsicle
 *  Copyright (c) 2019-2024 QuestDB
 *
 *  Licensed under the Apache License, Version 2.0 (the "License");
 *  you may not use this file except in compliance with the License.
 *  You may obtain a copy of the License at
 *
 *  http://www.apache.org/licenses/LICENSE-2.0
 *
 *  Unless required by applicable law or agreed to in writing, software
 *  distributed under the License is distributed on an "AS IS" BASIS,
 *  WITHOUT WARRANTIES OR CONDITIONS OF ANY KIND, either express or implied.
 *  See the License for the specific language governing permissions and
 *  limitations under the License.
 *
 ******************************************************************************/

package io.questdb.griffin.engine.functions.groupby;

import io.questdb.cairo.ArrayColumnTypes;
import io.questdb.cairo.ColumnType;
import io.questdb.cairo.map.MapValue;
import io.questdb.cairo.sql.Function;
import io.questdb.cairo.sql.Record;
import io.questdb.griffin.engine.functions.GroupByFunction;
import io.questdb.griffin.engine.functions.LongFunction;
import io.questdb.griffin.engine.functions.UnaryFunction;
import io.questdb.std.CompactCharSequenceHashSet;
import io.questdb.std.Numbers;
import io.questdb.std.ObjList;

public class CountDistinctStringGroupByFunction extends LongFunction implements UnaryFunction, GroupByFunction {
    private final Function arg;
    private final boolean earlyExit;
    private final int setInitialCapacity;
    private final double setLoadFactor;
    private final ObjList<CompactCharSequenceHashSet> sets = new ObjList<>();
    private int setIndex = 0;
    private int valueIndex;

    public CountDistinctStringGroupByFunction(Function arg, int setInitialCapacity, double setLoadFactor) {
        this.arg = arg;
        this.setInitialCapacity = setInitialCapacity;
        this.setLoadFactor = setLoadFactor;
        this.earlyExit = arg.isConstant();
    }

    @Override
    public void clear() {
        sets.clear();
        setIndex = 0;
    }

    @Override
    public void computeFirst(MapValue mapValue, Record record, long rowId) {
        final CompactCharSequenceHashSet set;
        if (sets.size() <= setIndex) {
            sets.extendAndSet(setIndex, set = new CompactCharSequenceHashSet(setInitialCapacity, setLoadFactor));
        } else {
            set = sets.getQuick(setIndex);
            set.clear();
        }

        final CharSequence val = arg.getStrA(record);
        if (val != null) {
            set.add(val);
            mapValue.putLong(valueIndex, 1L);
        } else {
            mapValue.putLong(valueIndex, 0L);
        }
        mapValue.putInt(valueIndex + 1, setIndex++);
    }

    @Override
    public void computeNext(MapValue mapValue, Record record, long rowId) {
        final CompactCharSequenceHashSet set = sets.getQuick(mapValue.getInt(valueIndex + 1));
        final CharSequence val = arg.getStrA(record);
        if (val != null) {
            final int index = set.keyIndex(val);
            if (index < 0) {
                return;
            }
            set.addAt(index, val);
            mapValue.addLong(valueIndex, 1);
        }
    }

    @Override
    public boolean earlyExit(MapValue mapValue) {
        return earlyExit;
    }

    @Override
    public Function getArg() {
        return arg;
    }

    @Override
    public long getLong(Record rec) {
        return rec.getLong(valueIndex);
    }

    @Override
    public String getName() {
        return "count_distinct";
    }

    @Override
    public int getValueIndex() {
        return valueIndex;
    }

    @Override
    public void initValueIndex(int valueIndex) {
        this.valueIndex = valueIndex;
    }

    @Override
    public void initValueTypes(ArrayColumnTypes columnTypes) {
        this.valueIndex = columnTypes.getColumnCount();
        columnTypes.add(ColumnType.LONG);
        columnTypes.add(ColumnType.INT);
    }

    @Override
    public boolean isConstant() {
        return false;
    }

    @Override
<<<<<<< HEAD
    public boolean isEarlyExitSupported() {
        return earlyExit;
    }

    @Override
    public boolean isReadThreadSafe() {
=======
    public boolean isThreadSafe() {
>>>>>>> 2117610f
        return false;
    }

    @Override
    public void setEmpty(MapValue mapValue) {
        mapValue.putLong(valueIndex, 0L);
    }

    @Override
    public void setLong(MapValue mapValue, long value) {
        mapValue.putLong(valueIndex, value);
    }

    @Override
    public void setNull(MapValue mapValue) {
        mapValue.putLong(valueIndex, Numbers.LONG_NULL);
    }

    @Override
    public boolean supportsParallelism() {
        return false;
    }

    @Override
    public void toTop() {
        UnaryFunction.super.toTop();
        setIndex = 0;
    }
}<|MERGE_RESOLUTION|>--- conflicted
+++ resolved
@@ -135,16 +135,12 @@
     }
 
     @Override
-<<<<<<< HEAD
     public boolean isEarlyExitSupported() {
         return earlyExit;
     }
 
     @Override
-    public boolean isReadThreadSafe() {
-=======
     public boolean isThreadSafe() {
->>>>>>> 2117610f
         return false;
     }
 
