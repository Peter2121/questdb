--- conflicted
+++ resolved
@@ -64,13 +64,8 @@
     private final RecordCursorFactory base;
     private final FillRangeRecordCursor cursor;
     private final Function fromFunc;
-<<<<<<< HEAD
-    private final CharSequence stride;
-=======
-    private final RecordMetadata metadata;
     private final long samplingInterval;
     private final char samplingIntervalUnit;
->>>>>>> 318c2bef
     private final int timestampIndex;
     private final Function toFunc;
     private final ObjList<Function> valueFuncs;
@@ -96,11 +91,7 @@
         this.samplingIntervalUnit = samplingIntervalUnit;
         this.timestampIndex = timestampIndex;
         this.valueFuncs = fillValues;
-<<<<<<< HEAD
-=======
-        this.metadata = metadata;
         this.cursor = new FillRangeRecordCursor(timestampSampler, fromFunc, toFunc, fillValues, timestampIndex);
->>>>>>> 318c2bef
     }
 
     @Override
@@ -210,11 +201,13 @@
         private int rangeBound;
         private long toTimestamp;
 
-        private FillRangeRecordCursor(TimestampSampler timestampSampler,
-                                      @NotNull Function fromFunc,
-                                      @NotNull Function toFunc,
-                                      ObjList<Function> valueFuncs,
-                                      int timestampIndex) {
+        private FillRangeRecordCursor(
+                TimestampSampler timestampSampler,
+                @NotNull Function fromFunc,
+                @NotNull Function toFunc,
+                ObjList<Function> valueFuncs,
+                int timestampIndex
+        ) {
             this.timestampSampler = timestampSampler;
             this.fromFunc = fromFunc;
             this.toFunc = toFunc;
