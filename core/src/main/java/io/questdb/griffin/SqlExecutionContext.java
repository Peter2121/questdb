--- conflicted
+++ resolved
@@ -194,15 +194,13 @@
 
     void pushTimestampRequiredFlag(boolean flag);
 
-<<<<<<< HEAD
+    void setCacheHit(boolean value);
+
     // This method is used to override intrinsic values in the query execution context
     // It is initial usage is in the Materialized view refresh
     // where the queried timestamp of the base table is limited to the range affected since last refresh
     default void overrideWhereIntrinsics(TableToken tableToken, IntrinsicModel intrinsicModel) {
     }
-=======
-    void setCacheHit(boolean value);
->>>>>>> 318c2bef
 
     void setCancelledFlag(AtomicBoolean cancelled);
 
@@ -222,9 +220,4 @@
 
     default void storeTelemetry(short event, short origin) {
     }
-<<<<<<< HEAD
-
-    void setCacheHit(boolean value);
-=======
->>>>>>> 318c2bef
 }