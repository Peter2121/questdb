/*******************************************************************************
 *     ___                  _   ____  ____
 *    / _ \ _   _  ___  ___| |_|  _ \| __ )
 *   | | | | | | |/ _ \/ __| __| | | |  _ \
 *   | |_| | |_| |  __/\__ \ |_| |_| | |_) |
 *    \__\_\\__,_|\___||___/\__|____/|____/
 *
 *  Copyright (c) 2014-2019 Appsicle
 *  Copyright (c) 2019-2024 QuestDB
 *
 *  Licensed under the Apache License, Version 2.0 (the "License");
 *  you may not use this file except in compliance with the License.
 *  You may obtain a copy of the License at
 *
 *  http://www.apache.org/licenses/LICENSE-2.0
 *
 *  Unless required by applicable law or agreed to in writing, software
 *  distributed under the License is distributed on an "AS IS" BASIS,
 *  WITHOUT WARRANTIES OR CONDITIONS OF ANY KIND, either express or implied.
 *  See the License for the specific language governing permissions and
 *  limitations under the License.
 *
 ******************************************************************************/

package io.questdb.griffin;

import io.questdb.cairo.TableToken;
import io.questdb.cairo.sql.InsertOperation;
import io.questdb.cairo.sql.OperationFuture;
import io.questdb.cairo.sql.RecordCursorFactory;
import io.questdb.griffin.engine.ops.AlterOperation;
import io.questdb.griffin.engine.ops.UpdateOperation;
import io.questdb.mp.SCSequence;
import io.questdb.std.Transient;

public interface CompiledQuery {

    short NONE = 0;
    // these values should be covered in both JsonQueryProcessor and PGConnectionContext

    short SELECT = 1;
    short INSERT = SELECT + 1; // 2
    short TRUNCATE = INSERT + 1; // 3
    short ALTER = TRUNCATE + 1; // 4
    short REPAIR = ALTER + 1; // 5
    short SET = REPAIR + 1; // 6
    short DROP = SET + 1; // 7
    short PSEUDO_SELECT = DROP + 1; // 8 used for pseudo-SELECT statements such as COPY
    short CREATE_TABLE = PSEUDO_SELECT + 1; // 9
    short INSERT_AS_SELECT = CREATE_TABLE + 1; // 10
    short COPY_REMOTE = INSERT_AS_SELECT + 1; // 11
    short RENAME_TABLE = COPY_REMOTE + 1; // 12
    short BACKUP_TABLE = RENAME_TABLE + 1; // 13
    short UPDATE = BACKUP_TABLE + 1; // 14
    short VACUUM = UPDATE + 3; // 17 , gap
    short BEGIN = VACUUM + 1; // 18
    short COMMIT = BEGIN + 1; // 19
    short ROLLBACK = COMMIT + 1; // 20
    short CREATE_TABLE_AS_SELECT = ROLLBACK + 1; // 21
    short CHECKPOINT_CREATE = CREATE_TABLE_AS_SELECT + 1; // 22
    short CHECKPOINT_RELEASE = CHECKPOINT_CREATE + 1; // 23
    short DEALLOCATE = CHECKPOINT_RELEASE + 1; // 24
    short EXPLAIN = DEALLOCATE + 1; // 25
    short TABLE_RESUME = EXPLAIN + 1; // 26
    short TABLE_SET_TYPE = TABLE_RESUME + 1; // 27
    short CREATE_USER = TABLE_SET_TYPE + 1; // 28
    short ALTER_USER = CREATE_USER + 1; // 29
    short CANCEL_QUERY = ALTER_USER + 1; // 30
    short TABLE_SUSPEND = CANCEL_QUERY + 1; // 31
<<<<<<< HEAD
    short CREATE_MAT_VIEW = TABLE_SUSPEND + 1; // 32
    short TYPES_COUNT = CREATE_MAT_VIEW;
=======
    short EMPTY = TABLE_SUSPEND + 1;
    short TYPES_COUNT = EMPTY;
>>>>>>> 9fb5bb98

    /**
     * Executes the query.
     * If execution is done in sync returns an instance of OperationFuture where isDone() is true.
     * If execution happened async, OperationFuture.await() method should be called for blocking wait
     * or OperationFuture.await(long) for wait with specified timeout.
     *
     * @param eventSubSeq - temporary SCSequence instance to track completion of async ALTER command
     * @return query future that can be used to monitor query progress
     * @throws SqlException - throws exception if command execution fails
     */
    @Transient
    OperationFuture execute(SCSequence eventSubSeq) throws SqlException;

    @Transient
    OperationFuture execute(SqlExecutionContext context, SCSequence eventSubSeq, boolean closeOnDone) throws SqlException;

    /**
     * Returns number of rows changed by this command. Used e.g. in pg wire protocol.
     *
     * @return number of rows changed by this command
     */
    long getAffectedRowsCount();

    @Transient
    AlterOperation getAlterOperation();

    InsertOperation getInsertOperation();

    RecordCursorFactory getRecordCursorFactory();

    String getSqlStatement();

    /**
     * Returns statement name for DEALLOCATE statement. Used e.g. in pg wire protocol.
     *
     * @return statement name
     */
    CharSequence getStatementName();

    TableToken getTableToken();

    short getType();

    UpdateOperation getUpdateOperation();

    CompiledQuery withContext(SqlExecutionContext sqlExecutionContext);

    void withSqlStatement(String sqlStatement);
}<|MERGE_RESOLUTION|>--- conflicted
+++ resolved
@@ -67,13 +67,9 @@
     short ALTER_USER = CREATE_USER + 1; // 29
     short CANCEL_QUERY = ALTER_USER + 1; // 30
     short TABLE_SUSPEND = CANCEL_QUERY + 1; // 31
-<<<<<<< HEAD
-    short CREATE_MAT_VIEW = TABLE_SUSPEND + 1; // 32
+    short EMPTY = TABLE_SUSPEND + 1; //32
+    short CREATE_MAT_VIEW = EMPTY + 1; // 33
     short TYPES_COUNT = CREATE_MAT_VIEW;
-=======
-    short EMPTY = TABLE_SUSPEND + 1;
-    short TYPES_COUNT = EMPTY;
->>>>>>> 9fb5bb98
 
     /**
      * Executes the query.
