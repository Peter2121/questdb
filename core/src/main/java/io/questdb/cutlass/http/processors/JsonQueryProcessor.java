/*******************************************************************************
 *     ___                  _   ____  ____
 *    / _ \ _   _  ___  ___| |_|  _ \| __ )
 *   | | | | | | |/ _ \/ __| __| | | |  _ \
 *   | |_| | |_| |  __/\__ \ |_| |_| | |_) |
 *    \__\_\\__,_|\___||___/\__|____/|____/
 *
 *  Copyright (c) 2014-2019 Appsicle
 *  Copyright (c) 2019-2024 QuestDB
 *
 *  Licensed under the Apache License, Version 2.0 (the "License");
 *  you may not use this file except in compliance with the License.
 *  You may obtain a copy of the License at
 *
 *  http://www.apache.org/licenses/LICENSE-2.0
 *
 *  Unless required by applicable law or agreed to in writing, software
 *  distributed under the License is distributed on an "AS IS" BASIS,
 *  WITHOUT WARRANTIES OR CONDITIONS OF ANY KIND, either express or implied.
 *  See the License for the specific language governing permissions and
 *  limitations under the License.
 *
 ******************************************************************************/

package io.questdb.cutlass.http.processors;

import io.questdb.Metrics;
import io.questdb.TelemetryOrigin;
import io.questdb.cairo.*;
import io.questdb.cairo.sql.NetworkSqlExecutionCircuitBreaker;
import io.questdb.cairo.sql.OperationFuture;
import io.questdb.cairo.sql.RecordCursorFactory;
import io.questdb.cairo.sql.TableReferenceOutOfDateException;
import io.questdb.cutlass.http.*;
import io.questdb.cutlass.http.ex.RetryOperationException;
import io.questdb.cutlass.text.Utf8Exception;
import io.questdb.griffin.*;
import io.questdb.log.Log;
import io.questdb.log.LogFactory;
import io.questdb.network.*;
import io.questdb.std.*;
import io.questdb.std.str.DirectUtf8Sequence;
import io.questdb.std.str.Path;
import org.jetbrains.annotations.TestOnly;

import java.io.Closeable;

import static io.questdb.cutlass.http.HttpConstants.URL_PARAM_LIMIT;
import static io.questdb.cutlass.http.HttpConstants.URL_PARAM_QUERY;

public class JsonQueryProcessor implements HttpRequestProcessor, Closeable {

    private static final LocalValue<JsonQueryProcessorState> LV = new LocalValue<>();
    @SuppressWarnings("FieldMayBeFinal")
    private static Log LOG = LogFactory.getLog(JsonQueryProcessor.class);
    protected final ObjList<QueryExecutor> queryExecutors = new ObjList<>();
    private final long asyncCommandTimeout;
    private final long asyncWriterStartTimeout;
    private final NetworkSqlExecutionCircuitBreaker circuitBreaker;
    private final JsonQueryProcessorConfiguration configuration;
    private final CairoEngine engine;
    private final int maxSqlRecompileAttempts;
    private final Metrics metrics;
    private final NanosecondClock nanosecondClock;
    private final Path path;
    private final byte requiredAuthType;
    private final SqlExecutionContextImpl sqlExecutionContext;

    @TestOnly
    public JsonQueryProcessor(
            JsonQueryProcessorConfiguration configuration,
            CairoEngine engine,
            int workerCount
    ) {
        this(configuration, engine, workerCount, workerCount);
    }

    public JsonQueryProcessor(
            JsonQueryProcessorConfiguration configuration,
            CairoEngine engine,
            int workerCount,
            int sharedWorkerCount
    ) {
        this(
                configuration,
                engine,
                new SqlExecutionContextImpl(engine, workerCount, sharedWorkerCount)
        );
    }

    public JsonQueryProcessor(
            JsonQueryProcessorConfiguration configuration,
            CairoEngine engine,
            SqlExecutionContextImpl sqlExecutionContext
    ) {
        try {
            this.configuration = configuration;
            this.path = new Path();
            this.engine = engine;
            requiredAuthType = configuration.getRequiredAuthType();
            final QueryExecutor sendConfirmation = this::updateMetricsAndSendConfirmation;
            this.queryExecutors.extendAndSet(CompiledQuery.SELECT, this::executeNewSelect);
            this.queryExecutors.extendAndSet(CompiledQuery.INSERT, this::executeInsert);
            this.queryExecutors.extendAndSet(CompiledQuery.TRUNCATE, sendConfirmation);
            this.queryExecutors.extendAndSet(CompiledQuery.ALTER, this::executeAlterTable);
            this.queryExecutors.extendAndSet(CompiledQuery.SET, sendConfirmation);
            this.queryExecutors.extendAndSet(CompiledQuery.DROP, sendConfirmation);
            this.queryExecutors.extendAndSet(CompiledQuery.PSEUDO_SELECT, this::executePseudoSelect);
            this.queryExecutors.extendAndSet(CompiledQuery.CREATE_TABLE, sendConfirmation);
            this.queryExecutors.extendAndSet(CompiledQuery.INSERT_AS_SELECT, sendConfirmation);
            this.queryExecutors.extendAndSet(CompiledQuery.COPY_REMOTE, JsonQueryProcessor::cannotCopyRemote);
            this.queryExecutors.extendAndSet(CompiledQuery.RENAME_TABLE, sendConfirmation);
            this.queryExecutors.extendAndSet(CompiledQuery.REPAIR, sendConfirmation);
            this.queryExecutors.extendAndSet(CompiledQuery.BACKUP_TABLE, sendConfirmation);
            this.queryExecutors.extendAndSet(CompiledQuery.UPDATE, this::executeUpdate);
            this.queryExecutors.extendAndSet(CompiledQuery.VACUUM, sendConfirmation);
            this.queryExecutors.extendAndSet(CompiledQuery.BEGIN, sendConfirmation);
            this.queryExecutors.extendAndSet(CompiledQuery.COMMIT, sendConfirmation);
            this.queryExecutors.extendAndSet(CompiledQuery.ROLLBACK, sendConfirmation);
            this.queryExecutors.extendAndSet(CompiledQuery.CREATE_TABLE_AS_SELECT, sendConfirmation);
            this.queryExecutors.extendAndSet(CompiledQuery.CHECKPOINT_CREATE, sendConfirmation);
            this.queryExecutors.extendAndSet(CompiledQuery.CHECKPOINT_RELEASE, sendConfirmation);
            this.queryExecutors.extendAndSet(CompiledQuery.DEALLOCATE, sendConfirmation);
            this.queryExecutors.extendAndSet(CompiledQuery.EXPLAIN, this::executeExplain);
            this.queryExecutors.extendAndSet(CompiledQuery.TABLE_RESUME, sendConfirmation);
            this.queryExecutors.extendAndSet(CompiledQuery.TABLE_SUSPEND, sendConfirmation);
            this.queryExecutors.extendAndSet(CompiledQuery.TABLE_SET_TYPE, sendConfirmation);
            this.queryExecutors.extendAndSet(CompiledQuery.CREATE_USER, sendConfirmation);
            this.queryExecutors.extendAndSet(CompiledQuery.ALTER_USER, sendConfirmation);
            this.queryExecutors.extendAndSet(CompiledQuery.CANCEL_QUERY, sendConfirmation);
<<<<<<< HEAD
            this.queryExecutors.extendAndSet(CompiledQuery.CREATE_MAT_VIEW, sendConfirmation);
=======
            this.queryExecutors.extendAndSet(CompiledQuery.EMPTY, JsonQueryProcessor::sendEmptyQueryNotice);
>>>>>>> 9fb5bb98
            // Query types start with 1 instead of 0, so we have to add 1 to the expected size.
            assert this.queryExecutors.size() == (CompiledQuery.TYPES_COUNT + 1);
            this.sqlExecutionContext = sqlExecutionContext;
            this.nanosecondClock = configuration.getNanosecondClock();
            this.maxSqlRecompileAttempts = engine.getConfiguration().getMaxSqlRecompileAttempts();
            this.circuitBreaker = new NetworkSqlExecutionCircuitBreaker(engine.getConfiguration().getCircuitBreakerConfiguration(), MemoryTag.NATIVE_CB3);
            this.metrics = engine.getMetrics();
            this.asyncWriterStartTimeout = engine.getConfiguration().getWriterAsyncCommandBusyWaitTimeout();
            this.asyncCommandTimeout = engine.getConfiguration().getWriterAsyncCommandMaxTimeout();
        } catch (Throwable th) {
            close();
            throw th;
        }
    }

    @Override
    public void close() {
        Misc.free(path);
        Misc.free(circuitBreaker);
    }

    public void execute0(
            JsonQueryProcessorState state
    ) throws PeerDisconnectedException, PeerIsSlowToReadException, ServerDisconnectException, QueryPausedException {
        OperationFuture fut = state.getOperationFuture();
        final HttpConnectionContext context = state.getHttpConnectionContext();
        circuitBreaker.resetTimer();

        if (fut == null) {
            metrics.jsonQuery().markStart();
            state.startExecutionTimer();
            // do not set random for new request to avoid copying random from previous request into next one
            // the only time we need to copy random from state is when we resume request execution
            sqlExecutionContext.with(context.getSecurityContext(), null, null, context.getFd(), circuitBreaker.of(context.getFd()));
            sqlExecutionContext.initNow();
            if (state.getStatementTimeout() > 0L) {
                circuitBreaker.setTimeout(state.getStatementTimeout());
            } else {
                circuitBreaker.resetMaxTimeToDefault();
            }
        }

        try {
            if (fut != null) {
                retryQueryExecution(state, fut);
                return;
            }

            final RecordCursorFactory factory = context.getSelectCache().poll(state.getQuery());
            if (factory != null) {
                // queries with sensitive info are not cached, doLog = true
                try {
                    sqlExecutionContext.storeTelemetry(CompiledQuery.SELECT, TelemetryOrigin.HTTP_JSON);
                    executeCachedSelect(state, factory);
                } catch (TableReferenceOutOfDateException e) {
                    LOG.info().$(e.getFlyweightMessage()).$();
                    Misc.free(factory);
                    compileAndExecuteQuery(state);
                }
            } else {
                // new query
                compileAndExecuteQuery(state);
            }
        } catch (SqlException | ImplicitCastException e) {
            sqlError(context.getChunkedResponse(), state, e, configuration.getKeepAliveHeader());
            readyForNextRequest(context);
        } catch (EntryUnavailableException e) {
            LOG.info().$("[fd=").$(context.getFd()).$("] resource busy, will retry").$();
            throw RetryOperationException.INSTANCE;
        } catch (DataUnavailableException e) {
            LOG.info().$("[fd=").$(context.getFd()).$("] data is in cold storage, will retry").$();
            throw QueryPausedException.instance(e.getEvent(), sqlExecutionContext.getCircuitBreaker());
        } catch (CairoException e) {
            int code = 400;
            if (e.isAuthorizationError()) {
                code = 403;
            } else if (e.isInterruption()) {
                code = 408;
            }
            internalError(
                    context.getChunkedResponse(),
                    context.getLastRequestBytesSent(),
                    e.getFlyweightMessage(),
                    code,
                    e,
                    state,
                    context.getMetrics()
            );
            readyForNextRequest(context);
            if (e.isEntityDisabled()) {
                throw ServerDisconnectException.INSTANCE;
            }
        } catch (PeerIsSlowToReadException | PeerDisconnectedException | QueryPausedException e) {
            // re-throw the exception
            throw e;
        } catch (Throwable e) {
            internalError(
                    context.getChunkedResponse(),
                    context.getLastRequestBytesSent(),
                    e.getMessage(),
                    500,
                    e,
                    state,
                    context.getMetrics()
            );
            readyForNextRequest(context);
        }
    }

    @Override
    public void failRequest(HttpConnectionContext context, HttpException e) throws PeerDisconnectedException, PeerIsSlowToReadException {
        final JsonQueryProcessorState state = LV.get(context);
        final HttpChunkedResponse response = context.getChunkedResponse();
        logInternalError(e, state, metrics);
        sendException(response, context, 0, e.getFlyweightMessage(), state.getQuery(), configuration.getKeepAliveHeader(), 400);
        response.shutdownWrite();
    }

    @Override
    public byte getRequiredAuthType() {
        return requiredAuthType;
    }

    @Override
    public void onRequestComplete(
            HttpConnectionContext context
    ) throws PeerDisconnectedException, PeerIsSlowToReadException, ServerDisconnectException, QueryPausedException {
        JsonQueryProcessorState state = LV.get(context);
        if (state == null) {
            LV.set(context, state = new JsonQueryProcessorState(
                    context,
                    nanosecondClock,
                    configuration.getFloatScale(),
                    configuration.getDoubleScale(),
                    configuration.getKeepAliveHeader()
            ));
        }

        // clear random for new request to avoid reusing random between requests
        state.setRnd(null);

        if (parseUrl(state, configuration.getKeepAliveHeader())) {
            execute0(state);
        } else {
            readyForNextRequest(context);
        }
    }

    @Override
    public void onRequestRetry(
            HttpConnectionContext context
    ) throws PeerDisconnectedException, PeerIsSlowToReadException, ServerDisconnectException, QueryPausedException {
        JsonQueryProcessorState state = LV.get(context);
        execute0(state);
    }

    @Override
    public void parkRequest(HttpConnectionContext context, boolean pausedQuery) {
        final JsonQueryProcessorState state = LV.get(context);
        if (state != null) {
            state.setPausedQuery(pausedQuery);
            // preserve random when we park the context
            state.setRnd(sqlExecutionContext.getRandom());
        }
    }

    @Override
    public boolean processCookies(HttpConnectionContext context, SecurityContext securityContext) throws PeerIsSlowToReadException, PeerDisconnectedException {
        return context.getCookieHandler().processCookies(context, securityContext);
    }

    @Override
    public void resumeSend(
            HttpConnectionContext context
    ) throws PeerDisconnectedException, PeerIsSlowToReadException, ServerDisconnectException, QueryPausedException {
        final JsonQueryProcessorState state = LV.get(context);
        if (state != null) {
            // we are resuming request execution, we need to copy random to execution context
            sqlExecutionContext.with(context.getSecurityContext(), null, state.getRnd(), context.getFd(), circuitBreaker.of(context.getFd()));
            if (!state.isPausedQuery()) {
                context.resumeResponseSend();
            } else {
                state.setPausedQuery(false);
            }
            try {
                doResumeSend(state, context, sqlExecutionContext);
            } catch (CairoError e) {
                internalError(context.getChunkedResponse(), context.getLastRequestBytesSent(), e.getFlyweightMessage(),
                        400, e, state, context.getMetrics()
                );
            } catch (CairoException e) {
                int statusCode = e.isInterruption() && !e.isCancellation() ? 408 : 400;
                internalError(context.getChunkedResponse(), context.getLastRequestBytesSent(), e.getFlyweightMessage(),
                        statusCode, e, state, context.getMetrics()
                );
            }
        }
    }

    private static void cannotCopyRemote(
            JsonQueryProcessorState state,
            CompiledQuery cc,
            CharSequence keepAliveHeader
    ) throws SqlException {
        throw SqlException.$(0, "copy from STDIN is not supported over REST");
    }

    private static void doResumeSend(
            JsonQueryProcessorState state,
            HttpConnectionContext context,
            SqlExecutionContext sqlExecutionContext
    ) throws PeerDisconnectedException, PeerIsSlowToReadException, QueryPausedException {
        LOG.debug().$("resume [fd=").$(context.getFd()).I$();

        final HttpChunkedResponse response = context.getChunkedResponse();
        while (true) {
            try {
                state.resume(response);
                break;
            } catch (DataUnavailableException e) {
                response.resetToBookmark();
                throw QueryPausedException.instance(e.getEvent(), sqlExecutionContext.getCircuitBreaker());
            } catch (NoSpaceLeftInResponseBufferException ignored) {
                if (response.resetToBookmark()) {
                    response.sendChunk(false);
                } else {
                    // what we have here is out unit of data, column value or query
                    // is larger that response content buffer
                    // all we can do in this scenario is to log appropriately
                    // and disconnect socket
                    state.logBufferTooSmall();
                    throw PeerDisconnectedException.INSTANCE;
                }
            }
        }
        // reached the end naturally?
        readyForNextRequest(context);
    }

    private static void logInternalError(
            Throwable e,
            JsonQueryProcessorState state,
            Metrics metrics
    ) {
        if (e instanceof CairoException) {
            CairoException ce = (CairoException) e;
            if (ce.isInterruption()) {
                state.info().$("query cancelled [reason=`").$(((CairoException) e).getFlyweightMessage())
                        .$("`, q=`").utf8(state.getQueryOrHidden())
                        .$("`]").$();
            } else if (ce.isCritical()) {
                state.critical().$("error [msg=`").$(ce.getFlyweightMessage())
                        .$("`, errno=").$(ce.getErrno())
                        .$(", q=`").utf8(state.getQueryOrHidden())
                        .$("`]").$();
            } else {
                state.error().$("error [msg=`").$(ce.getFlyweightMessage())
                        .$("`, errno=").$(ce.getErrno())
                        .$(", q=`").utf8(state.getQueryOrHidden())
                        .$("`]").$();
            }
        } else if (e instanceof HttpException) {
            state.error().$("internal HTTP server error [reason=`").$(((HttpException) e).getFlyweightMessage())
                    .$("`, q=`").utf8(state.getQueryOrHidden())
                    .$("`]").$();
        } else {
            state.critical().$("internal error [ex=").$(e)
                    .$(", q=`").utf8(state.getQueryOrHidden())
                    .$("`]").$();
            // This is a critical error, so we treat it as an unhandled one.
            metrics.health().incrementUnhandledErrors();
        }
    }

    private static void readyForNextRequest(HttpConnectionContext context) {
        LOG.debug().$("all sent [fd=").$(context.getFd())
                .$(", lastRequestBytesSent=").$(context.getLastRequestBytesSent())
                .$(", nCompletedRequests=").$(context.getNCompletedRequests() + 1)
                .$(", totalBytesSent=").$(context.getTotalBytesSent()).I$();
    }

    private static void sendConfirmation(
            JsonQueryProcessorState state,
            CharSequence keepAliveHeader
    ) throws PeerDisconnectedException, PeerIsSlowToReadException {
        final HttpConnectionContext context = state.getHttpConnectionContext();
        final HttpChunkedResponse response = context.getChunkedResponse();
        header(response, context, keepAliveHeader, 200);
        response.put('{')
                .putAsciiQuoted("ddl").putAscii(':').putAsciiQuoted("OK")
                .putAscii('}');
        response.sendChunk(true);
        readyForNextRequest(context);
    }

    private static void sendEmptyQueryNotice(
            JsonQueryProcessorState state,
            CompiledQuery cc,
            CharSequence keepAliveHeader
    ) throws PeerDisconnectedException, PeerIsSlowToReadException {
        final HttpConnectionContext context = state.getHttpConnectionContext();
        final HttpChunkedResponse response = context.getChunkedResponse();
        header(response, context, keepAliveHeader, 200);
        response.put('{')
                .putAsciiQuoted("error").putAscii(':').putAsciiQuoted("empty query")
                .putAscii(",")
                .putAsciiQuoted("query").putAscii(':').putAsciiQuoted(state.getQuery())
                .putAscii(",")
                .putAsciiQuoted("position").putAscii(':').putAsciiQuoted("0")
                .putAscii('}');
        response.sendChunk(true);
        readyForNextRequest(context);
    }

    private static void sendInsertConfirmation(
            JsonQueryProcessorState state,
            CharSequence keepAliveHeader
    ) throws PeerDisconnectedException, PeerIsSlowToReadException {
        final HttpConnectionContext context = state.getHttpConnectionContext();
        final HttpChunkedResponse response = context.getChunkedResponse();
        header(response, context, keepAliveHeader, 200);
        response.put('{')
                .putAsciiQuoted("dml").putAscii(':').putAsciiQuoted("OK")
                .put('}');
        response.sendChunk(true);
        readyForNextRequest(context);
    }

    private static void sendUpdateConfirmation(
            JsonQueryProcessorState state,
            CharSequence keepAliveHeader,
            long updateRecords
    ) throws PeerDisconnectedException, PeerIsSlowToReadException {
        final HttpConnectionContext context = state.getHttpConnectionContext();
        final HttpChunkedResponse response = context.getChunkedResponse();
        header(response, context, keepAliveHeader, 200);
        response.put('{')
                .putAsciiQuoted("dml").putAscii(':').putAsciiQuoted("OK").putAscii(',')
                .putAsciiQuoted("updated").putAscii(':').put(updateRecords)
                .put('}');
        response.sendChunk(true);
        readyForNextRequest(context);
    }

    private static void sqlError(
            HttpChunkedResponse response,
            JsonQueryProcessorState state,
            FlyweightMessageContainer container,
            CharSequence keepAliveHeader
    ) throws PeerDisconnectedException, PeerIsSlowToReadException {
        sendException(
                response,
                state.getHttpConnectionContext(),
                container.getPosition(),
                container.getFlyweightMessage(),
                state.getQuery(),
                keepAliveHeader,
                400
        );
    }

    private void compileAndExecuteQuery(
            JsonQueryProcessorState state
    ) throws PeerDisconnectedException, PeerIsSlowToReadException, QueryPausedException, SqlException {
        boolean recompileStale = true;
        try (SqlCompiler compiler = engine.getSqlCompiler()) {
            for (int retries = 0; recompileStale; retries++) {
                final long nanos = nanosecondClock.getTicks();
                final CompiledQuery cc = compiler.compile(state.getQuery(), sqlExecutionContext);
                sqlExecutionContext.storeTelemetry(cc.getType(), TelemetryOrigin.HTTP_JSON);
                state.setCompilerNanos(nanosecondClock.getTicks() - nanos);
                state.setQueryType(cc.getType());
                // todo: reconsider whether we need to keep the SqlCompiler instance open while executing the query
                // the problem is the each instance of the compiler has just a single instance of the CompilerQuery object.
                // the CompilerQuery is used as a flyweight(?) and we cannot return the SqlCompiler instance to the pool
                // until we extract the result from the CompilerQuery.
                try {
                    queryExecutors.getQuick(cc.getType()).execute(
                            state,
                            cc,
                            configuration.getKeepAliveHeader()
                    );
                    recompileStale = false;
                } catch (TableReferenceOutOfDateException e) {
                    if (retries == maxSqlRecompileAttempts) {
                        throw SqlException.$(0, e.getFlyweightMessage());
                    }
                    LOG.info().$(e.getFlyweightMessage()).$();
                    // will recompile
                }
            }
        } finally {
            state.setContainsSecret(sqlExecutionContext.containsSecret());
        }
    }

    private void executeAlterTable(
            JsonQueryProcessorState state,
            CompiledQuery cq,
            CharSequence keepAliveHeader
    ) throws PeerIsSlowToReadException, PeerDisconnectedException, SqlException {
        OperationFuture fut = null;
        try {
            fut = cq.execute(state.getEventSubSequence());
            int waitResult = fut.await(getAsyncWriterStartTimeout(state));
            if (waitResult != OperationFuture.QUERY_COMPLETE) {
                state.setOperationFuture(fut);
                fut = null;
                throw EntryUnavailableException.instance("retry alter table wait");
            }
        } finally {
            if (fut != null) {
                fut.close();
            }
        }
        metrics.jsonQuery().markComplete();
        sendConfirmation(state, keepAliveHeader);
    }

    private void executeCachedSelect(JsonQueryProcessorState state, RecordCursorFactory factory) throws PeerDisconnectedException, PeerIsSlowToReadException, QueryPausedException, SqlException {
        state.setCompilerNanos(0);
        sqlExecutionContext.setCacheHit(true);
        executeSelect(state, factory);
    }

    //same as for select new but disallows caching of explain plans
    private void executeExplain(
            JsonQueryProcessorState state,
            CompiledQuery cq,
            CharSequence keepAliveHeader
    )
            throws PeerDisconnectedException, PeerIsSlowToReadException, QueryPausedException, SqlException {
        final RecordCursorFactory factory = cq.getRecordCursorFactory();
        final HttpConnectionContext context = state.getHttpConnectionContext();
        try {
            if (state.of(factory, false, sqlExecutionContext)) {
                doResumeSend(state, context, sqlExecutionContext);
                metrics.jsonQuery().markComplete();
            } else {
                readyForNextRequest(context);
            }
        } catch (CairoException ex) {
            state.setQueryCacheable(ex.isCacheable());
            throw ex;
        }
    }

    private void executeInsert(
            JsonQueryProcessorState state,
            CompiledQuery cq,
            CharSequence keepAliveHeader
    ) throws PeerDisconnectedException, PeerIsSlowToReadException, SqlException {
        cq.getInsertOperation().execute(sqlExecutionContext).await();
        metrics.jsonQuery().markComplete();
        sendInsertConfirmation(state, keepAliveHeader);
    }

    private void executeNewSelect(
            JsonQueryProcessorState state,
            CompiledQuery cq,
            CharSequence keepAliveHeader
    ) throws PeerDisconnectedException, PeerIsSlowToReadException, QueryPausedException, SqlException {
        final RecordCursorFactory factory = cq.getRecordCursorFactory();
        executeSelect(
                state,
                factory
        );
    }

    private void executePseudoSelect(
            JsonQueryProcessorState state,
            CompiledQuery cq,
            CharSequence keepAliveHeader
    ) throws PeerDisconnectedException, PeerIsSlowToReadException, QueryPausedException, SqlException {
        final RecordCursorFactory factory = cq.getRecordCursorFactory();
        if (factory == null) {
            updateMetricsAndSendConfirmation(state, cq, keepAliveHeader);
            return;
        }
        // new import case
        final HttpConnectionContext context = state.getHttpConnectionContext();
        // Make sure to mark the query as non-cacheable.
        if (state.of(factory, false, sqlExecutionContext)) {
            doResumeSend(state, context, sqlExecutionContext);
            metrics.jsonQuery().markComplete();
        } else {
            readyForNextRequest(context);
        }
    }

    private void executeSelect(JsonQueryProcessorState state, RecordCursorFactory factory) throws PeerDisconnectedException, PeerIsSlowToReadException, QueryPausedException, SqlException {
        final HttpConnectionContext context = state.getHttpConnectionContext();
        try {
            if (state.of(factory, sqlExecutionContext)) {
                doResumeSend(state, context, sqlExecutionContext);
                metrics.jsonQuery().markComplete();
            } else {
                readyForNextRequest(context);
            }
        } catch (CairoException ex) {
            state.setQueryCacheable(ex.isCacheable());
            throw ex;
        }
    }

    private void executeUpdate(
            JsonQueryProcessorState state,
            CompiledQuery cq,
            CharSequence keepAliveHeader
    ) throws PeerDisconnectedException, PeerIsSlowToReadException, SqlException {
        circuitBreaker.resetTimer();
        sqlExecutionContext.initNow();
        OperationFuture fut = null;
        boolean isAsyncWait = false;
        try {
            fut = cq.execute(sqlExecutionContext, state.getEventSubSequence(), true);
            int waitResult = fut.await(getAsyncWriterStartTimeout(state));
            if (waitResult != OperationFuture.QUERY_COMPLETE) {
                isAsyncWait = true;
                state.setOperationFuture(fut);
                throw EntryUnavailableException.instance("retry update table wait");
            }
            // All good, finished update
            final long updatedCount = fut.getAffectedRowsCount();
            metrics.jsonQuery().markComplete();
            sendUpdateConfirmation(state, keepAliveHeader, updatedCount);
        } catch (CairoException e) {
            // close e.g. when query has been cancelled, or we got an OOM
            if (e.isInterruption() || e.isOutOfMemory()) {
                Misc.free(cq.getUpdateOperation());
            }
            throw e;
        } finally {
            if (!isAsyncWait && fut != null) {
                fut.close();
            }
        }
    }

    private long getAsyncWriterStartTimeout(JsonQueryProcessorState state) {
        return Math.min(asyncWriterStartTimeout, state.getStatementTimeout());
    }

    private void internalError(
            HttpChunkedResponse response,
            long bytesSent,
            CharSequence message,
            int code,
            Throwable e,
            JsonQueryProcessorState state,
            Metrics metrics
    ) throws ServerDisconnectException, PeerDisconnectedException, PeerIsSlowToReadException {
        logInternalError(e, state, metrics);
        if (bytesSent > 0) {
            // We already sent a partial response to the client.
            // Give up and close the connection.
            throw ServerDisconnectException.INSTANCE;
        }
        int position = 0;
        if (e instanceof CairoException) {
            position = ((CairoException) e).getPosition();
        }
        sendException(
                response,
                state.getHttpConnectionContext(),
                position,
                message,
                state.getQuery(),
                configuration.getKeepAliveHeader(),
                code
        );
    }

    private boolean parseUrl(
            JsonQueryProcessorState state,
            CharSequence keepAliveHeader
    ) throws PeerDisconnectedException, PeerIsSlowToReadException {
        // Query text.
        final HttpConnectionContext context = state.getHttpConnectionContext();
        final HttpRequestHeader header = context.getRequestHeader();
        final DirectUtf8Sequence query = header.getUrlParam(URL_PARAM_QUERY);
        if (query == null || query.size() == 0) {
            state.info().$("Empty query header received. Sending empty reply.").$();
            sendEmptyQueryNotice(state, null, keepAliveHeader);
            return false;
        }

        // Url Params.
        long skip = 0;
        long stop = Long.MAX_VALUE;

        DirectUtf8Sequence limit = header.getUrlParam(URL_PARAM_LIMIT);
        if (limit != null) {
            int sepPos = Chars.indexOf(limit.asAsciiCharSequence(), ',');
            try {
                if (sepPos > 0) {
                    skip = Numbers.parseLong(limit, 0, sepPos) - 1;
                    if (sepPos + 1 < limit.size()) {
                        stop = Numbers.parseLong(limit, sepPos + 1, limit.size());
                    }
                } else {
                    stop = Numbers.parseLong(limit);
                }
            } catch (NumericException ex) {
                // Skip or stop will have default value.
            }
        }
        if (stop < 0) {
            stop = 0;
        }

        if (skip < 0) {
            skip = 0;
        }

        if ((stop - skip) > configuration.getMaxQueryResponseRowLimit()) {
            stop = skip + configuration.getMaxQueryResponseRowLimit();
        }

        try {
            state.configure(header, query, skip, stop);
        } catch (Utf8Exception e) {
            state.info().$("Bad UTF8 encoding").$();
            sendBadRequestResponse(context.getChunkedResponse(), context, "Bad UTF8 encoding in query text", query, keepAliveHeader);
            return false;
        }
        return true;
    }

    private void retryQueryExecution(
            JsonQueryProcessorState state,
            OperationFuture fut
    ) throws PeerIsSlowToReadException, PeerDisconnectedException, QueryPausedException, SqlException {
        final int waitResult;
        try {
            waitResult = fut.await(0);
        } catch (TableReferenceOutOfDateException e) {
            state.freeAsyncOperation();
            compileAndExecuteQuery(state);
            return;
        }

        if (waitResult != OperationFuture.QUERY_COMPLETE) {
            long timeout = state.getStatementTimeout() > 0 ? state.getStatementTimeout() : asyncCommandTimeout;
            if (state.getExecutionTimeNanos() / 1_000_000L < timeout) {
                // Schedule a retry
                state.info().$("waiting for update query [instance=").$(fut.getInstanceId()).I$();
                throw EntryUnavailableException.instance("wait for update query");
            } else {
                state.freeAsyncOperation();
                throw SqlTimeoutException.timeout("Query timeout. Please add HTTP header 'Statement-Timeout' with timeout in ms");
            }
        } else {
            // Done
            state.freeAsyncOperation();
            if (state.getQueryType() == CompiledQuery.UPDATE) {
                sendUpdateConfirmation(state, configuration.getKeepAliveHeader(), fut.getAffectedRowsCount());
            } else {
                // Alter, sends ddl:OK
                sendConfirmation(state, configuration.getKeepAliveHeader());
            }
        }
    }

    private void updateMetricsAndSendConfirmation(
            JsonQueryProcessorState state,
            CompiledQuery cq,
            CharSequence keepAliveHeader
    ) throws PeerDisconnectedException, PeerIsSlowToReadException {
        metrics.jsonQuery().markComplete();
        sendConfirmation(state, keepAliveHeader);
    }

    protected static void header(
            HttpChunkedResponse response,
            HttpConnectionContext context,
            CharSequence keepAliveHeader,
            int statusCode
    ) throws PeerDisconnectedException, PeerIsSlowToReadException {
        response.status(statusCode, HttpConstants.CONTENT_TYPE_JSON);
        response.headers().setKeepAlive(keepAliveHeader);
        context.getCookieHandler().setCookie(response.headers(), context.getSecurityContext());
        response.sendHeader();
    }

    static void sendBadRequestResponse(
            HttpChunkedResponse response,
            HttpConnectionContext context,
            CharSequence message,
            DirectUtf8Sequence query,
            CharSequence keepAliveHeader
    ) throws PeerDisconnectedException, PeerIsSlowToReadException {
        header(response, context, keepAliveHeader, 400);
        JsonQueryProcessorState.prepareBadRequestResponse(response, message, query);
    }

    static void sendException(
            HttpChunkedResponse response,
            HttpConnectionContext context,
            int position,
            CharSequence message,
            CharSequence query,
            CharSequence keepAliveHeader,
            int code
    ) throws PeerDisconnectedException, PeerIsSlowToReadException {
        header(response, context, keepAliveHeader, code);
        JsonQueryProcessorState.prepareExceptionJson(response, position, message, query);
    }

    @FunctionalInterface
    public interface QueryExecutor {
        void execute(
                JsonQueryProcessorState state,
                CompiledQuery cc,
                CharSequence keepAliveHeader
        ) throws PeerDisconnectedException, PeerIsSlowToReadException, QueryPausedException, SqlException;
    }
}<|MERGE_RESOLUTION|>--- conflicted
+++ resolved
@@ -128,11 +128,8 @@
             this.queryExecutors.extendAndSet(CompiledQuery.CREATE_USER, sendConfirmation);
             this.queryExecutors.extendAndSet(CompiledQuery.ALTER_USER, sendConfirmation);
             this.queryExecutors.extendAndSet(CompiledQuery.CANCEL_QUERY, sendConfirmation);
-<<<<<<< HEAD
+            this.queryExecutors.extendAndSet(CompiledQuery.EMPTY, JsonQueryProcessor::sendEmptyQueryNotice);
             this.queryExecutors.extendAndSet(CompiledQuery.CREATE_MAT_VIEW, sendConfirmation);
-=======
-            this.queryExecutors.extendAndSet(CompiledQuery.EMPTY, JsonQueryProcessor::sendEmptyQueryNotice);
->>>>>>> 9fb5bb98
             // Query types start with 1 instead of 0, so we have to add 1 to the expected size.
             assert this.queryExecutors.size() == (CompiledQuery.TYPES_COUNT + 1);
             this.sqlExecutionContext = sqlExecutionContext;
