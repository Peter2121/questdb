/*******************************************************************************
 *     ___                  _   ____  ____
 *    / _ \ _   _  ___  ___| |_|  _ \| __ )
 *   | | | | | | |/ _ \/ __| __| | | |  _ \
 *   | |_| | |_| |  __/\__ \ |_| |_| | |_) |
 *    \__\_\\__,_|\___||___/\__|____/|____/
 *
 *  Copyright (c) 2014-2019 Appsicle
 *  Copyright (c) 2019-2024 QuestDB
 *
 *  Licensed under the Apache License, Version 2.0 (the "License");
 *  you may not use this file except in compliance with the License.
 *  You may obtain a copy of the License at
 *
 *  http://www.apache.org/licenses/LICENSE-2.0
 *
 *  Unless required by applicable law or agreed to in writing, software
 *  distributed under the License is distributed on an "AS IS" BASIS,
 *  WITHOUT WARRANTIES OR CONDITIONS OF ANY KIND, either express or implied.
 *  See the License for the specific language governing permissions and
 *  limitations under the License.
 *
 ******************************************************************************/

package io.questdb.cutlass.http.processors;

import io.questdb.Metrics;
import io.questdb.TelemetryOrigin;
import io.questdb.cairo.*;
import io.questdb.cairo.sql.NetworkSqlExecutionCircuitBreaker;
import io.questdb.cairo.sql.OperationFuture;
import io.questdb.cairo.sql.RecordCursorFactory;
import io.questdb.cairo.sql.TableReferenceOutOfDateException;
import io.questdb.cutlass.http.*;
import io.questdb.cutlass.http.ex.RetryOperationException;
import io.questdb.cutlass.text.Utf8Exception;
import io.questdb.griffin.*;
import io.questdb.log.Log;
import io.questdb.log.LogFactory;
import io.questdb.network.*;
import io.questdb.std.*;
import io.questdb.std.str.DirectUtf8Sequence;
import io.questdb.std.str.Path;
import org.jetbrains.annotations.TestOnly;

import java.io.Closeable;

import static io.questdb.cutlass.http.HttpConstants.URL_PARAM_LIMIT;
import static io.questdb.cutlass.http.HttpConstants.URL_PARAM_QUERY;

public class JsonQueryProcessor implements HttpRequestProcessor, Closeable {

    private static final LocalValue<JsonQueryProcessorState> LV = new LocalValue<>();
    @SuppressWarnings("FieldMayBeFinal")
    private static Log LOG = LogFactory.getLog(JsonQueryProcessor.class);
    protected final ObjList<QueryExecutor> queryExecutors = new ObjList<>();
    private final long asyncCommandTimeout;
    private final long asyncWriterStartTimeout;
    private final NetworkSqlExecutionCircuitBreaker circuitBreaker;
    private final JsonQueryProcessorConfiguration configuration;
    private final CairoEngine engine;
    private final int maxSqlRecompileAttempts;
    private final Metrics metrics;
    private final NanosecondClock nanosecondClock;
    private final Path path;
    private final byte requiredAuthType;
    private final SqlExecutionContextImpl sqlExecutionContext;

    @TestOnly
    public JsonQueryProcessor(
            JsonQueryProcessorConfiguration configuration,
            CairoEngine engine,
            int workerCount
    ) {
        this(configuration, engine, workerCount, workerCount);
    }

    public JsonQueryProcessor(
            JsonQueryProcessorConfiguration configuration,
            CairoEngine engine,
            int workerCount,
            int sharedWorkerCount
    ) {
        this(
                configuration,
                engine,
                new SqlExecutionContextImpl(engine, workerCount, sharedWorkerCount)
        );
    }

    public JsonQueryProcessor(
            JsonQueryProcessorConfiguration configuration,
            CairoEngine engine,
            SqlExecutionContextImpl sqlExecutionContext
    ) {
<<<<<<< HEAD
        this.configuration = configuration;
        this.engine = engine;
        queryLogger = engine.getConfiguration().getQueryLogger();
        requiredAuthType = configuration.getRequiredAuthType();
        final QueryExecutor sendConfirmation = this::updateMetricsAndSendConfirmation;
        this.queryExecutors.extendAndSet(CompiledQuery.SELECT, this::executeNewSelect);
        this.queryExecutors.extendAndSet(CompiledQuery.INSERT, this::executeInsert);
        this.queryExecutors.extendAndSet(CompiledQuery.TRUNCATE, sendConfirmation);
        this.queryExecutors.extendAndSet(CompiledQuery.ALTER, this::executeAlterTable);
        this.queryExecutors.extendAndSet(CompiledQuery.SET, sendConfirmation);
        this.queryExecutors.extendAndSet(CompiledQuery.DROP, this::executeAlterTable);
        this.queryExecutors.extendAndSet(CompiledQuery.PSEUDO_SELECT, this::executePseudoSelect);
        this.queryExecutors.extendAndSet(CompiledQuery.CREATE_TABLE, sendConfirmation);
        this.queryExecutors.extendAndSet(CompiledQuery.INSERT_AS_SELECT, sendConfirmation);
        this.queryExecutors.extendAndSet(CompiledQuery.COPY_REMOTE, JsonQueryProcessor::cannotCopyRemote);
        this.queryExecutors.extendAndSet(CompiledQuery.RENAME_TABLE, sendConfirmation);
        this.queryExecutors.extendAndSet(CompiledQuery.REPAIR, sendConfirmation);
        this.queryExecutors.extendAndSet(CompiledQuery.BACKUP_TABLE, sendConfirmation);
        this.queryExecutors.extendAndSet(CompiledQuery.UPDATE, this::executeUpdate);
        this.queryExecutors.extendAndSet(CompiledQuery.VACUUM, sendConfirmation);
        this.queryExecutors.extendAndSet(CompiledQuery.BEGIN, sendConfirmation);
        this.queryExecutors.extendAndSet(CompiledQuery.COMMIT, sendConfirmation);
        this.queryExecutors.extendAndSet(CompiledQuery.ROLLBACK, sendConfirmation);
        this.queryExecutors.extendAndSet(CompiledQuery.CREATE_TABLE_AS_SELECT, sendConfirmation);
        this.queryExecutors.extendAndSet(CompiledQuery.SNAPSHOT_DB_PREPARE, sendConfirmation);
        this.queryExecutors.extendAndSet(CompiledQuery.SNAPSHOT_DB_COMPLETE, sendConfirmation);
        this.queryExecutors.extendAndSet(CompiledQuery.DEALLOCATE, sendConfirmation);
        this.queryExecutors.extendAndSet(CompiledQuery.EXPLAIN, this::executeExplain);
        this.queryExecutors.extendAndSet(CompiledQuery.TABLE_RESUME, sendConfirmation);
        this.queryExecutors.extendAndSet(CompiledQuery.TABLE_SET_TYPE, sendConfirmation);
        this.queryExecutors.extendAndSet(CompiledQuery.CREATE_USER, sendConfirmation);
        this.queryExecutors.extendAndSet(CompiledQuery.ALTER_USER, sendConfirmation);
        this.queryExecutors.extendAndSet(CompiledQuery.CANCEL_QUERY, sendConfirmation);
        // Query types start with 1 instead of 0, so we have to add 1 to the expected size.
        assert this.queryExecutors.size() == (CompiledQuery.TYPES_COUNT + 1);
        this.sqlExecutionContext = sqlExecutionContext;
        this.nanosecondClock = configuration.getNanosecondClock();
        this.maxSqlRecompileAttempts = engine.getConfiguration().getMaxSqlRecompileAttempts();
        this.circuitBreaker = new NetworkSqlExecutionCircuitBreaker(engine.getConfiguration().getCircuitBreakerConfiguration(), MemoryTag.NATIVE_CB3);
        this.metrics = engine.getMetrics();
        this.asyncWriterStartTimeout = engine.getConfiguration().getWriterAsyncCommandBusyWaitTimeout();
        this.asyncCommandTimeout = engine.getConfiguration().getWriterAsyncCommandMaxTimeout();
=======
        try {
            this.configuration = configuration;
            this.path = new Path();
            this.engine = engine;
            requiredAuthType = configuration.getRequiredAuthType();
            final QueryExecutor sendConfirmation = this::updateMetricsAndSendConfirmation;
            this.queryExecutors.extendAndSet(CompiledQuery.SELECT, this::executeNewSelect);
            this.queryExecutors.extendAndSet(CompiledQuery.INSERT, this::executeInsert);
            this.queryExecutors.extendAndSet(CompiledQuery.TRUNCATE, sendConfirmation);
            this.queryExecutors.extendAndSet(CompiledQuery.ALTER, this::executeAlterTable);
            this.queryExecutors.extendAndSet(CompiledQuery.SET, sendConfirmation);
            this.queryExecutors.extendAndSet(CompiledQuery.DROP, sendConfirmation);
            this.queryExecutors.extendAndSet(CompiledQuery.PSEUDO_SELECT, this::executePseudoSelect);
            this.queryExecutors.extendAndSet(CompiledQuery.CREATE_TABLE, sendConfirmation);
            this.queryExecutors.extendAndSet(CompiledQuery.INSERT_AS_SELECT, sendConfirmation);
            this.queryExecutors.extendAndSet(CompiledQuery.COPY_REMOTE, JsonQueryProcessor::cannotCopyRemote);
            this.queryExecutors.extendAndSet(CompiledQuery.RENAME_TABLE, sendConfirmation);
            this.queryExecutors.extendAndSet(CompiledQuery.REPAIR, sendConfirmation);
            this.queryExecutors.extendAndSet(CompiledQuery.BACKUP_TABLE, sendConfirmation);
            this.queryExecutors.extendAndSet(CompiledQuery.UPDATE, this::executeUpdate);
            this.queryExecutors.extendAndSet(CompiledQuery.VACUUM, sendConfirmation);
            this.queryExecutors.extendAndSet(CompiledQuery.BEGIN, sendConfirmation);
            this.queryExecutors.extendAndSet(CompiledQuery.COMMIT, sendConfirmation);
            this.queryExecutors.extendAndSet(CompiledQuery.ROLLBACK, sendConfirmation);
            this.queryExecutors.extendAndSet(CompiledQuery.CREATE_TABLE_AS_SELECT, sendConfirmation);
            this.queryExecutors.extendAndSet(CompiledQuery.CHECKPOINT_CREATE, sendConfirmation);
            this.queryExecutors.extendAndSet(CompiledQuery.CHECKPOINT_RELEASE, sendConfirmation);
            this.queryExecutors.extendAndSet(CompiledQuery.DEALLOCATE, sendConfirmation);
            this.queryExecutors.extendAndSet(CompiledQuery.EXPLAIN, this::executeExplain);
            this.queryExecutors.extendAndSet(CompiledQuery.TABLE_RESUME, sendConfirmation);
            this.queryExecutors.extendAndSet(CompiledQuery.TABLE_SUSPEND, sendConfirmation);
            this.queryExecutors.extendAndSet(CompiledQuery.TABLE_SET_TYPE, sendConfirmation);
            this.queryExecutors.extendAndSet(CompiledQuery.CREATE_USER, sendConfirmation);
            this.queryExecutors.extendAndSet(CompiledQuery.ALTER_USER, sendConfirmation);
            this.queryExecutors.extendAndSet(CompiledQuery.CANCEL_QUERY, sendConfirmation);
            // Query types start with 1 instead of 0, so we have to add 1 to the expected size.
            assert this.queryExecutors.size() == (CompiledQuery.TYPES_COUNT + 1);
            this.sqlExecutionContext = sqlExecutionContext;
            this.nanosecondClock = configuration.getNanosecondClock();
            this.maxSqlRecompileAttempts = engine.getConfiguration().getMaxSqlRecompileAttempts();
            this.circuitBreaker = new NetworkSqlExecutionCircuitBreaker(engine.getConfiguration().getCircuitBreakerConfiguration(), MemoryTag.NATIVE_CB3);
            this.metrics = engine.getMetrics();
            this.asyncWriterStartTimeout = engine.getConfiguration().getWriterAsyncCommandBusyWaitTimeout();
            this.asyncCommandTimeout = engine.getConfiguration().getWriterAsyncCommandMaxTimeout();
        } catch (Throwable th) {
            close();
            throw th;
        }
>>>>>>> a9eb3093
    }

    @Override
    public void close() {
        Misc.free(path);
        Misc.free(circuitBreaker);
    }

    public void execute0(
            JsonQueryProcessorState state
    ) throws PeerDisconnectedException, PeerIsSlowToReadException, ServerDisconnectException, QueryPausedException {

        OperationFuture fut = state.getOperationFuture();
        final HttpConnectionContext context = state.getHttpConnectionContext();
        circuitBreaker.resetTimer();

        if (fut == null) {
            metrics.jsonQuery().markStart();
            state.startExecutionTimer();
            // do not set random for new request to avoid copying random from previous request into next one
            // the only time we need to copy random from state is when we resume request execution
            sqlExecutionContext.with(context.getSecurityContext(), null, null, context.getFd(), circuitBreaker.of(context.getFd()));
            if (state.getStatementTimeout() > 0L) {
                circuitBreaker.setTimeout(state.getStatementTimeout());
            } else {
                circuitBreaker.resetMaxTimeToDefault();
            }
        }

        try {
            if (fut != null) {
                retryQueryExecution(state, fut);
                return;
            }

            final RecordCursorFactory factory = context.getSelectCache().poll(state.getQuery());
            if (factory != null) {
                // queries with sensitive info are not cached, doLog = true
                try {
                    sqlExecutionContext.storeTelemetry(CompiledQuery.SELECT, TelemetryOrigin.HTTP_JSON);
                    executeCachedSelect(state, factory);
                } catch (TableReferenceOutOfDateException e) {
                    LOG.info().$(e.getFlyweightMessage()).$();
                    Misc.free(factory);
                    compileAndExecuteQuery(state);
                }
            } else {
                // new query
                compileAndExecuteQuery(state);
            }
        } catch (SqlException | ImplicitCastException e) {
            sqlError(context.getChunkedResponse(), state, e, configuration.getKeepAliveHeader());
            readyForNextRequest(context);
        } catch (EntryUnavailableException e) {
            LOG.info().$("[fd=").$(context.getFd()).$("] resource busy, will retry").$();
            throw RetryOperationException.INSTANCE;
        } catch (DataUnavailableException e) {
            LOG.info().$("[fd=").$(context.getFd()).$("] data is in cold storage, will retry").$();
            throw QueryPausedException.instance(e.getEvent(), sqlExecutionContext.getCircuitBreaker());
        } catch (CairoException e) {
            int code = 400;
            if (e.isAuthorizationError()) {
                code = 403;
            } else if (e.isInterruption()) {
                code = 408;
            }
            internalError(
                    context.getChunkedResponse(),
                    context.getLastRequestBytesSent(),
                    e.getFlyweightMessage(),
                    code,
                    e,
                    state,
                    context.getMetrics()
            );
            readyForNextRequest(context);
            if (e.isEntityDisabled()) {
                throw ServerDisconnectException.INSTANCE;
            }
        } catch (PeerIsSlowToReadException | PeerDisconnectedException | QueryPausedException e) {
            // re-throw the exception
            throw e;
        } catch (Throwable e) {
            internalError(
                    context.getChunkedResponse(),
                    context.getLastRequestBytesSent(),
                    e.getMessage(),
                    500,
                    e,
                    state,
                    context.getMetrics()
            );
            readyForNextRequest(context);
        }
    }

    @Override
    public void failRequest(HttpConnectionContext context, HttpException e) throws PeerDisconnectedException, PeerIsSlowToReadException {
        final JsonQueryProcessorState state = LV.get(context);
        final HttpChunkedResponse response = context.getChunkedResponse();
        logInternalError(e, state, metrics);
        sendException(response, context, 0, e.getFlyweightMessage(), state.getQuery(), configuration.getKeepAliveHeader(), 400);
        response.shutdownWrite();
    }

    @Override
    public byte getRequiredAuthType() {
        return requiredAuthType;
    }

    @Override
    public void onRequestComplete(
            HttpConnectionContext context
    ) throws PeerDisconnectedException, PeerIsSlowToReadException, ServerDisconnectException, QueryPausedException {
        JsonQueryProcessorState state = LV.get(context);
        if (state == null) {
            LV.set(context, state = new JsonQueryProcessorState(
                    context,
                    nanosecondClock,
                    configuration.getFloatScale(),
                    configuration.getDoubleScale(),
                    configuration.getKeepAliveHeader()
            ));
        }

        // clear random for new request to avoid reusing random between requests
        state.setRnd(null);

        if (parseUrl(state, configuration.getKeepAliveHeader())) {
            execute0(state);
        } else {
            readyForNextRequest(context);
        }
    }

    @Override
    public void onRequestRetry(
            HttpConnectionContext context
    ) throws PeerDisconnectedException, PeerIsSlowToReadException, ServerDisconnectException, QueryPausedException {
        JsonQueryProcessorState state = LV.get(context);
        execute0(state);
    }

    @Override
    public void parkRequest(HttpConnectionContext context, boolean pausedQuery) {
        final JsonQueryProcessorState state = LV.get(context);
        if (state != null) {
            state.setPausedQuery(pausedQuery);
            // preserve random when we park the context
            state.setRnd(sqlExecutionContext.getRandom());
        }
    }

    @Override
    public boolean processCookies(HttpConnectionContext context, SecurityContext securityContext) throws PeerIsSlowToReadException, PeerDisconnectedException {
        return context.getCookieHandler().processCookies(context, securityContext);
    }

    @Override
    public void resumeSend(
            HttpConnectionContext context
    ) throws PeerDisconnectedException, PeerIsSlowToReadException, ServerDisconnectException, QueryPausedException {
        final JsonQueryProcessorState state = LV.get(context);
        if (state != null) {
            // we are resuming request execution, we need to copy random to execution context
            sqlExecutionContext.with(context.getSecurityContext(), null, state.getRnd(), context.getFd(), circuitBreaker.of(context.getFd()));
            if (!state.isPausedQuery()) {
                context.resumeResponseSend();
            } else {
                state.setPausedQuery(false);
            }
            try {
                doResumeSend(state, context, sqlExecutionContext);
            } catch (CairoError e) {
                internalError(context.getChunkedResponse(), context.getLastRequestBytesSent(), e.getFlyweightMessage(),
                        400, e, state, context.getMetrics()
                );
            } catch (CairoException e) {
                int statusCode = e.isInterruption() && !e.isCancellation() ? 408 : 400;
                internalError(context.getChunkedResponse(), context.getLastRequestBytesSent(), e.getFlyweightMessage(),
                        statusCode, e, state, context.getMetrics()
                );
            }
        }
    }

    private static void cannotCopyRemote(
            JsonQueryProcessorState state,
            CompiledQuery cc,
            CharSequence keepAliveHeader
    ) throws SqlException {
        throw SqlException.$(0, "copy from STDIN is not supported over REST");
    }

    private static void doResumeSend(
            JsonQueryProcessorState state,
            HttpConnectionContext context,
            SqlExecutionContext sqlExecutionContext
    ) throws PeerDisconnectedException, PeerIsSlowToReadException, QueryPausedException {
        LOG.debug().$("resume [fd=").$(context.getFd()).I$();

        final HttpChunkedResponse response = context.getChunkedResponse();
        while (true) {
            try {
                state.resume(response);
                break;
            } catch (DataUnavailableException e) {
                response.resetToBookmark();
                throw QueryPausedException.instance(e.getEvent(), sqlExecutionContext.getCircuitBreaker());
            } catch (NoSpaceLeftInResponseBufferException ignored) {
                if (response.resetToBookmark()) {
                    response.sendChunk(false);
                } else {
                    // what we have here is out unit of data, column value or query
                    // is larger that response content buffer
                    // all we can do in this scenario is to log appropriately
                    // and disconnect socket
                    state.logBufferTooSmall();
                    throw PeerDisconnectedException.INSTANCE;
                }
            }
        }
        // reached the end naturally?
        readyForNextRequest(context);
    }

    private static void logInternalError(
            Throwable e,
            JsonQueryProcessorState state,
            Metrics metrics
    ) {
        if (e instanceof CairoException) {
            CairoException ce = (CairoException) e;
            if (ce.isInterruption()) {
                state.info().$("query cancelled [reason=`").$(((CairoException) e).getFlyweightMessage())
                        .$("`, q=`").utf8(state.getQueryOrHidden())
                        .$("`]").$();
            } else if (ce.isCritical()) {
                state.critical().$("error [msg=`").$(ce.getFlyweightMessage())
                        .$("`, errno=").$(ce.getErrno())
                        .$(", q=`").utf8(state.getQueryOrHidden())
                        .$("`]").$();
            } else {
                state.error().$("error [msg=`").$(ce.getFlyweightMessage())
                        .$("`, errno=").$(ce.getErrno())
                        .$(", q=`").utf8(state.getQueryOrHidden())
                        .$("`]").$();
            }
        } else if (e instanceof HttpException) {
            state.error().$("internal HTTP server error [reason=`").$(((HttpException) e).getFlyweightMessage())
                    .$("`, q=`").utf8(state.getQueryOrHidden())
                    .$("`]").$();
        } else {
            state.critical().$("internal error [ex=").$(e)
                    .$(", q=`").utf8(state.getQueryOrHidden())
                    .$("`]").$();
            // This is a critical error, so we treat it as an unhandled one.
            metrics.health().incrementUnhandledErrors();
        }
    }

    private static void readyForNextRequest(HttpConnectionContext context) {
        LOG.debug().$("all sent [fd=").$(context.getFd())
                .$(", lastRequestBytesSent=").$(context.getLastRequestBytesSent())
                .$(", nCompletedRequests=").$(context.getNCompletedRequests() + 1)
                .$(", totalBytesSent=").$(context.getTotalBytesSent()).I$();
    }

    private static void sendConfirmation(
            JsonQueryProcessorState state,
            CharSequence keepAliveHeader
    ) throws PeerDisconnectedException, PeerIsSlowToReadException {
        final HttpConnectionContext context = state.getHttpConnectionContext();
        final HttpChunkedResponse response = context.getChunkedResponse();
        header(response, context, keepAliveHeader, 200);
        response.put('{')
                .putAsciiQuoted("ddl").putAscii(':').putAsciiQuoted("OK")
                .putAscii('}');
        response.sendChunk(true);
        readyForNextRequest(context);
    }

    private static void sendInsertConfirmation(
            JsonQueryProcessorState state,
            CharSequence keepAliveHeader
    ) throws PeerDisconnectedException, PeerIsSlowToReadException {
        final HttpConnectionContext context = state.getHttpConnectionContext();
        final HttpChunkedResponse response = context.getChunkedResponse();
        header(response, context, keepAliveHeader, 200);
        response.put('{')
                .putAsciiQuoted("dml").putAscii(':').putAsciiQuoted("OK")
                .put('}');
        response.sendChunk(true);
        readyForNextRequest(context);
    }

    private static void sendUpdateConfirmation(
            JsonQueryProcessorState state,
            CharSequence keepAliveHeader,
            long updateRecords
    ) throws PeerDisconnectedException, PeerIsSlowToReadException {
        final HttpConnectionContext context = state.getHttpConnectionContext();
        final HttpChunkedResponse response = context.getChunkedResponse();
        header(response, context, keepAliveHeader, 200);
        response.put('{')
                .putAsciiQuoted("dml").putAscii(':').putAsciiQuoted("OK").putAscii(',')
                .putAsciiQuoted("updated").putAscii(':').put(updateRecords)
                .put('}');
        response.sendChunk(true);
        readyForNextRequest(context);
    }

    private static void sqlError(
            HttpChunkedResponse response,
            JsonQueryProcessorState state,
            FlyweightMessageContainer container,
            CharSequence keepAliveHeader
    ) throws PeerDisconnectedException, PeerIsSlowToReadException {
        sendException(
                response,
                state.getHttpConnectionContext(),
                container.getPosition(),
                container.getFlyweightMessage(),
                state.getQuery(),
                keepAliveHeader,
                400
        );
    }

    private void compileAndExecuteQuery(
            JsonQueryProcessorState state
    ) throws PeerDisconnectedException, PeerIsSlowToReadException, QueryPausedException, SqlException {
        boolean recompileStale = true;
        try (SqlCompiler compiler = engine.getSqlCompiler()) {
            for (int retries = 0; recompileStale; retries++) {
                final long nanos = nanosecondClock.getTicks();
                final CompiledQuery cc = compiler.compile(state.getQuery(), sqlExecutionContext);
                sqlExecutionContext.storeTelemetry(cc.getType(), TelemetryOrigin.HTTP_JSON);
                state.setCompilerNanos(nanosecondClock.getTicks() - nanos);
                state.setQueryType(cc.getType());
                // todo: reconsider whether we need to keep the SqlCompiler instance open while executing the query
                // the problem is the each instance of the compiler has just a single instance of the CompilerQuery object.
                // the CompilerQuery is used as a flyweight(?) and we cannot return the SqlCompiler instance to the pool
                // until we extract the result from the CompilerQuery.
                try {
                    queryExecutors.getQuick(cc.getType()).execute(
                            state,
                            cc,
                            configuration.getKeepAliveHeader()
                    );
                    recompileStale = false;
                } catch (TableReferenceOutOfDateException e) {
                    if (retries == maxSqlRecompileAttempts) {
                        throw SqlException.$(0, e.getFlyweightMessage());
                    }
                    LOG.info().$(e.getFlyweightMessage()).$();
                    // will recompile
                }
            }
        } finally {
            state.setContainsSecret(sqlExecutionContext.containsSecret());
        }
    }

    private void executeAlterTable(
            JsonQueryProcessorState state,
            CompiledQuery cq,
            CharSequence keepAliveHeader
    ) throws PeerIsSlowToReadException, PeerDisconnectedException, SqlException {
        OperationFuture fut = null;
        try {
            fut = cq.execute(state.getEventSubSequence());
            int waitResult = fut.await(getAsyncWriterStartTimeout(state));
            if (waitResult != OperationFuture.QUERY_COMPLETE) {
                state.setOperationFuture(fut);
                fut = null;
                throw EntryUnavailableException.instance("retry alter table wait");
            }
        } finally {
            if (fut != null) {
                fut.close();
            }
        }
        metrics.jsonQuery().markComplete();
        sendConfirmation(state, keepAliveHeader);
    }

    private void executeCachedSelect(JsonQueryProcessorState state, RecordCursorFactory factory) throws PeerDisconnectedException, PeerIsSlowToReadException, QueryPausedException, SqlException {
        state.setCompilerNanos(0);
        sqlExecutionContext.setCacheHit(true);
        executeSelect(state, factory);
    }

    //same as for select new but disallows caching of explain plans
    private void executeExplain(
            JsonQueryProcessorState state,
            CompiledQuery cq,
            CharSequence keepAliveHeader
    )
            throws PeerDisconnectedException, PeerIsSlowToReadException, QueryPausedException, SqlException {
        final RecordCursorFactory factory = cq.getRecordCursorFactory();
        final HttpConnectionContext context = state.getHttpConnectionContext();
        try {
            if (state.of(factory, false, sqlExecutionContext)) {
                doResumeSend(state, context, sqlExecutionContext);
                metrics.jsonQuery().markComplete();
            } else {
                readyForNextRequest(context);
            }
        } catch (CairoException ex) {
            state.setQueryCacheable(ex.isCacheable());
            throw ex;
        }
    }

    private void executeInsert(
            JsonQueryProcessorState state,
            CompiledQuery cq,
            CharSequence keepAliveHeader
    ) throws PeerDisconnectedException, PeerIsSlowToReadException, SqlException {
        cq.getInsertOperation().execute(sqlExecutionContext).await();
        metrics.jsonQuery().markComplete();
        sendInsertConfirmation(state, keepAliveHeader);
    }

    private void executeNewSelect(
            JsonQueryProcessorState state,
            CompiledQuery cq,
            CharSequence keepAliveHeader
    ) throws PeerDisconnectedException, PeerIsSlowToReadException, QueryPausedException, SqlException {
        final RecordCursorFactory factory = cq.getRecordCursorFactory();
        executeSelect(
                state,
                factory
        );
    }

    private void executePseudoSelect(
            JsonQueryProcessorState state,
            CompiledQuery cq,
            CharSequence keepAliveHeader
    ) throws PeerDisconnectedException, PeerIsSlowToReadException, QueryPausedException, SqlException {
        final RecordCursorFactory factory = cq.getRecordCursorFactory();
        if (factory == null) {
            updateMetricsAndSendConfirmation(state, cq, keepAliveHeader);
            return;
        }
        // new import case
        final HttpConnectionContext context = state.getHttpConnectionContext();
        // Make sure to mark the query as non-cacheable.
        if (state.of(factory, false, sqlExecutionContext)) {
            doResumeSend(state, context, sqlExecutionContext);
            metrics.jsonQuery().markComplete();
        } else {
            readyForNextRequest(context);
        }
    }

    private void executeSelect(JsonQueryProcessorState state, RecordCursorFactory factory) throws PeerDisconnectedException, PeerIsSlowToReadException, QueryPausedException, SqlException {
        final HttpConnectionContext context = state.getHttpConnectionContext();
        try {
            if (state.of(factory, sqlExecutionContext)) {
                doResumeSend(state, context, sqlExecutionContext);
                metrics.jsonQuery().markComplete();
            } else {
                readyForNextRequest(context);
            }
        } catch (CairoException ex) {
            state.setQueryCacheable(ex.isCacheable());
            throw ex;
        }
    }

    private void executeUpdate(
            JsonQueryProcessorState state,
            CompiledQuery cq,
            CharSequence keepAliveHeader
    ) throws PeerDisconnectedException, PeerIsSlowToReadException, SqlException {
        circuitBreaker.resetTimer();
        OperationFuture fut = null;
        boolean isAsyncWait = false;
        try {
            fut = cq.execute(sqlExecutionContext, state.getEventSubSequence(), true);
            int waitResult = fut.await(getAsyncWriterStartTimeout(state));
            if (waitResult != OperationFuture.QUERY_COMPLETE) {
                isAsyncWait = true;
                state.setOperationFuture(fut);
                throw EntryUnavailableException.instance("retry update table wait");
            }
            // All good, finished update
            final long updatedCount = fut.getAffectedRowsCount();
            metrics.jsonQuery().markComplete();
            sendUpdateConfirmation(state, keepAliveHeader, updatedCount);
        } catch (CairoException e) {
            // close e.g. when query has been cancelled, or we got an OOM
            if (e.isInterruption() || e.isOutOfMemory()) {
                Misc.free(cq.getUpdateOperation());
            }
            throw e;
        } finally {
            if (!isAsyncWait && fut != null) {
                fut.close();
            }
        }
    }

    private long getAsyncWriterStartTimeout(JsonQueryProcessorState state) {
        return Math.min(asyncWriterStartTimeout, state.getStatementTimeout());
    }

    private void internalError(
            HttpChunkedResponse response,
            long bytesSent,
            CharSequence message,
            int code,
            Throwable e,
            JsonQueryProcessorState state,
            Metrics metrics
    ) throws ServerDisconnectException, PeerDisconnectedException, PeerIsSlowToReadException {
        logInternalError(e, state, metrics);
        if (bytesSent > 0) {
            // We already sent a partial response to the client.
            // Give up and close the connection.
            throw ServerDisconnectException.INSTANCE;
        }
        int position = 0;
        if (e instanceof CairoException) {
            position = ((CairoException) e).getPosition();
        }
        sendException(
                response,
                state.getHttpConnectionContext(),
                position,
                message,
                state.getQuery(),
                configuration.getKeepAliveHeader(),
                code
        );
    }

    private boolean parseUrl(
            JsonQueryProcessorState state,
            CharSequence keepAliveHeader
    ) throws PeerDisconnectedException, PeerIsSlowToReadException {
        // Query text.
        final HttpConnectionContext context = state.getHttpConnectionContext();
        final HttpRequestHeader header = context.getRequestHeader();
        final DirectUtf8Sequence query = header.getUrlParam(URL_PARAM_QUERY);
        if (query == null || query.size() == 0) {
            state.info().$("Empty query header received. Sending empty reply.").$();
            sendBadRequestResponse(context.getChunkedResponse(), context, "No query text", query, keepAliveHeader);
            return false;
        }

        // Url Params.
        long skip = 0;
        long stop = Long.MAX_VALUE;

        DirectUtf8Sequence limit = header.getUrlParam(URL_PARAM_LIMIT);
        if (limit != null) {
            int sepPos = Chars.indexOf(limit.asAsciiCharSequence(), ',');
            try {
                if (sepPos > 0) {
                    skip = Numbers.parseLong(limit, 0, sepPos) - 1;
                    if (sepPos + 1 < limit.size()) {
                        stop = Numbers.parseLong(limit, sepPos + 1, limit.size());
                    }
                } else {
                    stop = Numbers.parseLong(limit);
                }
            } catch (NumericException ex) {
                // Skip or stop will have default value.
            }
        }
        if (stop < 0) {
            stop = 0;
        }

        if (skip < 0) {
            skip = 0;
        }

        if ((stop - skip) > configuration.getMaxQueryResponseRowLimit()) {
            stop = skip + configuration.getMaxQueryResponseRowLimit();
        }

        try {
            state.configure(header, query, skip, stop);
        } catch (Utf8Exception e) {
            state.info().$("Bad UTF8 encoding").$();
            sendBadRequestResponse(context.getChunkedResponse(), context, "Bad UTF8 encoding in query text", query, keepAliveHeader);
            return false;
        }
        return true;
    }

    private void retryQueryExecution(
            JsonQueryProcessorState state,
            OperationFuture fut
    ) throws PeerIsSlowToReadException, PeerDisconnectedException, QueryPausedException, SqlException {
        final int waitResult;
        try {
            waitResult = fut.await(0);
        } catch (TableReferenceOutOfDateException e) {
            state.freeAsyncOperation();
            compileAndExecuteQuery(state);
            return;
        }

        if (waitResult != OperationFuture.QUERY_COMPLETE) {
            long timeout = state.getStatementTimeout() > 0 ? state.getStatementTimeout() : asyncCommandTimeout;
            if (state.getExecutionTimeNanos() / 1_000_000L < timeout) {
                // Schedule a retry
                throw EntryUnavailableException.instance("wait for update query");
            } else {
                state.freeAsyncOperation();
                throw SqlTimeoutException.timeout("Query timeout. Please add HTTP header 'Statement-Timeout' with timeout in ms");
            }
        } else {
            // Done
            state.freeAsyncOperation();
            if (state.getQueryType() == CompiledQuery.UPDATE) {
                sendUpdateConfirmation(state, configuration.getKeepAliveHeader(), fut.getAffectedRowsCount());
            } else {
                // Alter, sends ddl:OK
                sendConfirmation(state, configuration.getKeepAliveHeader());
            }
        }
    }

    private void updateMetricsAndSendConfirmation(
            JsonQueryProcessorState state,
            CompiledQuery cq,
            CharSequence keepAliveHeader
    ) throws PeerDisconnectedException, PeerIsSlowToReadException {
        metrics.jsonQuery().markComplete();
        sendConfirmation(state, keepAliveHeader);
    }

    protected static void header(
            HttpChunkedResponse response,
            HttpConnectionContext context,
            CharSequence keepAliveHeader,
            int statusCode
    ) throws PeerDisconnectedException, PeerIsSlowToReadException {
        response.status(statusCode, HttpConstants.CONTENT_TYPE_JSON);
        response.headers().setKeepAlive(keepAliveHeader);
        context.getCookieHandler().setCookie(response.headers(), context.getSecurityContext());
        response.sendHeader();
    }

    static void sendBadRequestResponse(
            HttpChunkedResponse response,
            HttpConnectionContext context,
            CharSequence message,
            DirectUtf8Sequence query,
            CharSequence keepAliveHeader
    ) throws PeerDisconnectedException, PeerIsSlowToReadException {
        header(response, context, keepAliveHeader, 400);
        JsonQueryProcessorState.prepareBadRequestResponse(response, message, query);
    }

    static void sendException(
            HttpChunkedResponse response,
            HttpConnectionContext context,
            int position,
            CharSequence message,
            CharSequence query,
            CharSequence keepAliveHeader,
            int code
    ) throws PeerDisconnectedException, PeerIsSlowToReadException {
        header(response, context, keepAliveHeader, code);
        JsonQueryProcessorState.prepareExceptionJson(response, position, message, query);
    }

    @FunctionalInterface
    public interface QueryExecutor {
        void execute(
                JsonQueryProcessorState state,
                CompiledQuery cc,
                CharSequence keepAliveHeader
        ) throws PeerDisconnectedException, PeerIsSlowToReadException, QueryPausedException, SqlException;
    }
}<|MERGE_RESOLUTION|>--- conflicted
+++ resolved
@@ -93,50 +93,6 @@
             CairoEngine engine,
             SqlExecutionContextImpl sqlExecutionContext
     ) {
-<<<<<<< HEAD
-        this.configuration = configuration;
-        this.engine = engine;
-        queryLogger = engine.getConfiguration().getQueryLogger();
-        requiredAuthType = configuration.getRequiredAuthType();
-        final QueryExecutor sendConfirmation = this::updateMetricsAndSendConfirmation;
-        this.queryExecutors.extendAndSet(CompiledQuery.SELECT, this::executeNewSelect);
-        this.queryExecutors.extendAndSet(CompiledQuery.INSERT, this::executeInsert);
-        this.queryExecutors.extendAndSet(CompiledQuery.TRUNCATE, sendConfirmation);
-        this.queryExecutors.extendAndSet(CompiledQuery.ALTER, this::executeAlterTable);
-        this.queryExecutors.extendAndSet(CompiledQuery.SET, sendConfirmation);
-        this.queryExecutors.extendAndSet(CompiledQuery.DROP, this::executeAlterTable);
-        this.queryExecutors.extendAndSet(CompiledQuery.PSEUDO_SELECT, this::executePseudoSelect);
-        this.queryExecutors.extendAndSet(CompiledQuery.CREATE_TABLE, sendConfirmation);
-        this.queryExecutors.extendAndSet(CompiledQuery.INSERT_AS_SELECT, sendConfirmation);
-        this.queryExecutors.extendAndSet(CompiledQuery.COPY_REMOTE, JsonQueryProcessor::cannotCopyRemote);
-        this.queryExecutors.extendAndSet(CompiledQuery.RENAME_TABLE, sendConfirmation);
-        this.queryExecutors.extendAndSet(CompiledQuery.REPAIR, sendConfirmation);
-        this.queryExecutors.extendAndSet(CompiledQuery.BACKUP_TABLE, sendConfirmation);
-        this.queryExecutors.extendAndSet(CompiledQuery.UPDATE, this::executeUpdate);
-        this.queryExecutors.extendAndSet(CompiledQuery.VACUUM, sendConfirmation);
-        this.queryExecutors.extendAndSet(CompiledQuery.BEGIN, sendConfirmation);
-        this.queryExecutors.extendAndSet(CompiledQuery.COMMIT, sendConfirmation);
-        this.queryExecutors.extendAndSet(CompiledQuery.ROLLBACK, sendConfirmation);
-        this.queryExecutors.extendAndSet(CompiledQuery.CREATE_TABLE_AS_SELECT, sendConfirmation);
-        this.queryExecutors.extendAndSet(CompiledQuery.SNAPSHOT_DB_PREPARE, sendConfirmation);
-        this.queryExecutors.extendAndSet(CompiledQuery.SNAPSHOT_DB_COMPLETE, sendConfirmation);
-        this.queryExecutors.extendAndSet(CompiledQuery.DEALLOCATE, sendConfirmation);
-        this.queryExecutors.extendAndSet(CompiledQuery.EXPLAIN, this::executeExplain);
-        this.queryExecutors.extendAndSet(CompiledQuery.TABLE_RESUME, sendConfirmation);
-        this.queryExecutors.extendAndSet(CompiledQuery.TABLE_SET_TYPE, sendConfirmation);
-        this.queryExecutors.extendAndSet(CompiledQuery.CREATE_USER, sendConfirmation);
-        this.queryExecutors.extendAndSet(CompiledQuery.ALTER_USER, sendConfirmation);
-        this.queryExecutors.extendAndSet(CompiledQuery.CANCEL_QUERY, sendConfirmation);
-        // Query types start with 1 instead of 0, so we have to add 1 to the expected size.
-        assert this.queryExecutors.size() == (CompiledQuery.TYPES_COUNT + 1);
-        this.sqlExecutionContext = sqlExecutionContext;
-        this.nanosecondClock = configuration.getNanosecondClock();
-        this.maxSqlRecompileAttempts = engine.getConfiguration().getMaxSqlRecompileAttempts();
-        this.circuitBreaker = new NetworkSqlExecutionCircuitBreaker(engine.getConfiguration().getCircuitBreakerConfiguration(), MemoryTag.NATIVE_CB3);
-        this.metrics = engine.getMetrics();
-        this.asyncWriterStartTimeout = engine.getConfiguration().getWriterAsyncCommandBusyWaitTimeout();
-        this.asyncCommandTimeout = engine.getConfiguration().getWriterAsyncCommandMaxTimeout();
-=======
         try {
             this.configuration = configuration;
             this.path = new Path();
@@ -148,7 +104,7 @@
             this.queryExecutors.extendAndSet(CompiledQuery.TRUNCATE, sendConfirmation);
             this.queryExecutors.extendAndSet(CompiledQuery.ALTER, this::executeAlterTable);
             this.queryExecutors.extendAndSet(CompiledQuery.SET, sendConfirmation);
-            this.queryExecutors.extendAndSet(CompiledQuery.DROP, sendConfirmation);
+            this.queryExecutors.extendAndSet(CompiledQuery.DROP, this::executeAlterTable);
             this.queryExecutors.extendAndSet(CompiledQuery.PSEUDO_SELECT, this::executePseudoSelect);
             this.queryExecutors.extendAndSet(CompiledQuery.CREATE_TABLE, sendConfirmation);
             this.queryExecutors.extendAndSet(CompiledQuery.INSERT_AS_SELECT, sendConfirmation);
@@ -185,7 +141,6 @@
             close();
             throw th;
         }
->>>>>>> a9eb3093
     }
 
     @Override
