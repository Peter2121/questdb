/*******************************************************************************
 *     ___                  _   ____  ____
 *    / _ \ _   _  ___  ___| |_|  _ \| __ )
 *   | | | | | | |/ _ \/ __| __| | | |  _ \
 *   | |_| | |_| |  __/\__ \ |_| |_| | |_) |
 *    \__\_\\__,_|\___||___/\__|____/|____/
 *
 *  Copyright (c) 2014-2019 Appsicle
 *  Copyright (c) 2019-2024 QuestDB
 *
 *  Licensed under the Apache License, Version 2.0 (the "License");
 *  you may not use this file except in compliance with the License.
 *  You may obtain a copy of the License at
 *
 *  http://www.apache.org/licenses/LICENSE-2.0
 *
 *  Unless required by applicable law or agreed to in writing, software
 *  distributed under the License is distributed on an "AS IS" BASIS,
 *  WITHOUT WARRANTIES OR CONDITIONS OF ANY KIND, either express or implied.
 *  See the License for the specific language governing permissions and
 *  limitations under the License.
 *
 ******************************************************************************/

package io.questdb;

import io.questdb.cairo.*;
import io.questdb.cairo.sql.SqlExecutionCircuitBreakerConfiguration;
import io.questdb.cutlass.http.*;
import io.questdb.cutlass.http.processors.JsonQueryProcessorConfiguration;
import io.questdb.cutlass.http.processors.LineHttpProcessorConfiguration;
import io.questdb.cutlass.http.processors.StaticContentProcessorConfiguration;
import io.questdb.cutlass.json.JsonException;
import io.questdb.cutlass.json.JsonLexer;
import io.questdb.cutlass.line.*;
import io.questdb.cutlass.line.tcp.LineTcpReceiverConfiguration;
import io.questdb.cutlass.line.tcp.LineTcpReceiverConfigurationHelper;
import io.questdb.cutlass.line.udp.LineUdpReceiverConfiguration;
import io.questdb.cutlass.pgwire.PGWireConfiguration;
import io.questdb.cutlass.text.CsvFileIndexer;
import io.questdb.cutlass.text.TextConfiguration;
import io.questdb.cutlass.text.types.InputFormatConfiguration;
import io.questdb.griffin.engine.table.parquet.ParquetCompression;
import io.questdb.griffin.engine.table.parquet.ParquetVersion;
import io.questdb.log.Log;
import io.questdb.metrics.MetricsConfiguration;
import io.questdb.mp.WorkerPoolConfiguration;
import io.questdb.network.*;
import io.questdb.std.*;
import io.questdb.std.datetime.DateFormat;
import io.questdb.std.datetime.DateLocale;
import io.questdb.std.datetime.DateLocaleFactory;
import io.questdb.std.datetime.microtime.*;
import io.questdb.std.datetime.millitime.DateFormatFactory;
import io.questdb.std.datetime.millitime.Dates;
import io.questdb.std.datetime.millitime.MillisecondClock;
import io.questdb.std.datetime.millitime.MillisecondClockImpl;
import io.questdb.std.str.Path;
import io.questdb.std.str.StringSink;
import org.jetbrains.annotations.NotNull;
import org.jetbrains.annotations.Nullable;

import java.io.File;
import java.io.IOException;
import java.util.*;
import java.util.concurrent.atomic.AtomicLong;
import java.util.function.LongSupplier;

import static io.questdb.PropServerConfiguration.JsonPropertyValueFormatter.str;

public class PropServerConfiguration implements ServerConfiguration {

    public static final String ACL_ENABLED = "acl.enabled";
    public static final long COMMIT_INTERVAL_DEFAULT = 2000;
    public static final String CONFIG_DIRECTORY = "conf";
    public static final String DB_DIRECTORY = "db";
    public static final String TMP_DIRECTORY = "tmp";
    private static final String RELEASE_TYPE = "release.type";
    private static final String RELEASE_VERSION = "release.version";
    private static final LowerCaseCharSequenceIntHashMap WRITE_FO_OPTS = new LowerCaseCharSequenceIntHashMap();
    protected final byte httpHealthCheckAuthType;
    private final ObjObjHashMap<ConfigPropertyKey, ConfigPropertyValue> allPairs = new ObjObjHashMap<>();
    private final boolean allowTableRegistrySharedWrite;
    private final DateFormat backupDirTimestampFormat;
    private final int backupMkdirMode;
    private final String backupRoot;
    private final CharSequence backupTempDirName;
    private final int binaryEncodingMaxLength;
    private final BuildInformation buildInformation;
    private final boolean cairoAttachPartitionCopy;
    private final String cairoAttachPartitionSuffix;
    private final CairoConfiguration cairoConfiguration = new PropCairoConfiguration();
    private final int cairoGroupByMergeShardQueueCapacity;
    private final boolean cairoGroupByPresizeEnabled;
    private final long cairoGroupByPresizeMaxHeapSize;
    private final long cairoGroupByPresizeMaxSize;
    private final int cairoGroupByShardingThreshold;
    private final int cairoMaxCrashFiles;
    private final int cairoPageFrameReduceColumnListCapacity;
    private final int cairoPageFrameReduceQueueCapacity;
    private final int cairoPageFrameReduceRowIdListCapacity;
    private final int cairoPageFrameReduceShardCount;
    private final int cairoSQLCopyIdSupplier;
    private final int cairoSqlCopyLogRetentionDays;
    private final int cairoSqlCopyQueueCapacity;
    private final String cairoSqlCopyRoot;
    private final String cairoSqlCopyWorkRoot;
    private final boolean cairoSqlLegacyOperatorPrecedence;
    private final long cairoTableRegistryAutoReloadFrequency;
    private final int cairoTableRegistryCompactionThreshold;
    private final boolean checkpointRecoveryEnabled;
    private final String checkpointRoot;
    private final PropSqlExecutionCircuitBreakerConfiguration circuitBreakerConfiguration = new PropSqlExecutionCircuitBreakerConfiguration();
    private final int circuitBreakerThrottle;
    private final int columnIndexerQueueCapacity;
    private final int columnPurgeQueueCapacity;
    private final long columnPurgeRetryDelay;
    private final long columnPurgeRetryDelayLimit;
    private final double columnPurgeRetryDelayMultiplier;
    private final int columnPurgeTaskPoolCapacity;
    private final int commitMode;
    private final TimestampFormatCompiler compiler = new TimestampFormatCompiler();
    private final String confRoot;
    private final boolean configReloadEnabled;
    private final int createAsSelectRetryCount;
    private final int dateAdapterPoolCapacity;
    private final String dbDirectory;
    private final int defaultSeqPartTxnCount;
    private final boolean defaultSymbolCacheFlag;
    private final int defaultSymbolCapacity;
    private final int detachedMkdirMode;
    private final boolean devModeEnabled;
    private final boolean enableTestFactories;
    private final int fileOperationRetryCount;
    private final FilesFacade filesFacade;
    private final FactoryProviderFactory fpf;
    private final PropHttpContextConfiguration httpContextConfiguration;
    private final PropHttpContextConfiguration httpMinContextConfiguration;
    private final boolean httpFrozenClock;
    private final IODispatcherConfiguration httpIODispatcherConfiguration = new PropHttpIODispatcherConfiguration();
    private final PropHttpMinIODispatcherConfiguration httpMinIODispatcherConfiguration = new PropHttpMinIODispatcherConfiguration();
    private final boolean httpMinServerEnabled;
    private final boolean httpNetConnectionHint;
    private final String httpPassword;
    private final boolean httpPessimisticHealthCheckEnabled;
    private final boolean httpServerEnabled;
    private final int httpSqlCacheBlockCount;
    private final boolean httpSqlCacheEnabled;
    private final int httpSqlCacheRowCount;
    private final String httpUsername;
    private final WaitProcessorConfiguration httpWaitProcessorConfiguration = new PropWaitProcessorConfiguration();
    private final int[] httpWorkerAffinity;
    private final int httpWorkerCount;
    private final boolean httpWorkerHaltOnError;
    private final long httpWorkerNapThreshold;
    private final long httpWorkerSleepThreshold;
    private final long httpWorkerSleepTimeout;
    private final long httpWorkerYieldThreshold;
    private final long idleCheckInterval;
    private final boolean ilpAutoCreateNewColumns;
    private final boolean ilpAutoCreateNewTables;
    private final int inactiveReaderMaxOpenPartitions;
    private final long inactiveReaderTTL;
    private final long inactiveWalWriterTTL;
    private final long inactiveWriterTTL;
    private final CharSequence indexFileName;
    private final int indexValueBlockSize;
    private final InputFormatConfiguration inputFormatConfiguration;
    private final long instanceHashHi;
    private final long instanceHashLo;
    private final boolean interruptOnClosedConnection;
    private final boolean ioURingEnabled;
    private final boolean isReadOnlyInstance;
    private final int jsonCacheLimit;
    private final int jsonCacheSize;
    private final String keepAliveHeader;
    private final int latestByQueueCapacity;
    private final String legacyCheckpointRoot;
    private final boolean lineHttpEnabled;
    private final CharSequence lineHttpPingVersion;
    private final LineHttpProcessorConfiguration lineHttpProcessorConfiguration = new PropLineHttpProcessorConfiguration();
    private final String lineTcpAuthDB;
    private final boolean lineTcpEnabled;
    private final WorkerPoolConfiguration lineTcpIOWorkerPoolConfiguration = new PropLineTcpIOWorkerPoolConfiguration();
    private final LineTcpReceiverConfiguration lineTcpReceiverConfiguration = new PropLineTcpReceiverConfiguration();
    private final IODispatcherConfiguration lineTcpReceiverDispatcherConfiguration = new PropLineTcpReceiverIODispatcherConfiguration();
    private final WorkerPoolConfiguration lineTcpWriterWorkerPoolConfiguration = new PropLineTcpWriterWorkerPoolConfiguration();
    private final int lineUdpCommitMode;
    private final int lineUdpCommitRate;
    private final boolean lineUdpEnabled;
    private final int lineUdpGroupIPv4Address;
    private final int lineUdpMsgBufferSize;
    private final int lineUdpMsgCount;
    private final boolean lineUdpOwnThread;
    private final int lineUdpOwnThreadAffinity;
    private final int lineUdpReceiveBufferSize;
    private final LineUdpReceiverConfiguration lineUdpReceiverConfiguration = new PropLineUdpReceiverConfiguration();
    private final LineTimestampAdapter lineUdpTimestampAdapter;
    private final boolean lineUdpUnicast;
    private final DateLocale locale;
    private final Log log;
    private final boolean logSqlQueryProgressExe;
    private final int maxFileNameLength;
    private final long maxHttpQueryResponseRowLimit;
    private final double maxRequiredDelimiterStdDev;
    private final double maxRequiredLineLengthStdDev;
    private final long maxRerunWaitCapMs;
    private final int maxSqlRecompileAttempts;
    private final int maxSwapFileCount;
    private final int maxUncommittedRows;
    private final MemoryConfiguration memoryConfiguration;
    private final int metadataStringPoolCapacity;
    private final MetricsConfiguration metricsConfiguration = new PropMetricsConfiguration();
    private final boolean metricsEnabled;
    private final MicrosecondClock microsecondClock;
    private final int mkdirMode;
    private final int o3CallbackQueueCapacity;
    private final int o3ColumnMemorySize;
    private final int o3CopyQueueCapacity;
    private final int o3LagCalculationWindowsSize;
    private final int o3LastPartitionMaxSplits;
    private final long o3MaxLag;
    private final long o3MinLagUs;
    private final int o3OpenColumnQueueCapacity;
    private final int o3PartitionPurgeListCapacity;
    private final int o3PartitionQueueCapacity;
    private final long o3PartitionSplitMinSize;
    private final int o3PurgeDiscoveryQueueCapacity;
    private final boolean o3QuickSortEnabled;
    private final int parallelIndexThreshold;
    private final boolean parallelIndexingEnabled;
    private final int partitionEncoderParqeutRowGroupSize;
    private final int partitionEncoderParquetCompressionCodec;
    private final int partitionEncoderParquetCompressionLevel;
    private final int partitionEncoderParquetDataPageSize;
    private final boolean partitionEncoderParquetStatisticsEnabled;
    private final int partitionEncoderParquetVersion;
    private final boolean pgEnabled;
    private final PGWireConfiguration pgWireConfiguration = new PropPGWireConfiguration();
    private final String posthogApiKey;
    private final boolean posthogEnabled;
    private final PropPGWireDispatcherConfiguration propPGWireDispatcherConfiguration = new PropPGWireDispatcherConfiguration();
    private final String publicDirectory;
    private final PublicPassthroughConfiguration publicPassthroughConfiguration = new PropPublicPassthroughConfiguration();
    private final int queryCacheEventQueueCapacity;
    private final long queryTimeout;
    private final int readerPoolMaxSegments;
    private final int repeatMigrationFromVersion;
    private final double rerunExponentialWaitMultiplier;
    private final int rerunInitialWaitQueueSize;
    private final int rerunMaxProcessingQueueSize;
    private final int rndFunctionMemoryMaxPages;
    private final int rndFunctionMemoryPageSize;
    private final int rollBufferLimit;
    private final int rollBufferSize;
    private final String root;
    private final long sequencerCheckInterval;
    private final int[] sharedWorkerAffinity;
    private final int sharedWorkerCount;
    private final boolean sharedWorkerHaltOnError;
    private final long sharedWorkerNapThreshold;
    private final WorkerPoolConfiguration sharedWorkerPoolConfiguration = new PropWorkerPoolConfiguration();
    private final long sharedWorkerSleepThreshold;
    private final long sharedWorkerSleepTimeout;
    private final long sharedWorkerYieldThreshold;
    private final String snapshotInstanceId;
    private final long spinLockTimeout;
    private final int sqlAsOfJoinLookahead;
    private final int sqlBindVariablePoolSize;
    private final int sqlCharacterStoreCapacity;
    private final int sqlCharacterStoreSequencePoolCapacity;
    private final int sqlColumnCastModelPoolCapacity;
    private final int sqlColumnPoolCapacity;
    private final int sqlCompilerPoolCapacity;
    private final int sqlCopyBufferSize;
    private final int sqlCopyModelPoolCapacity;
    private final int sqlCountDistinctCapacity;
    private final double sqlCountDistinctLoadFactor;
    private final long sqlCreateTableModelBatchSize;
    private final int sqlCreateTableModelPoolCapacity;
    private final int sqlDistinctTimestampKeyCapacity;
    private final double sqlDistinctTimestampLoadFactor;
    private final int sqlDoubleToStrCastScale;
    private final int sqlExplainModelPoolCapacity;
    private final int sqlExpressionPoolCapacity;
    private final double sqlFastMapLoadFactor;
    private final int sqlFloatToStrCastScale;
    private final long sqlGroupByAllocatorChunkSize;
    private final long sqlGroupByAllocatorMaxChunkSize;
    private final int sqlGroupByMapCapacity;
    private final int sqlGroupByPoolCapacity;
    private final int sqlHashJoinLightValueMaxPages;
    private final int sqlHashJoinLightValuePageSize;
    private final int sqlHashJoinValueMaxPages;
    private final int sqlHashJoinValuePageSize;
    private final long sqlInsertModelBatchSize;
    private final int sqlInsertModelPoolCapacity;
    private final int sqlJitBindVarsMemoryMaxPages;
    private final int sqlJitBindVarsMemoryPageSize;
    private final boolean sqlJitDebugEnabled;
    private final int sqlJitIRMemoryMaxPages;
    private final int sqlJitIRMemoryPageSize;
    private final int sqlJitMode;
    private final int sqlJitPageAddressCacheThreshold;
    private final int sqlJoinContextPoolCapacity;
    private final int sqlJoinMetadataMaxResizes;
    private final int sqlJoinMetadataPageSize;
    private final long sqlLatestByRowCount;
    private final int sqlLexerPoolCapacity;
    private final int sqlMapMaxPages;
    private final int sqlMapMaxResizes;
    private final int sqlMaxNegativeLimit;
    private final int sqlMaxSymbolNotEqualsCount;
    private final int sqlModelPoolCapacity;
    private final int sqlOrderByRadixSortThreshold;
    private final boolean sqlOrderBySortEnabled;
    private final int sqlPageFrameMaxRows;
    private final int sqlPageFrameMinRows;
    private final boolean sqlParallelFilterEnabled;
    private final boolean sqlParallelFilterPreTouchEnabled;
    private final boolean sqlParallelGroupByEnabled;
    private final int sqlParallelWorkStealingThreshold;
    private final int sqlQueryRegistryPoolSize;
    private final int sqlRenameTableModelPoolCapacity;
    private final boolean sqlSampleByDefaultAlignment;
    private final int sqlSampleByIndexSearchPageSize;
    private final int sqlSmallMapKeyCapacity;
    private final long sqlSmallMapPageSize;
    private final int sqlSortKeyMaxPages;
    private final long sqlSortKeyPageSize;
    private final int sqlSortLightValueMaxPages;
    private final long sqlSortLightValuePageSize;
    private final int sqlSortValueMaxPages;
    private final int sqlSortValuePageSize;
    private final int sqlStrFunctionBufferMaxSize;
    private final int sqlTxnScoreboardEntryCount;
    private final int sqlUnorderedMapMaxEntrySize;
    private final int sqlWindowColumnPoolCapacity;
    private final int sqlWindowInitialRangeBufferSize;
    private final int sqlWindowMaxRecursion;
    private final int sqlWindowRowIdMaxPages;
    private final int sqlWindowRowIdPageSize;
    private final int sqlWindowStoreMaxPages;
    private final int sqlWindowStorePageSize;
    private final int sqlWindowTreeKeyMaxPages;
    private final int sqlWindowTreeKeyPageSize;
    private final int sqlWithClauseModelPoolCapacity;
    private final int systemO3ColumnMemorySize;
    private final String systemTableNamePrefix;
    private final long systemWalWriterDataAppendPageSize;
    private final long systemWalWriterEventAppendPageSize;
    private final long systemWriterDataAppendPageSize;
    private final boolean tableTypeConversionEnabled;
    private final TelemetryConfiguration telemetryConfiguration = new PropTelemetryConfiguration();
    private final boolean telemetryDisableCompletely;
    private final boolean telemetryEnabled;
    private final boolean telemetryHideTables;
    private final int telemetryQueueCapacity;
    private final CharSequence tempRenamePendingTablePrefix;
    private final int textAnalysisMaxLines;
    private final TextConfiguration textConfiguration = new PropTextConfiguration();
    private final int textLexerStringPoolCapacity;
    private final int timestampAdapterPoolCapacity;
    private final boolean useFastAsOfJoin;
    private final boolean useLegacyStringDefault;
    private final int utf8SinkSize;
    private final PropertyValidator validator;
    private final int vectorAggregateQueueCapacity;
    private final VolumeDefinitions volumeDefinitions = new VolumeDefinitions();
    private final boolean walApplyEnabled;
    private final int walApplyLookAheadTransactionCount;
    private final WorkerPoolConfiguration walApplyPoolConfiguration = new PropWalApplyPoolConfiguration();
    private final long walApplySleepTimeout;
    private final long walApplyTableTimeQuota;
    private final int[] walApplyWorkerAffinity;
    private final int walApplyWorkerCount;
    private final boolean walApplyWorkerHaltOnError;
    private final long walApplyWorkerNapThreshold;
    private final long walApplyWorkerSleepThreshold;
    private final long walApplyWorkerYieldThreshold;
    private final boolean walEnabledDefault;
    private final long walMaxLagSize;
    private final int walMaxLagTxnCount;
    private final int walMaxSegmentFileDescriptorsCache;
    private final long walPurgeInterval;
    private final int walPurgeWaitBeforeDelete;
    private final int walRecreateDistressedSequencerAttempts;
    private final long walSegmentRolloverRowCount;
    private final double walSquashUncommittedRowsMultiplier;
    private final boolean walSupported;
    private final int walTxnNotificationQueueCapacity;
    private final long walWriterDataAppendPageSize;
    private final long walWriterEventAppendPageSize;
    private final int walWriterPoolMaxSegments;
    private final long workStealTimeoutNanos;
    private final long writerAsyncCommandBusyWaitTimeout;
    private final long writerAsyncCommandMaxWaitTimeout;
    private final int writerAsyncCommandQueueCapacity;
    private final long writerAsyncCommandQueueSlotSize;
    private final long writerDataAppendPageSize;
    private final long writerDataIndexKeyAppendPageSize;
    private final long writerDataIndexValueAppendPageSize;
    private final long writerFileOpenOpts;
    private final long writerMiscAppendPageSize;
    private final boolean writerMixedIOEnabled;
    private final int writerTickRowsCountMod;
    protected HttpMinServerConfiguration httpMinServerConfiguration = new PropHttpMinServerConfiguration();
    protected HttpServerConfiguration httpServerConfiguration = new PropHttpServerConfiguration();
    protected JsonQueryProcessorConfiguration jsonQueryProcessorConfiguration = new PropJsonQueryProcessorConfiguration();
    protected StaticContentProcessorConfiguration staticContentProcessorConfiguration;
    protected long walSegmentRolloverSize;
    private long cairoSqlCopyMaxIndexChunkSize;
    private FactoryProvider factoryProvider;
    private short floatDefaultColumnType;
    private int httpMinBindIPv4Address;
    private int httpMinBindPort;
    private boolean httpMinNetConnectionHint;
    private int httpMinNetConnectionLimit;
    private long httpMinNetConnectionQueueTimeout;
    private int httpMinNetConnectionRcvBuf;
    private int httpMinNetConnectionSndBuf;
    private long httpMinNetConnectionTimeout;
    private int[] httpMinWorkerAffinity;
    private int httpMinWorkerCount;
    private boolean httpMinWorkerHaltOnError;
    private long httpMinWorkerNapThreshold;
    private long httpMinWorkerSleepThreshold;
    private long httpMinWorkerSleepTimeout;
    private long httpMinWorkerYieldThreshold;
    private int httpNetBindIPv4Address;
    private int httpNetBindPort;
    private int httpNetConnectionLimit;
    private long httpNetConnectionQueueTimeout;
    private int httpNetConnectionRcvBuf;
    private int httpNetConnectionSndBuf;
    private long httpNetConnectionTimeout;
    private short integerDefaultColumnType;
    private int jsonQueryConnectionCheckFrequency;
    private int jsonQueryDoubleScale;
    private int jsonQueryFloatScale;
    private long lineTcpCommitIntervalDefault;
    private double lineTcpCommitIntervalFraction;
    private int lineTcpConnectionPoolInitialCapacity;
    private int lineTcpDefaultPartitionBy;
    private boolean lineTcpDisconnectOnError;
    private int[] lineTcpIOWorkerAffinity;
    private int lineTcpIOWorkerCount;
    private long lineTcpIOWorkerNapThreshold;
    private boolean lineTcpIOWorkerPoolHaltOnError;
    private long lineTcpIOWorkerSleepThreshold;
    private long lineTcpIOWorkerYieldThreshold;
    private long lineTcpMaintenanceInterval;
    private int lineTcpMaxMeasurementSize;
    private int lineTcpMsgBufferSize;
    private int lineTcpNetBindIPv4Address;
    private int lineTcpNetBindPort;
    private long lineTcpNetConnectionHeartbeatInterval;
    private boolean lineTcpNetConnectionHint;
    private int lineTcpNetConnectionLimit;
    private long lineTcpNetConnectionQueueTimeout;
    private int lineTcpNetConnectionRcvBuf;
    private long lineTcpNetConnectionTimeout;
    private LineTcpTimestampAdapter lineTcpTimestampAdapter;
    private int lineTcpWriterQueueCapacity;
    private int[] lineTcpWriterWorkerAffinity;
    private int lineTcpWriterWorkerCount;
    private long lineTcpWriterWorkerNapThreshold;
    private boolean lineTcpWriterWorkerPoolHaltOnError;
    private long lineTcpWriterWorkerSleepThreshold;
    private long lineTcpWriterWorkerYieldThreshold;
    private int lineUdpBindIPV4Address;
    private int lineUdpDefaultPartitionBy;
    private int lineUdpPort;
<<<<<<< HEAD
    private final int materializedViewUpdateQueueCapacity;
=======
    private final boolean logLevelVerbose;
>>>>>>> 318c2bef
    private MimeTypesCache mimeTypesCache;
    private long minIdleMsBeforeWriterRelease;
    private int netTestConnectionBufferSize;
    private int pgBinaryParamsCapacity;
    private int pgCharacterStoreCapacity;
    private int pgCharacterStorePoolCapacity;
    private int pgConnectionPoolInitialCapacity;
    private boolean pgDaemonPool;
    private DateLocale pgDefaultLocale;
    private int pgForceRecvFragmentationChunkSize;
    private int pgForceSendFragmentationChunkSize;
    private boolean pgHaltOnError;
    private int pgInsertCacheBlockCount;
    private boolean pgInsertCacheEnabled;
    private int pgInsertCacheRowCount;
    private int pgMaxBlobSizeOnQuery;
    private int pgNamedStatementCacheCapacity;
    private int pgNamesStatementPoolCapacity;
    private int pgNetBindIPv4Address;
    private int pgNetBindPort;
    private boolean pgNetConnectionHint;
    private int pgNetConnectionLimit;
    private long pgNetConnectionQueueTimeout;
    private int pgNetConnectionRcvBuf;
    private int pgNetConnectionSndBuf;
    private long pgNetIdleConnectionTimeout;
    private String pgPassword;
    private int pgPendingWritersCacheCapacity;
    private String pgReadOnlyPassword;
    private boolean pgReadOnlySecurityContext;
    private boolean pgReadOnlyUserEnabled;
    private String pgReadOnlyUsername;
    private int pgRecvBufferSize;
    private int pgSelectCacheBlockCount;
    private boolean pgSelectCacheEnabled;
    private int pgSelectCacheRowCount;
    private int pgSendBufferSize;
    private int pgUpdateCacheBlockCount;
    private boolean pgUpdateCacheEnabled;
    private int pgUpdateCacheRowCount;
    private String pgUsername;
    private int[] pgWorkerAffinity;
    private int pgWorkerCount;
    private long pgWorkerNapThreshold;
    private long pgWorkerSleepThreshold;
    private long pgWorkerYieldThreshold;
    private boolean stringToCharCastAllowed;
    private long symbolCacheWaitUsBeforeReload;


    public PropServerConfiguration(
            String root,
            Properties properties,
            @Nullable Map<String, String> env,
            Log log,
            final BuildInformation buildInformation
    ) throws ServerConfigurationException, JsonException {
        this(
                root,
                properties,
                env,
                log,
                buildInformation,
                FilesFacadeImpl.INSTANCE,
                MicrosecondClockImpl.INSTANCE,
                (configuration, engine, freeOnExitList) -> DefaultFactoryProvider.INSTANCE,
                true
        );
    }

    public PropServerConfiguration(
            String root,
            Properties properties,
            @Nullable Map<String, String> env,
            Log log,
            final BuildInformation buildInformation,
            FilesFacade filesFacade,
            MicrosecondClock microsecondClock,
            FactoryProviderFactory fpf
    ) throws ServerConfigurationException, JsonException {
        this(
                root,
                properties,
                env,
                log,
                buildInformation,
                filesFacade,
                microsecondClock,
                fpf,
                true
        );
    }

    public PropServerConfiguration(
            String root,
            Properties properties,
            @Nullable Map<String, String> env,
            Log log,
            final BuildInformation buildInformation,
            FilesFacade filesFacade,
            MicrosecondClock microsecondClock,
            FactoryProviderFactory fpf,
            boolean loadAdditionalConfigurations
    ) throws ServerConfigurationException, JsonException {
        this.log = log;
        this.logSqlQueryProgressExe = getBoolean(properties, env, PropertyKey.LOG_SQL_QUERY_PROGRESS_EXE, true);
        this.logLevelVerbose = getBoolean(properties, env, PropertyKey.LOG_LEVEL_VERBOSE, false);

        this.filesFacade = filesFacade;
        this.fpf = fpf;
        this.microsecondClock = microsecondClock;
        this.validator = newValidator();
        this.staticContentProcessorConfiguration = new PropStaticContentProcessorConfiguration();
        boolean configValidationStrict = getBoolean(properties, env, PropertyKey.CONFIG_VALIDATION_STRICT, false);
        validateProperties(properties, configValidationStrict);

        this.memoryConfiguration = new MemoryConfigurationImpl(
                getLongSize(properties, env, PropertyKey.RAM_USAGE_LIMIT_BYTES, 0),
                getIntPercentage(properties, env, PropertyKey.RAM_USAGE_LIMIT_PERCENT, 90)
        );
        this.isReadOnlyInstance = getBoolean(properties, env, PropertyKey.READ_ONLY_INSTANCE, false);
        this.cairoTableRegistryAutoReloadFrequency = getLong(properties, env, PropertyKey.CAIRO_TABLE_REGISTRY_AUTO_RELOAD_FREQUENCY, 500);
        this.cairoTableRegistryCompactionThreshold = getInt(properties, env, PropertyKey.CAIRO_TABLE_REGISTRY_COMPACTION_THRESHOLD, 30);
        this.repeatMigrationFromVersion = getInt(properties, env, PropertyKey.CAIRO_REPEAT_MIGRATION_FROM_VERSION, 426);
        this.mkdirMode = getInt(properties, env, PropertyKey.CAIRO_MKDIR_MODE, 509);
        this.maxFileNameLength = getInt(properties, env, PropertyKey.CAIRO_MAX_FILE_NAME_LENGTH, 127);
        // changing the default value of walEnabledDefault to true would mean that QuestDB instances upgraded from
        // a pre-WAL version suddenly would start to create WAL tables by default, this could come as a surprise to users
        // instead cairo.wal.enabled.default=true is added to the config, so only new QuestDB installations have WAL enabled by default
        this.walEnabledDefault = getBoolean(properties, env, PropertyKey.CAIRO_WAL_ENABLED_DEFAULT, true);
        this.walPurgeInterval = getLong(properties, env, PropertyKey.CAIRO_WAL_PURGE_INTERVAL, 30_000);
        this.walPurgeWaitBeforeDelete = getInt(properties, env, PropertyKey.DEBUG_WAL_PURGE_WAIT_BEFORE_DELETE, 0);
        this.walTxnNotificationQueueCapacity = getQueueCapacity(properties, env, PropertyKey.CAIRO_WAL_TXN_NOTIFICATION_QUEUE_CAPACITY, 4096);
        this.walRecreateDistressedSequencerAttempts = getInt(properties, env, PropertyKey.CAIRO_WAL_RECREATE_DISTRESSED_SEQUENCER_ATTEMPTS, 3);
        this.walSupported = getBoolean(properties, env, PropertyKey.CAIRO_WAL_SUPPORTED, true);
        walApplyEnabled = getBoolean(properties, env, PropertyKey.CAIRO_WAL_APPLY_ENABLED, true);
        this.walSegmentRolloverRowCount = getLong(properties, env, PropertyKey.CAIRO_WAL_SEGMENT_ROLLOVER_ROW_COUNT, 200_000);
        this.walSegmentRolloverSize = getLong(properties, env, PropertyKey.CAIRO_WAL_SEGMENT_ROLLOVER_SIZE, 0);  // disabled by default.
        if ((this.walSegmentRolloverSize != 0) && (this.walSegmentRolloverSize < 1024)) {  // 1KiB segments minimum
            throw CairoException.critical(0).put("cairo.wal.segment.rollover.size must be 0 (disabled) or >= 1024 (1KiB)");
        }
        this.walWriterDataAppendPageSize = Files.ceilPageSize(getLongSize(properties, env, PropertyKey.CAIRO_WAL_WRITER_DATA_APPEND_PAGE_SIZE, Numbers.SIZE_1MB));
        this.walWriterEventAppendPageSize = Files.ceilPageSize(getLongSize(properties, env, PropertyKey.CAIRO_WAL_WRITER_EVENT_APPEND_PAGE_SIZE, 128 * 1024));
        this.systemWalWriterDataAppendPageSize = Files.ceilPageSize(getLongSize(properties, env, PropertyKey.CAIRO_SYSTEM_WAL_WRITER_DATA_APPEND_PAGE_SIZE, 256 * 1024));
        this.systemWalWriterEventAppendPageSize = Files.ceilPageSize(getLongSize(properties, env, PropertyKey.CAIRO_SYSTEM_WAL_WRITER_EVENT_APPEND_PAGE_SIZE, 16 * 1024));
        this.walSquashUncommittedRowsMultiplier = getDouble(properties, env, PropertyKey.CAIRO_WAL_SQUASH_UNCOMMITTED_ROWS_MULTIPLIER, "20.0");
        this.walMaxLagTxnCount = getInt(properties, env, PropertyKey.CAIRO_WAL_MAX_LAG_TXN_COUNT, -1);
        this.walMaxLagSize = getLongSize(properties, env, PropertyKey.CAIRO_WAL_MAX_LAG_SIZE, 75 * Numbers.SIZE_1MB);
        this.walMaxSegmentFileDescriptorsCache = getInt(properties, env, PropertyKey.CAIRO_WAL_MAX_SEGMENT_FILE_DESCRIPTORS_CACHE, 30);
        this.walApplyTableTimeQuota = getLong(properties, env, PropertyKey.CAIRO_WAL_APPLY_TABLE_TIME_QUOTA, 1000);
        this.walApplyLookAheadTransactionCount = getInt(properties, env, PropertyKey.CAIRO_WAL_APPLY_LOOK_AHEAD_TXN_COUNT, 20);
        this.tableTypeConversionEnabled = getBoolean(properties, env, PropertyKey.TABLE_TYPE_CONVERSION_ENABLED, true);
        this.tempRenamePendingTablePrefix = getString(properties, env, PropertyKey.CAIRO_WAL_TEMP_PENDING_RENAME_TABLE_PREFIX, "temp_5822f658-31f6-11ee-be56-0242ac120002");
        this.sequencerCheckInterval = getLong(properties, env, PropertyKey.CAIRO_WAL_SEQUENCER_CHECK_INTERVAL, 10_000);
        if (tempRenamePendingTablePrefix.length() > maxFileNameLength - 4) {
            throw CairoException.critical(0).put("Temp pending table prefix is too long [")
                    .put(PropertyKey.CAIRO_MAX_FILE_NAME_LENGTH.toString()).put("=")
                    .put(maxFileNameLength).put(", ")
                    .put(PropertyKey.CAIRO_WAL_TEMP_PENDING_RENAME_TABLE_PREFIX.toString()).put("=")
                    .put(tempRenamePendingTablePrefix).put(']');
        }
        if (!TableUtils.isValidTableName(tempRenamePendingTablePrefix, maxFileNameLength)) {
            throw CairoException.critical(0).put("Invalid temp pending table prefix [")
                    .put(PropertyKey.CAIRO_WAL_TEMP_PENDING_RENAME_TABLE_PREFIX.toString()).put("=")
                    .put(tempRenamePendingTablePrefix).put(']');
        }

        this.dbDirectory = getString(properties, env, PropertyKey.CAIRO_ROOT, DB_DIRECTORY);
        String tmpRoot;
        boolean absDbDir = new File(this.dbDirectory).isAbsolute();
        if (absDbDir) {
            this.root = this.dbDirectory;
            this.confRoot = rootSubdir(this.root, CONFIG_DIRECTORY); // ../conf
            this.checkpointRoot = rootSubdir(this.root, TableUtils.CHECKPOINT_DIRECTORY); // ../.checkpoint
            this.legacyCheckpointRoot = rootSubdir(this.root, TableUtils.LEGACY_CHECKPOINT_DIRECTORY);
            tmpRoot = rootSubdir(this.root, TMP_DIRECTORY); // ../tmp
        } else {
            this.root = new File(root, this.dbDirectory).getAbsolutePath();
            this.confRoot = new File(root, CONFIG_DIRECTORY).getAbsolutePath();
            this.checkpointRoot = new File(root, TableUtils.CHECKPOINT_DIRECTORY).getAbsolutePath();
            this.legacyCheckpointRoot = new File(root, TableUtils.LEGACY_CHECKPOINT_DIRECTORY).getAbsolutePath();
            tmpRoot = new File(root, TMP_DIRECTORY).getAbsolutePath();
        }

        String configuredCairoSqlCopyRoot = getString(properties, env, PropertyKey.CAIRO_SQL_COPY_ROOT, "import");
        if (!Chars.empty(configuredCairoSqlCopyRoot)) {
            if (new File(configuredCairoSqlCopyRoot).isAbsolute()) {
                this.cairoSqlCopyRoot = configuredCairoSqlCopyRoot;
            } else {
                if (absDbDir) {
                    this.cairoSqlCopyRoot = rootSubdir(this.root, configuredCairoSqlCopyRoot); // ../import
                } else {
                    this.cairoSqlCopyRoot = new File(root, configuredCairoSqlCopyRoot).getAbsolutePath();
                }
            }
            String cairoSqlCopyWorkRoot = getString(properties, env, PropertyKey.CAIRO_SQL_COPY_WORK_ROOT, tmpRoot);
            this.cairoSqlCopyWorkRoot = getCanonicalPath(cairoSqlCopyWorkRoot);
            if (pathEquals(root, this.cairoSqlCopyWorkRoot)
                    || pathEquals(this.root, this.cairoSqlCopyWorkRoot)
                    || pathEquals(this.confRoot, this.cairoSqlCopyWorkRoot)
                    || pathEquals(this.checkpointRoot, this.cairoSqlCopyWorkRoot)) {
                throw new ServerConfigurationException("Configuration value for " + PropertyKey.CAIRO_SQL_COPY_WORK_ROOT.getPropertyPath() + " can't point to root, data, conf or snapshot dirs. ");
            }
        } else {
            this.cairoSqlCopyRoot = null;
            this.cairoSqlCopyWorkRoot = null;
        }

        this.cairoAttachPartitionSuffix = getString(properties, env, PropertyKey.CAIRO_ATTACH_PARTITION_SUFFIX, TableUtils.ATTACHABLE_DIR_MARKER);
        this.cairoAttachPartitionCopy = getBoolean(properties, env, PropertyKey.CAIRO_ATTACH_PARTITION_COPY, false);

        this.snapshotInstanceId = getString(properties, env, PropertyKey.CAIRO_LEGACY_SNAPSHOT_INSTANCE_ID, "");
        this.checkpointRecoveryEnabled = getBoolean(
                properties,
                env,
                PropertyKey.CAIRO_LEGACY_SNAPSHOT_RECOVERY_ENABLED,
                getBoolean(
                        properties,
                        env,
                        PropertyKey.CAIRO_CHECKPOINT_RECOVERY_ENABLED,
                        true
                )
        );
        this.devModeEnabled = getBoolean(properties, env, PropertyKey.DEV_MODE_ENABLED, false);

        int cpuAvailable = Runtime.getRuntime().availableProcessors();
        int cpuUsed = 0;
        int cpuSpare = 0;
        int cpuIoWorkers = 0;
        int cpuWalApplyWorkers = 1;

        if (cpuAvailable > 8) {
            cpuWalApplyWorkers = 2;
        } else if (cpuAvailable > 16) {
            cpuWalApplyWorkers = 2;
            cpuSpare = 1;
            // tested on 4/32/48 core servers
            cpuIoWorkers = cpuAvailable / 2;
        } else if (cpuAvailable > 32) {
            cpuWalApplyWorkers = 4;
            cpuSpare = 2;
            // tested on 4/32/48 core servers
            cpuIoWorkers = cpuAvailable / 2;
        }

        final FilesFacade ff = cairoConfiguration.getFilesFacade();
        try (Path path = new Path()) {
            volumeDefinitions.of(getString(properties, env, PropertyKey.CAIRO_VOLUMES, null), path, root);
            ff.mkdirs(path.of(this.root).slash(), this.mkdirMode);
            path.of(this.root).concat(TableUtils.TAB_INDEX_FILE_NAME);
            final long tableIndexFd = TableUtils.openFileRWOrFail(ff, path.$(), CairoConfiguration.O_NONE);
            final long fileSize = ff.length(tableIndexFd);
            if (fileSize < Long.BYTES) {
                if (!ff.allocate(tableIndexFd, Files.PAGE_SIZE)) {
                    ff.close(tableIndexFd);
                    throw CairoException.critical(ff.errno()).put("Could not allocate [file=").put(path).put(", actual=").put(fileSize).put(", desired=").put(Files.PAGE_SIZE).put(']');
                }
            }

            final long tableIndexMem = TableUtils.mapRWOrClose(ff, tableIndexFd, Files.PAGE_SIZE, MemoryTag.MMAP_DEFAULT);
            Rnd rnd = new Rnd(cairoConfiguration.getMicrosecondClock().getTicks(), cairoConfiguration.getMillisecondClock().getTicks());
            if (Os.compareAndSwap(tableIndexMem + Long.BYTES, 0, rnd.nextLong()) == 0) {
                Unsafe.getUnsafe().putLong(tableIndexMem + Long.BYTES * 2, rnd.nextLong());
            }
            this.instanceHashLo = Unsafe.getUnsafe().getLong(tableIndexMem + Long.BYTES);
            this.instanceHashHi = Unsafe.getUnsafe().getLong(tableIndexMem + Long.BYTES * 2);
            ff.munmap(tableIndexMem, Files.PAGE_SIZE, MemoryTag.MMAP_DEFAULT);
            ff.close(tableIndexFd);

            this.httpMinServerEnabled = getBoolean(properties, env, PropertyKey.HTTP_MIN_ENABLED, true);
            if (httpMinServerEnabled) {
                this.httpMinWorkerHaltOnError = getBoolean(properties, env, PropertyKey.HTTP_MIN_WORKER_HALT_ON_ERROR, false);
                this.httpMinWorkerCount = getInt(properties, env, PropertyKey.HTTP_MIN_WORKER_COUNT, 1);
                this.httpMinWorkerAffinity = getAffinity(properties, env, PropertyKey.HTTP_MIN_WORKER_AFFINITY, httpMinWorkerCount);
                this.httpMinWorkerYieldThreshold = getLong(properties, env, PropertyKey.HTTP_MIN_WORKER_YIELD_THRESHOLD, 10);
                this.httpMinWorkerNapThreshold = getLong(properties, env, PropertyKey.HTTP_MIN_WORKER_NAP_THRESHOLD, 100);
                this.httpMinWorkerSleepThreshold = getLong(properties, env, PropertyKey.HTTP_MIN_WORKER_SLEEP_THRESHOLD, 100);
                this.httpMinWorkerSleepTimeout = getLong(properties, env, PropertyKey.HTTP_MIN_WORKER_SLEEP_TIMEOUT, 50);

                // deprecated
                String httpMinBindTo = getString(properties, env, PropertyKey.HTTP_MIN_BIND_TO, "0.0.0.0:9003");

                parseBindTo(properties, env, PropertyKey.HTTP_MIN_NET_BIND_TO, httpMinBindTo, (a, p) -> {
                    httpMinBindIPv4Address = a;
                    httpMinBindPort = p;
                });

                this.httpMinNetConnectionLimit = getInt(properties, env, PropertyKey.HTTP_MIN_NET_CONNECTION_LIMIT, 4);

                // deprecated
                this.httpMinNetConnectionTimeout = getLong(properties, env, PropertyKey.HTTP_MIN_NET_IDLE_CONNECTION_TIMEOUT, 5 * 60 * 1000L);
                this.httpMinNetConnectionTimeout = getLong(properties, env, PropertyKey.HTTP_MIN_NET_CONNECTION_TIMEOUT, this.httpMinNetConnectionTimeout);

                // deprecated
                this.httpMinNetConnectionQueueTimeout = getLong(properties, env, PropertyKey.HTTP_MIN_NET_QUEUED_CONNECTION_TIMEOUT, 5 * 1000L);
                this.httpMinNetConnectionQueueTimeout = getLong(properties, env, PropertyKey.HTTP_MIN_NET_CONNECTION_QUEUE_TIMEOUT, this.httpMinNetConnectionQueueTimeout);

                // deprecated
                this.httpMinNetConnectionSndBuf = getIntSize(properties, env, PropertyKey.HTTP_MIN_NET_SND_BUF_SIZE, 1024);
                this.httpMinNetConnectionSndBuf = getIntSize(properties, env, PropertyKey.HTTP_MIN_NET_CONNECTION_SNDBUF, this.httpMinNetConnectionSndBuf);

                // deprecated
                this.httpMinNetConnectionRcvBuf = getIntSize(properties, env, PropertyKey.HTTP_NET_RCV_BUF_SIZE, 1024);
                this.httpMinNetConnectionRcvBuf = getIntSize(properties, env, PropertyKey.HTTP_MIN_NET_CONNECTION_RCVBUF, this.httpMinNetConnectionRcvBuf);
                this.httpMinNetConnectionHint = getBoolean(properties, env, PropertyKey.HTTP_MIN_NET_CONNECTION_HINT, false);
            }

            int requestHeaderBufferSize = getIntSize(properties, env, PropertyKey.HTTP_REQUEST_HEADER_BUFFER_SIZE, 32 * 2014);
            this.httpServerEnabled = getBoolean(properties, env, PropertyKey.HTTP_ENABLED, true);
            final int forceSendFragmentationChunkSize = getInt(properties, env, PropertyKey.DEBUG_FORCE_SEND_FRAGMENTATION_CHUNK_SIZE, Integer.MAX_VALUE);
            final int forceRecvFragmentationChunkSize = getInt(properties, env, PropertyKey.DEBUG_FORCE_RECV_FRAGMENTATION_CHUNK_SIZE, Integer.MAX_VALUE);
            this.httpWorkerCount = getInt(properties, env, PropertyKey.HTTP_WORKER_COUNT, 0);
            cpuUsed += this.httpWorkerCount;
            this.httpWorkerAffinity = getAffinity(properties, env, PropertyKey.HTTP_WORKER_AFFINITY, httpWorkerCount);
            this.httpWorkerHaltOnError = getBoolean(properties, env, PropertyKey.HTTP_WORKER_HALT_ON_ERROR, false);
            this.httpWorkerYieldThreshold = getLong(properties, env, PropertyKey.HTTP_WORKER_YIELD_THRESHOLD, 10);
            this.httpWorkerNapThreshold = getLong(properties, env, PropertyKey.HTTP_WORKER_NAP_THRESHOLD, 7_000);
            this.httpWorkerSleepThreshold = getLong(properties, env, PropertyKey.HTTP_WORKER_SLEEP_THRESHOLD, 10_000);
            this.httpWorkerSleepTimeout = getLong(properties, env, PropertyKey.HTTP_WORKER_SLEEP_TIMEOUT, 10);
            this.indexFileName = getString(properties, env, PropertyKey.HTTP_STATIC_INDEX_FILE_NAME, "index.html");

            int httpSendBufferSize = getIntSize(properties, env, PropertyKey.HTTP_SEND_BUFFER_SIZE, 2 * Numbers.SIZE_1MB);
            if (httpSendBufferSize < HttpServerConfiguration.MIN_SEND_BUFFER_SIZE) {
                throw new ServerConfigurationException("invalid configuration value [key=" + PropertyKey.HTTP_SEND_BUFFER_SIZE.getPropertyPath() +
                        ", description=http response send buffer should be at least " + HttpServerConfiguration.MIN_SEND_BUFFER_SIZE + " bytes]");
            }

            String httpVersion = getString(properties, env, PropertyKey.HTTP_VERSION, "HTTP/1.1");
            if (!httpVersion.endsWith(" ")) {
                httpVersion += ' ';
            }
            this.httpFrozenClock = getBoolean(properties, env, PropertyKey.HTTP_FROZEN_CLOCK, false);
            int httpForceSendFragmentationChunkSize = getInt(properties, env, PropertyKey.DEBUG_HTTP_FORCE_SEND_FRAGMENTATION_CHUNK_SIZE, forceSendFragmentationChunkSize);
            int httpForceRecvFragmentationChunkSize = getInt(properties, env, PropertyKey.DEBUG_HTTP_FORCE_RECV_FRAGMENTATION_CHUNK_SIZE, forceRecvFragmentationChunkSize);

            int httpRecvBufferSize = getIntSize(properties, env, PropertyKey.HTTP_RECEIVE_BUFFER_SIZE, Numbers.SIZE_1MB);
            int connectionStringPoolCapacity = getInt(properties, env, PropertyKey.HTTP_CONNECTION_STRING_POOL_CAPACITY, 128);
            int connectionPoolInitialCapacity = getInt(properties, env, PropertyKey.HTTP_CONNECTION_POOL_INITIAL_CAPACITY, 4);
            int multipartHeaderBufferSize = getIntSize(properties, env, PropertyKey.HTTP_MULTIPART_HEADER_BUFFER_SIZE, 512);
            long multipartIdleSpinCount = getLong(properties, env, PropertyKey.HTTP_MULTIPART_IDLE_SPIN_COUNT, 10_000);
            boolean httpAllowDeflateBeforeSend = getBoolean(properties, env, PropertyKey.HTTP_ALLOW_DEFLATE_BEFORE_SEND, false);
            boolean httpServerKeepAlive = getBoolean(properties, env, PropertyKey.HTTP_SERVER_KEEP_ALIVE, true);
            boolean httpServerCookiesEnabled = getBoolean(properties, env, PropertyKey.HTTP_SERVER_KEEP_ALIVE, true);
            boolean httpReadOnlySecurityContext = getBoolean(properties, env, PropertyKey.HTTP_SECURITY_READONLY, false);

            httpContextConfiguration = new PropHttpContextConfiguration(
                    connectionPoolInitialCapacity,
                    connectionStringPoolCapacity,
                    this,
                    httpAllowDeflateBeforeSend,
                    httpForceRecvFragmentationChunkSize,
                    httpForceSendFragmentationChunkSize,
                    httpFrozenClock,
                    httpReadOnlySecurityContext,
                    httpRecvBufferSize,
                    httpSendBufferSize,
                    httpServerCookiesEnabled,
                    httpServerKeepAlive,
                    httpVersion,
                    isReadOnlyInstance,
                    multipartHeaderBufferSize,
                    multipartIdleSpinCount,
                    requestHeaderBufferSize
            );

            // Use a separate configuration for min server. It does not make sense for the min server to grow the buffer sizes together with the main http server
            int minHttpSendBufferSize = getIntSize(properties, env, PropertyKey.HTTP_MIN_SEND_BUFFER_SIZE, 4096);
            int minHttpRecvBufferSize = getIntSize(properties, env, PropertyKey.HTTP_MIN_RECEIVE_BUFFER_SIZE, 1024);
            int minHttpConnectionStringPoolCapacity = getInt(properties, env, PropertyKey.HTTP_MIN_CONNECTION_STRING_POOL_CAPACITY, 2);
            int minHttpconnectionPoolInitialCapacity = getInt(properties, env, PropertyKey.HTTP_MIN_CONNECTION_POOL_INITIAL_CAPACITY, 2);
            int minHttpMultipartHeaderBufferSize = getIntSize(properties, env, PropertyKey.HTTP_MIN_MULTIPART_HEADER_BUFFER_SIZE, 512);
            long minHttpMultipartIdleSpinCount = getLong(properties, env, PropertyKey.HTTP_MIN_MULTIPART_IDLE_SPIN_COUNT, 0);
            boolean minHttpAllowDeflateBeforeSend = getBoolean(properties, env, PropertyKey.HTTP_MIN_ALLOW_DEFLATE_BEFORE_SEND, false);
            boolean minHttpMinServerKeepAlive = getBoolean(properties, env, PropertyKey.HTTP_MIN_SERVER_KEEP_ALIVE, true);
            boolean minHttpServerCookiesEnabled = getBoolean(properties, env, PropertyKey.HTTP_MIN_SERVER_KEEP_ALIVE, true);
            int httpMinRequestHeaderBufferSize = getIntSize(properties, env, PropertyKey.HTTP_MIN_REQUEST_HEADER_BUFFER_SIZE, 4096);

            httpMinContextConfiguration = new PropHttpContextConfiguration(
                    minHttpConnectionStringPoolCapacity,
                    minHttpconnectionPoolInitialCapacity,
                    this,
                    minHttpAllowDeflateBeforeSend,
                    httpForceRecvFragmentationChunkSize,
                    httpForceSendFragmentationChunkSize,
                    httpFrozenClock,
                    true,
                    minHttpRecvBufferSize,
                    minHttpSendBufferSize,
                    minHttpServerCookiesEnabled,
                    minHttpMinServerKeepAlive,
                    httpVersion,
                    isReadOnlyInstance,
                    minHttpMultipartHeaderBufferSize,
                    minHttpMultipartIdleSpinCount,
                    httpMinRequestHeaderBufferSize
            );

            int keepAliveTimeout = getInt(properties, env, PropertyKey.HTTP_KEEP_ALIVE_TIMEOUT, 5);
            int keepAliveMax = getInt(properties, env, PropertyKey.HTTP_KEEP_ALIVE_MAX, 10_000);

            if (keepAliveTimeout > 0 && keepAliveMax > 0) {
                this.keepAliveHeader = "Keep-Alive: timeout=" + keepAliveTimeout + ", max=" + keepAliveMax + Misc.EOL;
            } else {
                this.keepAliveHeader = null;
            }

            final String publicDirectory = getString(properties, env, PropertyKey.HTTP_STATIC_PUBLIC_DIRECTORY, "public");
            // translate public directory into absolute path
            // this will generate some garbage, but this is ok - we're just doing this once on startup
            if (new File(publicDirectory).isAbsolute()) {
                this.publicDirectory = publicDirectory;
            } else {
                this.publicDirectory = new File(root, publicDirectory).getAbsolutePath();
            }

            this.defaultSeqPartTxnCount = getInt(properties, env, PropertyKey.CAIRO_DEFAULT_SEQ_PART_TXN_COUNT, 0);
            // maintain deprecated property name for the time being
            this.httpNetConnectionLimit = getInt(properties, env, PropertyKey.HTTP_NET_ACTIVE_CONNECTION_LIMIT, 256);
            this.httpNetConnectionLimit = getInt(properties, env, PropertyKey.HTTP_NET_CONNECTION_LIMIT, this.httpNetConnectionLimit);
            this.httpNetConnectionHint = getBoolean(properties, env, PropertyKey.HTTP_NET_CONNECTION_HINT, false);
            // deprecated
            this.httpNetConnectionTimeout = getLong(properties, env, PropertyKey.HTTP_NET_IDLE_CONNECTION_TIMEOUT, 5 * 60 * 1000L);
            this.httpNetConnectionTimeout = getLong(properties, env, PropertyKey.HTTP_NET_CONNECTION_TIMEOUT, this.httpNetConnectionTimeout);

            // deprecated
            this.httpNetConnectionQueueTimeout = getLong(properties, env, PropertyKey.HTTP_NET_QUEUED_CONNECTION_TIMEOUT, 5 * 1000L);
            this.httpNetConnectionQueueTimeout = getLong(properties, env, PropertyKey.HTTP_NET_CONNECTION_QUEUE_TIMEOUT, this.httpNetConnectionQueueTimeout);

            // deprecated
            this.httpNetConnectionSndBuf = getIntSize(properties, env, PropertyKey.HTTP_NET_SND_BUF_SIZE, 2 * Numbers.SIZE_1MB);
            this.httpNetConnectionSndBuf = getIntSize(properties, env, PropertyKey.HTTP_NET_CONNECTION_SNDBUF, this.httpNetConnectionSndBuf);

            // deprecated
            this.httpNetConnectionRcvBuf = getIntSize(properties, env, PropertyKey.HTTP_NET_RCV_BUF_SIZE, 2 * Numbers.SIZE_1MB);
            this.httpNetConnectionRcvBuf = getIntSize(properties, env, PropertyKey.HTTP_NET_CONNECTION_RCVBUF, this.httpNetConnectionRcvBuf);

            this.dateAdapterPoolCapacity = getInt(properties, env, PropertyKey.HTTP_TEXT_DATE_ADAPTER_POOL_CAPACITY, 16);
            this.jsonCacheLimit = getIntSize(properties, env, PropertyKey.HTTP_TEXT_JSON_CACHE_LIMIT, 16384);
            this.jsonCacheSize = getIntSize(properties, env, PropertyKey.HTTP_TEXT_JSON_CACHE_SIZE, 8192);
            this.maxRequiredDelimiterStdDev = getDouble(properties, env, PropertyKey.HTTP_TEXT_MAX_REQUIRED_DELIMITER_STDDEV, "0.1222");
            this.maxRequiredLineLengthStdDev = getDouble(properties, env, PropertyKey.HTTP_TEXT_MAX_REQUIRED_LINE_LENGTH_STDDEV, "0.8");
            this.metadataStringPoolCapacity = getInt(properties, env, PropertyKey.HTTP_TEXT_METADATA_STRING_POOL_CAPACITY, 128);

            this.rollBufferLimit = getIntSize(properties, env, PropertyKey.HTTP_TEXT_ROLL_BUFFER_LIMIT, 1024 * 4096);
            this.rollBufferSize = getIntSize(properties, env, PropertyKey.HTTP_TEXT_ROLL_BUFFER_SIZE, 1024);
            this.textAnalysisMaxLines = getInt(properties, env, PropertyKey.HTTP_TEXT_ANALYSIS_MAX_LINES, 1000);
            this.textLexerStringPoolCapacity = getInt(properties, env, PropertyKey.HTTP_TEXT_LEXER_STRING_POOL_CAPACITY, 64);
            this.timestampAdapterPoolCapacity = getInt(properties, env, PropertyKey.HTTP_TEXT_TIMESTAMP_ADAPTER_POOL_CAPACITY, 64);
            this.utf8SinkSize = getIntSize(properties, env, PropertyKey.HTTP_TEXT_UTF8_SINK_SIZE, 4096);

            this.httpPessimisticHealthCheckEnabled = getBoolean(properties, env, PropertyKey.HTTP_PESSIMISTIC_HEALTH_CHECK, false);
            final boolean httpHealthCheckAuthRequired = getBoolean(properties, env, PropertyKey.HTTP_HEALTH_CHECK_AUTHENTICATION_REQUIRED, true);
            this.httpHealthCheckAuthType = httpHealthCheckAuthRequired ? SecurityContext.AUTH_TYPE_CREDENTIALS : SecurityContext.AUTH_TYPE_NONE;
            this.maxHttpQueryResponseRowLimit = getLong(properties, env, PropertyKey.HTTP_SECURITY_MAX_RESPONSE_ROWS, Long.MAX_VALUE);
            this.interruptOnClosedConnection = getBoolean(properties, env, PropertyKey.HTTP_SECURITY_INTERRUPT_ON_CLOSED_CONNECTION, true);
            this.httpUsername = getString(properties, env, PropertyKey.HTTP_USER, "");
            this.httpPassword = getString(properties, env, PropertyKey.HTTP_PASSWORD, "");
            if (!Chars.empty(httpUsername) && Chars.empty(httpPassword)) {
                throw new ServerConfigurationException("HTTP username is set but password is missing. " +
                        "Use the '" + PropertyKey.HTTP_PASSWORD.getPropertyPath() + "' configuration property to set a password. [user=" + httpUsername + "]");
            } else if (Chars.empty(httpUsername) && !Chars.empty(httpPassword)) {
                throw new ServerConfigurationException("HTTP password is set but username is missing. " +
                        "Use the '" + PropertyKey.HTTP_USER.getPropertyPath() + "' configuration property to set a username.");
            }

            if (loadAdditionalConfigurations && httpServerEnabled) {
                this.jsonQueryConnectionCheckFrequency = getInt(properties, env, PropertyKey.HTTP_JSON_QUERY_CONNECTION_CHECK_FREQUENCY, 1_000_000);
                this.jsonQueryFloatScale = getInt(properties, env, PropertyKey.HTTP_JSON_QUERY_FLOAT_SCALE, 4);
                if (jsonQueryFloatScale > Numbers.MAX_FLOAT_SCALE) {
                    throw new ServerConfigurationException(PropertyKey.HTTP_JSON_QUERY_FLOAT_SCALE.getPropertyPath() + " cannot be greater than " + Numbers.MAX_FLOAT_SCALE);
                }
                this.jsonQueryDoubleScale = getInt(properties, env, PropertyKey.HTTP_JSON_QUERY_DOUBLE_SCALE, 12);
                if (jsonQueryDoubleScale > Numbers.MAX_DOUBLE_SCALE) {
                    throw new ServerConfigurationException(PropertyKey.HTTP_JSON_QUERY_DOUBLE_SCALE.getPropertyPath() + " cannot be greater than " + Numbers.MAX_DOUBLE_SCALE);
                }
                String httpBindTo = getString(properties, env, PropertyKey.HTTP_BIND_TO, "0.0.0.0:9000");
                parseBindTo(properties, env, PropertyKey.HTTP_NET_BIND_TO, httpBindTo, (a, p) -> {
                    httpNetBindIPv4Address = a;
                    httpNetBindPort = p;
                });
                // load mime types
                path.of(new File(new File(root, CONFIG_DIRECTORY), "mime.types").getAbsolutePath());
                this.mimeTypesCache = new MimeTypesCache(FilesFacadeImpl.INSTANCE, path.$());
            }

            this.maxRerunWaitCapMs = getLong(properties, env, PropertyKey.HTTP_BUSY_RETRY_MAXIMUM_WAIT_BEFORE_RETRY, 1000);
            this.rerunExponentialWaitMultiplier = getDouble(properties, env, PropertyKey.HTTP_BUSY_RETRY_EXPONENTIAL_WAIT_MULTIPLIER, "2.0");
            this.rerunInitialWaitQueueSize = getIntSize(properties, env, PropertyKey.HTTP_BUSY_RETRY_INITIAL_WAIT_QUEUE_SIZE, 64);
            this.rerunMaxProcessingQueueSize = getIntSize(properties, env, PropertyKey.HTTP_BUSY_RETRY_MAX_PROCESSING_QUEUE_SIZE, 4096);

            this.circuitBreakerThrottle = getInt(properties, env, PropertyKey.CIRCUIT_BREAKER_THROTTLE, 2_000_000);
            this.queryTimeout = (long) (getDouble(properties, env, PropertyKey.QUERY_TIMEOUT_SEC, "60") * Timestamps.SECOND_MILLIS);
            this.netTestConnectionBufferSize = getInt(properties, env, PropertyKey.CIRCUIT_BREAKER_BUFFER_SIZE, 64);
            this.netTestConnectionBufferSize = getInt(properties, env, PropertyKey.NET_TEST_CONNECTION_BUFFER_SIZE, netTestConnectionBufferSize);

            this.pgEnabled = getBoolean(properties, env, PropertyKey.PG_ENABLED, true);
            if (pgEnabled) {
                this.pgForceSendFragmentationChunkSize = getInt(properties, env, PropertyKey.DEBUG_PG_FORCE_SEND_FRAGMENTATION_CHUNK_SIZE, forceSendFragmentationChunkSize);
                this.pgForceRecvFragmentationChunkSize = getInt(properties, env, PropertyKey.DEBUG_PG_FORCE_RECV_FRAGMENTATION_CHUNK_SIZE, forceRecvFragmentationChunkSize);

                // deprecated
                pgNetConnectionLimit = getInt(properties, env, PropertyKey.PG_NET_ACTIVE_CONNECTION_LIMIT, 64);
                pgNetConnectionLimit = getInt(properties, env, PropertyKey.PG_NET_CONNECTION_LIMIT, pgNetConnectionLimit);
                pgNetConnectionHint = getBoolean(properties, env, PropertyKey.PG_NET_CONNECTION_HINT, false);
                parseBindTo(properties, env, PropertyKey.PG_NET_BIND_TO, "0.0.0.0:8812", (a, p) -> {
                    pgNetBindIPv4Address = a;
                    pgNetBindPort = p;
                });

                // deprecated
                this.pgNetIdleConnectionTimeout = getLong(properties, env, PropertyKey.PG_NET_IDLE_TIMEOUT, 300_000);
                this.pgNetIdleConnectionTimeout = getLong(properties, env, PropertyKey.PG_NET_CONNECTION_TIMEOUT, this.pgNetIdleConnectionTimeout);
                this.pgNetConnectionQueueTimeout = getLong(properties, env, PropertyKey.PG_NET_CONNECTION_QUEUE_TIMEOUT, 300_000);

                // deprecated
                this.pgNetConnectionRcvBuf = getIntSize(properties, env, PropertyKey.PG_NET_RECV_BUF_SIZE, -1);
                this.pgNetConnectionRcvBuf = getIntSize(properties, env, PropertyKey.PG_NET_CONNECTION_RCVBUF, this.pgNetConnectionRcvBuf);

                // deprecated
                this.pgNetConnectionSndBuf = getIntSize(properties, env, PropertyKey.PG_NET_SEND_BUF_SIZE, -1);
                this.pgNetConnectionSndBuf = getIntSize(properties, env, PropertyKey.PG_NET_CONNECTION_SNDBUF, this.pgNetConnectionSndBuf);

                this.pgCharacterStoreCapacity = getInt(properties, env, PropertyKey.PG_CHARACTER_STORE_CAPACITY, 4096);
                this.pgBinaryParamsCapacity = getInt(properties, env, PropertyKey.PG_BINARY_PARAM_COUNT_CAPACITY, 2);
                this.pgCharacterStorePoolCapacity = getInt(properties, env, PropertyKey.PG_CHARACTER_STORE_POOL_CAPACITY, 64);
                this.pgConnectionPoolInitialCapacity = getInt(properties, env, PropertyKey.PG_CONNECTION_POOL_CAPACITY, 4);
                this.pgPassword = getString(properties, env, PropertyKey.PG_PASSWORD, "quest");
                this.pgUsername = getString(properties, env, PropertyKey.PG_USER, "admin");
                this.pgReadOnlyPassword = getString(properties, env, PropertyKey.PG_RO_PASSWORD, "quest");
                this.pgReadOnlyUsername = getString(properties, env, PropertyKey.PG_RO_USER, "user");
                this.pgReadOnlyUserEnabled = getBoolean(properties, env, PropertyKey.PG_RO_USER_ENABLED, false);
                this.pgReadOnlySecurityContext = getBoolean(properties, env, PropertyKey.PG_SECURITY_READONLY, false);
                this.pgMaxBlobSizeOnQuery = getIntSize(properties, env, PropertyKey.PG_MAX_BLOB_SIZE_ON_QUERY, 512 * 1024);
                this.pgRecvBufferSize = getIntSize(properties, env, PropertyKey.PG_RECV_BUFFER_SIZE, Numbers.SIZE_1MB);
                this.pgSendBufferSize = getIntSize(properties, env, PropertyKey.PG_SEND_BUFFER_SIZE, Numbers.SIZE_1MB);
                final String dateLocale = getString(properties, env, PropertyKey.PG_DATE_LOCALE, "en");
                this.pgDefaultLocale = DateLocaleFactory.INSTANCE.getLocale(dateLocale);
                if (this.pgDefaultLocale == null) {
                    throw ServerConfigurationException.forInvalidKey(PropertyKey.PG_DATE_LOCALE.getPropertyPath(), dateLocale);
                }
                this.pgWorkerCount = getInt(properties, env, PropertyKey.PG_WORKER_COUNT, 0);
                cpuUsed += this.pgWorkerCount;
                this.pgWorkerAffinity = getAffinity(properties, env, PropertyKey.PG_WORKER_AFFINITY, pgWorkerCount);
                this.pgHaltOnError = getBoolean(properties, env, PropertyKey.PG_HALT_ON_ERROR, false);
                this.pgWorkerYieldThreshold = getLong(properties, env, PropertyKey.PG_WORKER_YIELD_THRESHOLD, 10);
                this.pgWorkerNapThreshold = getLong(properties, env, PropertyKey.PG_WORKER_NAP_THRESHOLD, 7_000);
                this.pgWorkerSleepThreshold = getLong(properties, env, PropertyKey.PG_WORKER_SLEEP_THRESHOLD, 10_000);
                this.pgDaemonPool = getBoolean(properties, env, PropertyKey.PG_DAEMON_POOL, true);
                this.pgInsertCacheEnabled = getBoolean(properties, env, PropertyKey.PG_INSERT_CACHE_ENABLED, true);
                this.pgInsertCacheBlockCount = getInt(properties, env, PropertyKey.PG_INSERT_CACHE_BLOCK_COUNT, 4);
                this.pgInsertCacheRowCount = getInt(properties, env, PropertyKey.PG_INSERT_CACHE_ROW_COUNT, 4);
                this.pgUpdateCacheEnabled = getBoolean(properties, env, PropertyKey.PG_UPDATE_CACHE_ENABLED, true);
                this.pgUpdateCacheBlockCount = getInt(properties, env, PropertyKey.PG_UPDATE_CACHE_BLOCK_COUNT, 4);
                this.pgUpdateCacheRowCount = getInt(properties, env, PropertyKey.PG_UPDATE_CACHE_ROW_COUNT, 4);
                this.pgNamedStatementCacheCapacity = getInt(properties, env, PropertyKey.PG_NAMED_STATEMENT_CACHE_CAPACITY, 32);
                this.pgNamesStatementPoolCapacity = getInt(properties, env, PropertyKey.PG_NAMED_STATEMENT_POOL_CAPACITY, 32);
                this.pgPendingWritersCacheCapacity = getInt(properties, env, PropertyKey.PG_PENDING_WRITERS_CACHE_CAPACITY, 16);
            }

            this.walApplyWorkerCount = getInt(properties, env, PropertyKey.WAL_APPLY_WORKER_COUNT, cpuWalApplyWorkers);
            this.walApplyWorkerAffinity = getAffinity(properties, env, PropertyKey.WAL_APPLY_WORKER_AFFINITY, walApplyWorkerCount);
            this.walApplyWorkerHaltOnError = getBoolean(properties, env, PropertyKey.WAL_APPLY_WORKER_HALT_ON_ERROR, false);
            this.walApplyWorkerNapThreshold = getLong(properties, env, PropertyKey.WAL_APPLY_WORKER_NAP_THRESHOLD, 7_000);
            this.walApplyWorkerSleepThreshold = getLong(properties, env, PropertyKey.WAL_APPLY_WORKER_SLEEP_THRESHOLD, 10_000);
            this.walApplySleepTimeout = getLong(properties, env, PropertyKey.WAL_APPLY_WORKER_SLEEP_TIMEOUT, 10);
            this.walApplyWorkerYieldThreshold = getLong(properties, env, PropertyKey.WAL_APPLY_WORKER_YIELD_THRESHOLD, 1000);

            this.commitMode = getCommitMode(properties, env, PropertyKey.CAIRO_COMMIT_MODE);
            this.createAsSelectRetryCount = getInt(properties, env, PropertyKey.CAIRO_CREATE_AS_SELECT_RETRY_COUNT, 5);
            this.defaultSymbolCacheFlag = getBoolean(properties, env, PropertyKey.CAIRO_DEFAULT_SYMBOL_CACHE_FLAG, true);
            this.defaultSymbolCapacity = getInt(properties, env, PropertyKey.CAIRO_DEFAULT_SYMBOL_CAPACITY, 256);
            this.fileOperationRetryCount = getInt(properties, env, PropertyKey.CAIRO_FILE_OPERATION_RETRY_COUNT, 30);
            this.idleCheckInterval = getLong(properties, env, PropertyKey.CAIRO_IDLE_CHECK_INTERVAL, 5 * 60 * 1000L);
            this.inactiveReaderMaxOpenPartitions = getInt(properties, env, PropertyKey.CAIRO_INACTIVE_READER_MAX_OPEN_PARTITIONS, 10000);
            this.inactiveReaderTTL = getLong(properties, env, PropertyKey.CAIRO_INACTIVE_READER_TTL, 120_000);
            this.inactiveWriterTTL = getLong(properties, env, PropertyKey.CAIRO_INACTIVE_WRITER_TTL, 600_000);
            this.inactiveWalWriterTTL = getLong(properties, env, PropertyKey.CAIRO_WAL_INACTIVE_WRITER_TTL, 120_000);
            this.indexValueBlockSize = Numbers.ceilPow2(getIntSize(properties, env, PropertyKey.CAIRO_INDEX_VALUE_BLOCK_SIZE, 256));
            this.maxSwapFileCount = getInt(properties, env, PropertyKey.CAIRO_MAX_SWAP_FILE_COUNT, 30);
            this.parallelIndexThreshold = getInt(properties, env, PropertyKey.CAIRO_PARALLEL_INDEX_THRESHOLD, 100000);
            this.readerPoolMaxSegments = getInt(properties, env, PropertyKey.CAIRO_READER_POOL_MAX_SEGMENTS, 10);
            this.walWriterPoolMaxSegments = getInt(properties, env, PropertyKey.CAIRO_WAL_WRITER_POOL_MAX_SEGMENTS, 10);
            this.spinLockTimeout = getLong(properties, env, PropertyKey.CAIRO_SPIN_LOCK_TIMEOUT, 1_000);
            this.sqlCharacterStoreCapacity = getInt(properties, env, PropertyKey.CAIRO_CHARACTER_STORE_CAPACITY, 1024);
            this.sqlCharacterStoreSequencePoolCapacity = getInt(properties, env, PropertyKey.CAIRO_CHARACTER_STORE_SEQUENCE_POOL_CAPACITY, 64);
            this.sqlColumnPoolCapacity = getInt(properties, env, PropertyKey.CAIRO_COLUMN_POOL_CAPACITY, 4096);
            this.sqlExpressionPoolCapacity = getInt(properties, env, PropertyKey.CAIRO_EXPRESSION_POOL_CAPACITY, 8192);
            this.sqlFastMapLoadFactor = getDouble(properties, env, PropertyKey.CAIRO_FAST_MAP_LOAD_FACTOR, "0.7");
            this.sqlJoinContextPoolCapacity = getInt(properties, env, PropertyKey.CAIRO_SQL_JOIN_CONTEXT_POOL_CAPACITY, 64);
            this.sqlLexerPoolCapacity = getInt(properties, env, PropertyKey.CAIRO_LEXER_POOL_CAPACITY, 2048);
            this.sqlSmallMapKeyCapacity = getInt(properties, env, PropertyKey.CAIRO_SQL_SMALL_MAP_KEY_CAPACITY, 32);
            this.sqlSmallMapPageSize = getLongSize(properties, env, PropertyKey.CAIRO_SQL_SMALL_MAP_PAGE_SIZE, 32 * 1024);
            this.sqlUnorderedMapMaxEntrySize = getInt(properties, env, PropertyKey.CAIRO_SQL_UNORDERED_MAP_MAX_ENTRY_SIZE, 32);
            this.sqlMapMaxPages = getIntSize(properties, env, PropertyKey.CAIRO_SQL_MAP_MAX_PAGES, Integer.MAX_VALUE);
            this.sqlMapMaxResizes = getIntSize(properties, env, PropertyKey.CAIRO_SQL_MAP_MAX_RESIZES, Integer.MAX_VALUE);
            this.sqlExplainModelPoolCapacity = getInt(properties, env, PropertyKey.CAIRO_SQL_EXPLAIN_MODEL_POOL_CAPACITY, 32);
            this.sqlModelPoolCapacity = getInt(properties, env, PropertyKey.CAIRO_MODEL_POOL_CAPACITY, 1024);
            this.sqlMaxNegativeLimit = getInt(properties, env, PropertyKey.CAIRO_SQL_MAX_NEGATIVE_LIMIT, 10_000);
            this.sqlSortKeyPageSize = getLongSize(properties, env, PropertyKey.CAIRO_SQL_SORT_KEY_PAGE_SIZE, 128 * 1024);
            this.sqlSortKeyMaxPages = getIntSize(properties, env, PropertyKey.CAIRO_SQL_SORT_KEY_MAX_PAGES, Integer.MAX_VALUE);
            this.sqlSortLightValuePageSize = getLongSize(properties, env, PropertyKey.CAIRO_SQL_SORT_LIGHT_VALUE_PAGE_SIZE, 128 * 1024);
            this.sqlSortLightValueMaxPages = getIntSize(properties, env, PropertyKey.CAIRO_SQL_SORT_LIGHT_VALUE_MAX_PAGES, Integer.MAX_VALUE);
            this.sqlHashJoinValuePageSize = getIntSize(properties, env, PropertyKey.CAIRO_SQL_HASH_JOIN_VALUE_PAGE_SIZE, 16777216);
            this.sqlHashJoinValueMaxPages = getIntSize(properties, env, PropertyKey.CAIRO_SQL_HASH_JOIN_VALUE_MAX_PAGES, Integer.MAX_VALUE);
            this.sqlLatestByRowCount = getInt(properties, env, PropertyKey.CAIRO_SQL_LATEST_BY_ROW_COUNT, 1000);
            this.sqlHashJoinLightValuePageSize = getIntSize(properties, env, PropertyKey.CAIRO_SQL_HASH_JOIN_LIGHT_VALUE_PAGE_SIZE, 128 * 1024);
            this.sqlHashJoinLightValueMaxPages = getIntSize(properties, env, PropertyKey.CAIRO_SQL_HASH_JOIN_LIGHT_VALUE_MAX_PAGES, Integer.MAX_VALUE);
            this.sqlAsOfJoinLookahead = getInt(properties, env, PropertyKey.CAIRO_SQL_ASOF_JOIN_LOOKAHEAD, 100);
            this.useFastAsOfJoin = getBoolean(properties, env, PropertyKey.CAIRO_SQL_ASOF_JOIN_FAST, true);
            this.sqlSortValuePageSize = getIntSize(properties, env, PropertyKey.CAIRO_SQL_SORT_VALUE_PAGE_SIZE, 16777216);
            this.sqlSortValueMaxPages = getIntSize(properties, env, PropertyKey.CAIRO_SQL_SORT_VALUE_MAX_PAGES, Integer.MAX_VALUE);
            this.workStealTimeoutNanos = getLong(properties, env, PropertyKey.CAIRO_WORK_STEAL_TIMEOUT_NANOS, 10_000);
            this.parallelIndexingEnabled = getBoolean(properties, env, PropertyKey.CAIRO_PARALLEL_INDEXING_ENABLED, true);
            this.sqlJoinMetadataPageSize = getIntSize(properties, env, PropertyKey.CAIRO_SQL_JOIN_METADATA_PAGE_SIZE, 16384);
            this.sqlJoinMetadataMaxResizes = getIntSize(properties, env, PropertyKey.CAIRO_SQL_JOIN_METADATA_MAX_RESIZES, Integer.MAX_VALUE);
            int sqlWindowColumnPoolCapacity = getInt(properties, env, PropertyKey.CAIRO_SQL_ANALYTIC_COLUMN_POOL_CAPACITY, 64);
            this.sqlWindowColumnPoolCapacity = getInt(properties, env, PropertyKey.CAIRO_SQL_WINDOW_COLUMN_POOL_CAPACITY, sqlWindowColumnPoolCapacity);
            this.sqlCreateTableModelPoolCapacity = getInt(properties, env, PropertyKey.CAIRO_SQL_CREATE_TABLE_MODEL_POOL_CAPACITY, 16);
            this.sqlCreateTableModelBatchSize = getLong(properties, env, PropertyKey.CAIRO_SQL_CREATE_TABLE_MODEL_BATCH_SIZE, 1_000_000);
            this.sqlColumnCastModelPoolCapacity = getInt(properties, env, PropertyKey.CAIRO_SQL_COLUMN_CAST_MODEL_POOL_CAPACITY, 16);
            this.sqlRenameTableModelPoolCapacity = getInt(properties, env, PropertyKey.CAIRO_SQL_RENAME_TABLE_MODEL_POOL_CAPACITY, 16);
            this.sqlWithClauseModelPoolCapacity = getInt(properties, env, PropertyKey.CAIRO_SQL_WITH_CLAUSE_MODEL_POOL_CAPACITY, 128);
            this.sqlInsertModelPoolCapacity = getInt(properties, env, PropertyKey.CAIRO_SQL_INSERT_MODEL_POOL_CAPACITY, 64);
            this.sqlInsertModelBatchSize = getLong(properties, env, PropertyKey.CAIRO_SQL_INSERT_MODEL_BATCH_SIZE, 1_000_000);
            this.sqlCopyBufferSize = getIntSize(properties, env, PropertyKey.CAIRO_SQL_COPY_BUFFER_SIZE, 2 * Numbers.SIZE_1MB);
            this.columnPurgeQueueCapacity = getQueueCapacity(properties, env, PropertyKey.CAIRO_SQL_COLUMN_PURGE_QUEUE_CAPACITY, 128);
            this.columnPurgeTaskPoolCapacity = getIntSize(properties, env, PropertyKey.CAIRO_SQL_COLUMN_PURGE_TASK_POOL_CAPACITY, 256);
            this.columnPurgeRetryDelayLimit = getLong(properties, env, PropertyKey.CAIRO_SQL_COLUMN_PURGE_RETRY_DELAY_LIMIT, 60_000_000L);
            this.columnPurgeRetryDelay = getLong(properties, env, PropertyKey.CAIRO_SQL_COLUMN_PURGE_RETRY_DELAY, 10_000);
            this.columnPurgeRetryDelayMultiplier = getDouble(properties, env, PropertyKey.CAIRO_SQL_COLUMN_PURGE_RETRY_DELAY_MULTIPLIER, "10.0");
            this.systemTableNamePrefix = getString(properties, env, PropertyKey.CAIRO_SQL_SYSTEM_TABLE_PREFIX, "sys.");

            this.writerDataIndexKeyAppendPageSize = Files.ceilPageSize(getLongSize(properties, env, PropertyKey.CAIRO_WRITER_DATA_INDEX_KEY_APPEND_PAGE_SIZE, 512 * 1024));
            this.writerDataIndexValueAppendPageSize = Files.ceilPageSize(getLongSize(properties, env, PropertyKey.CAIRO_WRITER_DATA_INDEX_VALUE_APPEND_PAGE_SIZE, 16 * Numbers.SIZE_1MB));
            this.writerDataAppendPageSize = Files.ceilPageSize(getLongSize(properties, env, PropertyKey.CAIRO_WRITER_DATA_APPEND_PAGE_SIZE, 16 * Numbers.SIZE_1MB));
            this.systemWriterDataAppendPageSize = Files.ceilPageSize(getLongSize(properties, env, PropertyKey.CAIRO_SYSTEM_WRITER_DATA_APPEND_PAGE_SIZE, 256 * 1024));
            this.writerMiscAppendPageSize = Files.ceilPageSize(getLongSize(properties, env, PropertyKey.CAIRO_WRITER_MISC_APPEND_PAGE_SIZE, Files.PAGE_SIZE));

            this.sqlSampleByIndexSearchPageSize = getIntSize(properties, env, PropertyKey.CAIRO_SQL_SAMPLEBY_PAGE_SIZE, 0);
            this.sqlSampleByDefaultAlignment = getBoolean(properties, env, PropertyKey.CAIRO_SQL_SAMPLEBY_DEFAULT_ALIGNMENT_CALENDAR, true);

            this.sqlDoubleToStrCastScale = getInt(properties, env, PropertyKey.CAIRO_SQL_DOUBLE_CAST_SCALE, 12);
            if (sqlDoubleToStrCastScale > Numbers.MAX_DOUBLE_SCALE) {
                throw new ServerConfigurationException(PropertyKey.CAIRO_SQL_DOUBLE_CAST_SCALE.getPropertyPath() + " cannot be greater than " + Numbers.MAX_DOUBLE_SCALE);
            }
            this.sqlFloatToStrCastScale = getInt(properties, env, PropertyKey.CAIRO_SQL_FLOAT_CAST_SCALE, 4);
            if (sqlFloatToStrCastScale > Numbers.MAX_FLOAT_SCALE) {
                throw new ServerConfigurationException(PropertyKey.CAIRO_SQL_FLOAT_CAST_SCALE.getPropertyPath() + " cannot be greater than " + Numbers.MAX_FLOAT_SCALE);
            }

            this.sqlGroupByMapCapacity = getInt(properties, env, PropertyKey.CAIRO_SQL_GROUPBY_MAP_CAPACITY, 1024);
            this.sqlGroupByAllocatorChunkSize = getLongSize(properties, env, PropertyKey.CAIRO_SQL_GROUPBY_ALLOCATOR_DEFAULT_CHUNK_SIZE, 128 * 1024);
            this.sqlGroupByAllocatorMaxChunkSize = getLongSize(properties, env, PropertyKey.CAIRO_SQL_GROUPBY_ALLOCATOR_MAX_CHUNK_SIZE, 4 * Numbers.SIZE_1GB);
            this.sqlGroupByPoolCapacity = getInt(properties, env, PropertyKey.CAIRO_SQL_GROUPBY_POOL_CAPACITY, 1024);
            this.sqlMaxSymbolNotEqualsCount = getInt(properties, env, PropertyKey.CAIRO_SQL_MAX_SYMBOL_NOT_EQUALS_COUNT, 100);
            this.sqlBindVariablePoolSize = getInt(properties, env, PropertyKey.CAIRO_SQL_BIND_VARIABLE_POOL_SIZE, 8);
            this.sqlQueryRegistryPoolSize = getInt(properties, env, PropertyKey.CAIRO_SQL_QUERY_REGISTRY_POOL_SIZE, 32);
            this.sqlCountDistinctCapacity = getInt(properties, env, PropertyKey.CAIRO_SQL_COUNT_DISTINCT_CAPACITY, 4);
            this.sqlCountDistinctLoadFactor = getDouble(properties, env, PropertyKey.CAIRO_SQL_COUNT_DISTINCT_LOAD_FACTOR, "0.8");
            final String sqlCopyFormatsFile = getString(properties, env, PropertyKey.CAIRO_SQL_COPY_FORMATS_FILE, "/text_loader.json");
            final String dateLocale = getString(properties, env, PropertyKey.CAIRO_DATE_LOCALE, "en");
            this.locale = DateLocaleFactory.INSTANCE.getLocale(dateLocale);
            if (this.locale == null) {
                throw ServerConfigurationException.forInvalidKey(PropertyKey.CAIRO_DATE_LOCALE.getPropertyPath(), dateLocale);
            }
            this.sqlDistinctTimestampKeyCapacity = getInt(properties, env, PropertyKey.CAIRO_SQL_DISTINCT_TIMESTAMP_KEY_CAPACITY, 512);
            this.sqlDistinctTimestampLoadFactor = getDouble(properties, env, PropertyKey.CAIRO_SQL_DISTINCT_TIMESTAMP_LOAD_FACTOR, "0.5");
            this.sqlPageFrameMinRows = getInt(properties, env, PropertyKey.CAIRO_SQL_PAGE_FRAME_MIN_ROWS, 100_000);
            this.sqlPageFrameMaxRows = getInt(properties, env, PropertyKey.CAIRO_SQL_PAGE_FRAME_MAX_ROWS, 1_000_000);

            this.sqlJitMode = getSqlJitMode(properties, env);
            this.sqlJitIRMemoryPageSize = getIntSize(properties, env, PropertyKey.CAIRO_SQL_JIT_IR_MEMORY_PAGE_SIZE, 8 * 1024);
            this.sqlJitIRMemoryMaxPages = getInt(properties, env, PropertyKey.CAIRO_SQL_JIT_IR_MEMORY_MAX_PAGES, 8);
            this.sqlJitBindVarsMemoryPageSize = getIntSize(properties, env, PropertyKey.CAIRO_SQL_JIT_BIND_VARS_MEMORY_PAGE_SIZE, 4 * 1024);
            this.sqlJitBindVarsMemoryMaxPages = getInt(properties, env, PropertyKey.CAIRO_SQL_JIT_BIND_VARS_MEMORY_MAX_PAGES, 8);
            this.sqlJitPageAddressCacheThreshold = getIntSize(properties, env, PropertyKey.CAIRO_SQL_JIT_PAGE_ADDRESS_CACHE_THRESHOLD, 1024 * 1024);
            this.sqlJitDebugEnabled = getBoolean(properties, env, PropertyKey.CAIRO_SQL_JIT_DEBUG_ENABLED, false);
            this.maxSqlRecompileAttempts = getInt(properties, env, PropertyKey.CAIRO_SQL_MAX_RECOMPILE_ATTEMPTS, 10);

            String value = getString(properties, env, PropertyKey.CAIRO_WRITER_FO_OPTS, "o_none");
            long lopts = CairoConfiguration.O_NONE;
            String[] opts = value.split("\\|");
            for (String opt : opts) {
                int index = WRITE_FO_OPTS.keyIndex(opt.trim());
                if (index < 0) {
                    lopts |= WRITE_FO_OPTS.valueAt(index);
                }
            }
            this.writerFileOpenOpts = lopts;

            this.writerMixedIOEnabled = getBoolean(properties, env, PropertyKey.DEBUG_CAIRO_ALLOW_MIXED_IO, ff.allowMixedIO(this.root));

            this.inputFormatConfiguration = new InputFormatConfiguration(
                    new DateFormatFactory(),
                    DateLocaleFactory.INSTANCE,
                    new TimestampFormatFactory(),
                    this.locale
            );

            try (JsonLexer lexer = new JsonLexer(1024, 1024)) {
                inputFormatConfiguration.parseConfiguration(PropServerConfiguration.class, lexer, confRoot, sqlCopyFormatsFile);
            }

            String cairoSQLCopyIdSupplier = getString(properties, env, PropertyKey.CAIRO_SQL_COPY_ID_SUPPLIER, "random");
            this.cairoSQLCopyIdSupplier = Chars.equalsLowerCaseAscii(cairoSQLCopyIdSupplier, "sequential") ? 1 : 0;

            this.cairoSqlCopyMaxIndexChunkSize = getLongSize(properties, env, PropertyKey.CAIRO_SQL_COPY_MAX_INDEX_CHUNK_SIZE, 100 * Numbers.SIZE_1MB);
            this.cairoSqlCopyMaxIndexChunkSize -= (cairoSqlCopyMaxIndexChunkSize % CsvFileIndexer.INDEX_ENTRY_SIZE);
            if (this.cairoSqlCopyMaxIndexChunkSize < 16) {
                throw new ServerConfigurationException("invalid configuration value [key=" + PropertyKey.CAIRO_SQL_COPY_MAX_INDEX_CHUNK_SIZE.getPropertyPath() +
                        ", description=max import chunk size can't be smaller than 16]");
            }
            this.cairoSqlCopyQueueCapacity = Numbers.ceilPow2(getInt(properties, env, PropertyKey.CAIRO_SQL_COPY_QUEUE_CAPACITY, 32));
            this.cairoSqlCopyLogRetentionDays = getInt(properties, env, PropertyKey.CAIRO_SQL_COPY_LOG_RETENTION_DAYS, 3);
            this.o3MinLagUs = getLong(properties, env, PropertyKey.CAIRO_O3_MIN_LAG, 1_000) * 1_000L;

            this.backupRoot = getString(properties, env, PropertyKey.CAIRO_SQL_BACKUP_ROOT, null);
            this.backupDirTimestampFormat = getTimestampFormat(properties, env);
            this.backupTempDirName = getString(properties, env, PropertyKey.CAIRO_SQL_BACKUP_DIR_TMP_NAME, "tmp");
            this.backupMkdirMode = getInt(properties, env, PropertyKey.CAIRO_SQL_BACKUP_MKDIR_MODE, 509);
            this.detachedMkdirMode = getInt(properties, env, PropertyKey.CAIRO_DETACHED_MKDIR_MODE, 509);
            this.columnIndexerQueueCapacity = getQueueCapacity(properties, env, PropertyKey.CAIRO_COLUMN_INDEXER_QUEUE_CAPACITY, 64);
            this.vectorAggregateQueueCapacity = getQueueCapacity(properties, env, PropertyKey.CAIRO_VECTOR_AGGREGATE_QUEUE_CAPACITY, 128);
            this.o3CallbackQueueCapacity = getQueueCapacity(properties, env, PropertyKey.CAIRO_O3_CALLBACK_QUEUE_CAPACITY, 128);
            this.o3PartitionQueueCapacity = getQueueCapacity(properties, env, PropertyKey.CAIRO_O3_PARTITION_QUEUE_CAPACITY, 128);
            this.o3OpenColumnQueueCapacity = getQueueCapacity(properties, env, PropertyKey.CAIRO_O3_OPEN_COLUMN_QUEUE_CAPACITY, 128);
            this.o3CopyQueueCapacity = getQueueCapacity(properties, env, PropertyKey.CAIRO_O3_COPY_QUEUE_CAPACITY, 128);
            this.o3LagCalculationWindowsSize = getIntSize(properties, env, PropertyKey.CAIRO_O3_LAG_CALCULATION_WINDOW_SIZE, 4);
            this.o3PurgeDiscoveryQueueCapacity = Numbers.ceilPow2(getInt(properties, env, PropertyKey.CAIRO_O3_PURGE_DISCOVERY_QUEUE_CAPACITY, 128));
            int debugO3MemSize = getInt(properties, env, PropertyKey.DEBUG_CAIRO_O3_COLUMN_MEMORY_SIZE, 0);
            if (debugO3MemSize != 0) {
                this.o3ColumnMemorySize = debugO3MemSize;
            } else {
                this.o3ColumnMemorySize = (int) Files.ceilPageSize(getIntSize(properties, env, PropertyKey.CAIRO_O3_COLUMN_MEMORY_SIZE, 8 * Numbers.SIZE_1MB));
            }
            this.systemO3ColumnMemorySize = (int) Files.ceilPageSize(getIntSize(properties, env, PropertyKey.CAIRO_SYSTEM_O3_COLUMN_MEMORY_SIZE, 256 * 1024));
            this.maxUncommittedRows = getInt(properties, env, PropertyKey.CAIRO_MAX_UNCOMMITTED_ROWS, 500_000);

            long o3MaxLag = getLong(properties, env, PropertyKey.CAIRO_COMMIT_LAG, 10 * Dates.MINUTE_MILLIS);
            this.o3MaxLag = getLong(properties, env, PropertyKey.CAIRO_O3_MAX_LAG, o3MaxLag) * 1_000;

            this.o3QuickSortEnabled = getBoolean(properties, env, PropertyKey.CAIRO_O3_QUICKSORT_ENABLED, false);
            this.rndFunctionMemoryPageSize = Numbers.ceilPow2(getIntSize(properties, env, PropertyKey.CAIRO_RND_MEMORY_PAGE_SIZE, 8192));
            this.rndFunctionMemoryMaxPages = Numbers.ceilPow2(getInt(properties, env, PropertyKey.CAIRO_RND_MEMORY_MAX_PAGES, 128));
            this.sqlStrFunctionBufferMaxSize = Numbers.ceilPow2(getInt(properties, env, PropertyKey.CAIRO_SQL_STR_FUNCTION_BUFFER_MAX_SIZE, Numbers.SIZE_1MB));
            this.sqlWindowMaxRecursion = getInt(properties, env, PropertyKey.CAIRO_SQL_WINDOW_MAX_RECURSION, 128);
            int sqlWindowStorePageSize = Numbers.ceilPow2(getIntSize(properties, env, PropertyKey.CAIRO_SQL_ANALYTIC_STORE_PAGE_SIZE, Numbers.SIZE_1MB));
            this.sqlWindowStorePageSize = Numbers.ceilPow2(getIntSize(properties, env, PropertyKey.CAIRO_SQL_WINDOW_STORE_PAGE_SIZE, sqlWindowStorePageSize));
            int sqlWindowStoreMaxPages = getInt(properties, env, PropertyKey.CAIRO_SQL_ANALYTIC_STORE_MAX_PAGES, Integer.MAX_VALUE);
            this.sqlWindowStoreMaxPages = getInt(properties, env, PropertyKey.CAIRO_SQL_WINDOW_STORE_MAX_PAGES, sqlWindowStoreMaxPages);
            int sqlWindowRowIdPageSize = Numbers.ceilPow2(getIntSize(properties, env, PropertyKey.CAIRO_SQL_ANALYTIC_ROWID_PAGE_SIZE, 512 * 1024));
            this.sqlWindowRowIdPageSize = Numbers.ceilPow2(getIntSize(properties, env, PropertyKey.CAIRO_SQL_WINDOW_ROWID_PAGE_SIZE, sqlWindowRowIdPageSize));
            int sqlWindowRowIdMaxPages = getInt(properties, env, PropertyKey.CAIRO_SQL_ANALYTIC_ROWID_MAX_PAGES, Integer.MAX_VALUE);
            this.sqlWindowRowIdMaxPages = getInt(properties, env, PropertyKey.CAIRO_SQL_WINDOW_ROWID_MAX_PAGES, sqlWindowRowIdMaxPages);
            int sqlWindowTreeKeyPageSize = Numbers.ceilPow2(getIntSize(properties, env, PropertyKey.CAIRO_SQL_ANALYTIC_TREE_PAGE_SIZE, 512 * 1024));
            this.sqlWindowTreeKeyPageSize = Numbers.ceilPow2(getIntSize(properties, env, PropertyKey.CAIRO_SQL_WINDOW_TREE_PAGE_SIZE, sqlWindowTreeKeyPageSize));
            int sqlWindowTreeKeyMaxPages = getInt(properties, env, PropertyKey.CAIRO_SQL_ANALYTIC_TREE_MAX_PAGES, Integer.MAX_VALUE);
            this.sqlWindowTreeKeyMaxPages = getInt(properties, env, PropertyKey.CAIRO_SQL_WINDOW_TREE_MAX_PAGES, sqlWindowTreeKeyMaxPages);
            this.cairoSqlLegacyOperatorPrecedence = getBoolean(properties, env, PropertyKey.CAIRO_SQL_LEGACY_OPERATOR_PRECEDENCE, false);
            this.sqlWindowInitialRangeBufferSize = getInt(properties, env, PropertyKey.CAIRO_SQL_ANALYTIC_INITIAL_RANGE_BUFFER_SIZE, 32);
            this.sqlTxnScoreboardEntryCount = Numbers.ceilPow2(getInt(properties, env, PropertyKey.CAIRO_O3_TXN_SCOREBOARD_ENTRY_COUNT, 16384));
            this.latestByQueueCapacity = Numbers.ceilPow2(getInt(properties, env, PropertyKey.CAIRO_LATEST_ON_QUEUE_CAPACITY, 32));
            this.telemetryEnabled = getBoolean(properties, env, PropertyKey.TELEMETRY_ENABLED, true);
            this.telemetryDisableCompletely = getBoolean(properties, env, PropertyKey.TELEMETRY_DISABLE_COMPLETELY, false);
            this.telemetryQueueCapacity = Numbers.ceilPow2(getInt(properties, env, PropertyKey.TELEMETRY_QUEUE_CAPACITY, 512));
            this.telemetryHideTables = getBoolean(properties, env, PropertyKey.TELEMETRY_HIDE_TABLES, true);
            this.o3PartitionPurgeListCapacity = getInt(properties, env, PropertyKey.CAIRO_O3_PARTITION_PURGE_LIST_INITIAL_CAPACITY, 1);
            this.ioURingEnabled = getBoolean(properties, env, PropertyKey.CAIRO_IO_URING_ENABLED, true);
            this.cairoMaxCrashFiles = getInt(properties, env, PropertyKey.CAIRO_MAX_CRASH_FILES, 100);
            this.o3LastPartitionMaxSplits = Math.max(1, getInt(properties, env, PropertyKey.CAIRO_O3_LAST_PARTITION_MAX_SPLITS, 20));
            this.o3PartitionSplitMinSize = getLongSize(properties, env, PropertyKey.CAIRO_O3_PARTITION_SPLIT_MIN_SIZE, 50 * Numbers.SIZE_1MB);

            parseBindTo(properties, env, PropertyKey.LINE_UDP_BIND_TO, "0.0.0.0:9009", (a, p) -> {
                this.lineUdpBindIPV4Address = a;
                this.lineUdpPort = p;
            });

            this.lineUdpGroupIPv4Address = getIPv4Address(properties, env, PropertyKey.LINE_UDP_JOIN, "232.1.2.3");
            this.lineUdpCommitRate = getInt(properties, env, PropertyKey.LINE_UDP_COMMIT_RATE, 1_000_000);
            this.lineUdpMsgBufferSize = getIntSize(properties, env, PropertyKey.LINE_UDP_MSG_BUFFER_SIZE, 2048);
            this.lineUdpMsgCount = getInt(properties, env, PropertyKey.LINE_UDP_MSG_COUNT, 10_000);
            this.lineUdpReceiveBufferSize = getIntSize(properties, env, PropertyKey.LINE_UDP_RECEIVE_BUFFER_SIZE, 8 * Numbers.SIZE_1MB);
            this.lineUdpEnabled = getBoolean(properties, env, PropertyKey.LINE_UDP_ENABLED, false);
            this.lineUdpOwnThreadAffinity = getInt(properties, env, PropertyKey.LINE_UDP_OWN_THREAD_AFFINITY, -1);
            this.lineUdpOwnThread = getBoolean(properties, env, PropertyKey.LINE_UDP_OWN_THREAD, false);
            this.lineUdpUnicast = getBoolean(properties, env, PropertyKey.LINE_UDP_UNICAST, false);
            this.lineUdpCommitMode = getCommitMode(properties, env, PropertyKey.LINE_UDP_COMMIT_MODE);
            this.lineUdpTimestampAdapter = getLineTimestampAdaptor(properties, env, PropertyKey.LINE_UDP_TIMESTAMP);
            String defaultUdpPartitionByProperty = getString(properties, env, PropertyKey.LINE_DEFAULT_PARTITION_BY, "DAY");
            this.lineUdpDefaultPartitionBy = PartitionBy.fromString(defaultUdpPartitionByProperty);
            if (this.lineUdpDefaultPartitionBy == -1) {
                log.info().$("invalid partition by ").$(lineUdpDefaultPartitionBy).$("), will use DAY for UDP").$();
                this.lineUdpDefaultPartitionBy = PartitionBy.DAY;
            }

            this.lineTcpEnabled = getBoolean(properties, env, PropertyKey.LINE_TCP_ENABLED, true);
            this.lineHttpEnabled = getBoolean(properties, env, PropertyKey.LINE_HTTP_ENABLED, true);
            this.lineHttpPingVersion = getString(properties, env, PropertyKey.LINE_HTTP_PING_VERSION, "v2.7.4");
            if (lineTcpEnabled || lineHttpEnabled) {
                // obsolete
                lineTcpNetConnectionLimit = getInt(properties, env, PropertyKey.LINE_TCP_NET_ACTIVE_CONNECTION_LIMIT, 256);
                lineTcpNetConnectionLimit = getInt(properties, env, PropertyKey.LINE_TCP_NET_CONNECTION_LIMIT, lineTcpNetConnectionLimit);
                lineTcpNetConnectionHint = getBoolean(properties, env, PropertyKey.LINE_TCP_NET_CONNECTION_HINT, false);
                parseBindTo(properties, env, PropertyKey.LINE_TCP_NET_BIND_TO, "0.0.0.0:9009", (a, p) -> {
                    lineTcpNetBindIPv4Address = a;
                    lineTcpNetBindPort = p;
                });

                // deprecated
                this.lineTcpNetConnectionTimeout = getLong(properties, env, PropertyKey.LINE_TCP_NET_IDLE_TIMEOUT, 0);
                this.lineTcpNetConnectionTimeout = getLong(properties, env, PropertyKey.LINE_TCP_NET_CONNECTION_TIMEOUT, this.lineTcpNetConnectionTimeout);

                // deprecated
                this.lineTcpNetConnectionQueueTimeout = getLong(properties, env, PropertyKey.LINE_TCP_NET_QUEUED_TIMEOUT, 5_000);
                this.lineTcpNetConnectionQueueTimeout = getLong(properties, env, PropertyKey.LINE_TCP_NET_CONNECTION_QUEUE_TIMEOUT, this.lineTcpNetConnectionQueueTimeout);

                // deprecated
                this.lineTcpNetConnectionRcvBuf = getIntSize(properties, env, PropertyKey.LINE_TCP_NET_RECV_BUF_SIZE, -1);
                this.lineTcpNetConnectionRcvBuf = getIntSize(properties, env, PropertyKey.LINE_TCP_NET_CONNECTION_RCVBUF, this.lineTcpNetConnectionRcvBuf);

                this.lineTcpConnectionPoolInitialCapacity = getInt(properties, env, PropertyKey.LINE_TCP_CONNECTION_POOL_CAPACITY, 8);

                this.lineTcpMsgBufferSize = getIntSize(properties, env, PropertyKey.LINE_TCP_MSG_BUFFER_SIZE, 32768);
                this.lineTcpMaxMeasurementSize = getIntSize(properties, env, PropertyKey.LINE_TCP_MAX_MEASUREMENT_SIZE, 32768);
                if (lineTcpMaxMeasurementSize > lineTcpMsgBufferSize) {
                    lineTcpMsgBufferSize = lineTcpMaxMeasurementSize;
                }
                this.lineTcpWriterQueueCapacity = getQueueCapacity(properties, env, PropertyKey.LINE_TCP_WRITER_QUEUE_CAPACITY, 128);
                this.lineTcpWriterWorkerCount = getInt(properties, env, PropertyKey.LINE_TCP_WRITER_WORKER_COUNT, 0);
                cpuUsed += this.lineTcpWriterWorkerCount;
                this.lineTcpWriterWorkerAffinity = getAffinity(properties, env, PropertyKey.LINE_TCP_WRITER_WORKER_AFFINITY, lineTcpWriterWorkerCount);
                this.lineTcpWriterWorkerPoolHaltOnError = getBoolean(properties, env, PropertyKey.LINE_TCP_WRITER_HALT_ON_ERROR, false);
                this.lineTcpWriterWorkerYieldThreshold = getLong(properties, env, PropertyKey.LINE_TCP_WRITER_WORKER_YIELD_THRESHOLD, 10);
                this.lineTcpWriterWorkerNapThreshold = getLong(properties, env, PropertyKey.LINE_TCP_WRITER_WORKER_NAP_THRESHOLD, 7_000);
                this.lineTcpWriterWorkerSleepThreshold = getLong(properties, env, PropertyKey.LINE_TCP_WRITER_WORKER_SLEEP_THRESHOLD, 10_000);
                this.symbolCacheWaitUsBeforeReload = getLong(properties, env, PropertyKey.LINE_TCP_SYMBOL_CACHE_WAIT_US_BEFORE_RELOAD, 500_000);
                this.lineTcpIOWorkerCount = getInt(properties, env, PropertyKey.LINE_TCP_IO_WORKER_COUNT, cpuIoWorkers);
                this.lineTcpIOWorkerAffinity = getAffinity(properties, env, PropertyKey.LINE_TCP_IO_WORKER_AFFINITY, lineTcpIOWorkerCount);
                this.lineTcpIOWorkerPoolHaltOnError = getBoolean(properties, env, PropertyKey.LINE_TCP_IO_HALT_ON_ERROR, false);
                this.lineTcpIOWorkerYieldThreshold = getLong(properties, env, PropertyKey.LINE_TCP_IO_WORKER_YIELD_THRESHOLD, 10);
                this.lineTcpIOWorkerNapThreshold = getLong(properties, env, PropertyKey.LINE_TCP_IO_WORKER_NAP_THRESHOLD, 7_000);
                this.lineTcpIOWorkerSleepThreshold = getLong(properties, env, PropertyKey.LINE_TCP_IO_WORKER_SLEEP_THRESHOLD, 10_000);
                this.lineTcpMaintenanceInterval = getLong(properties, env, PropertyKey.LINE_TCP_MAINTENANCE_JOB_INTERVAL, 1000);
                this.lineTcpCommitIntervalFraction = getDouble(properties, env, PropertyKey.LINE_TCP_COMMIT_INTERVAL_FRACTION, "0.5");
                this.lineTcpCommitIntervalDefault = getLong(properties, env, PropertyKey.LINE_TCP_COMMIT_INTERVAL_DEFAULT, COMMIT_INTERVAL_DEFAULT);
                if (this.lineTcpCommitIntervalDefault < 1L) {
                    log.info().$("invalid default commit interval ").$(lineTcpCommitIntervalDefault).$("), will use ").$(COMMIT_INTERVAL_DEFAULT).$();
                    this.lineTcpCommitIntervalDefault = COMMIT_INTERVAL_DEFAULT;
                }
                this.lineTcpAuthDB = getString(properties, env, PropertyKey.LINE_TCP_AUTH_DB_PATH, null);
                // deprecated
                String defaultTcpPartitionByProperty = getString(properties, env, PropertyKey.LINE_TCP_DEFAULT_PARTITION_BY, "DAY");
                defaultTcpPartitionByProperty = getString(properties, env, PropertyKey.LINE_DEFAULT_PARTITION_BY, defaultTcpPartitionByProperty);
                this.lineTcpDefaultPartitionBy = PartitionBy.fromString(defaultTcpPartitionByProperty);
                if (this.lineTcpDefaultPartitionBy == -1) {
                    log.info().$("invalid partition by ").$(defaultTcpPartitionByProperty).$("), will use DAY for TCP").$();
                    this.lineTcpDefaultPartitionBy = PartitionBy.DAY;
                }
                this.minIdleMsBeforeWriterRelease = getLong(properties, env, PropertyKey.LINE_TCP_MIN_IDLE_MS_BEFORE_WRITER_RELEASE, 500);
                this.lineTcpDisconnectOnError = getBoolean(properties, env, PropertyKey.LINE_TCP_DISCONNECT_ON_ERROR, true);
                final long heartbeatInterval = LineTcpReceiverConfigurationHelper.calcCommitInterval(
                        this.o3MinLagUs,
                        this.lineTcpCommitIntervalFraction,
                        this.lineTcpCommitIntervalDefault
                );
                this.lineTcpNetConnectionHeartbeatInterval = getLong(properties, env, PropertyKey.LINE_TCP_NET_CONNECTION_HEARTBEAT_INTERVAL, heartbeatInterval);
            } else {
                this.lineTcpAuthDB = null;
            }

            this.useLegacyStringDefault = getBoolean(properties, env, PropertyKey.CAIRO_LEGACY_STRING_COLUMN_TYPE_DEFAULT, false);
            if (lineTcpEnabled || (lineHttpEnabled && httpServerEnabled)) {
                LineTimestampAdapter timestampAdapter = getLineTimestampAdaptor(properties, env, PropertyKey.LINE_TCP_TIMESTAMP);
                this.lineTcpTimestampAdapter = new LineTcpTimestampAdapter(timestampAdapter);
                this.stringToCharCastAllowed = getBoolean(properties, env, PropertyKey.LINE_TCP_UNDOCUMENTED_STRING_TO_CHAR_CAST_ALLOWED, false);
                String floatDefaultColumnTypeName = getString(properties, env, PropertyKey.LINE_FLOAT_DEFAULT_COLUMN_TYPE, ColumnType.nameOf(ColumnType.DOUBLE));
                this.floatDefaultColumnType = ColumnType.tagOf(floatDefaultColumnTypeName);
                if (floatDefaultColumnType != ColumnType.DOUBLE && floatDefaultColumnType != ColumnType.FLOAT) {
                    log.info().$("invalid default column type for float ").$(floatDefaultColumnTypeName).$(", will use DOUBLE").$();
                    this.floatDefaultColumnType = ColumnType.DOUBLE;
                }
                String integerDefaultColumnTypeName = getString(properties, env, PropertyKey.LINE_INTEGER_DEFAULT_COLUMN_TYPE, ColumnType.nameOf(ColumnType.LONG));
                this.integerDefaultColumnType = ColumnType.tagOf(integerDefaultColumnTypeName);
                if (integerDefaultColumnType != ColumnType.LONG && integerDefaultColumnType != ColumnType.INT && integerDefaultColumnType != ColumnType.SHORT && integerDefaultColumnType != ColumnType.BYTE) {
                    log.info().$("invalid default column type for integer ").$(integerDefaultColumnTypeName).$(", will use LONG").$();
                    this.integerDefaultColumnType = ColumnType.LONG;
                }
            }

            this.ilpAutoCreateNewColumns = getBoolean(properties, env, PropertyKey.LINE_AUTO_CREATE_NEW_COLUMNS, true);
            this.ilpAutoCreateNewTables = getBoolean(properties, env, PropertyKey.LINE_AUTO_CREATE_NEW_TABLES, true);
            this.sharedWorkerCount = getInt(properties, env, PropertyKey.SHARED_WORKER_COUNT, Math.max(4, cpuAvailable - cpuSpare - cpuUsed));
            this.sharedWorkerAffinity = getAffinity(properties, env, PropertyKey.SHARED_WORKER_AFFINITY, sharedWorkerCount);
            this.sharedWorkerHaltOnError = getBoolean(properties, env, PropertyKey.SHARED_WORKER_HALT_ON_ERROR, false);
            this.sharedWorkerYieldThreshold = getLong(properties, env, PropertyKey.SHARED_WORKER_YIELD_THRESHOLD, 10);
            this.sharedWorkerNapThreshold = getLong(properties, env, PropertyKey.SHARED_WORKER_NAP_THRESHOLD, 7_000);
            this.sharedWorkerSleepThreshold = getLong(properties, env, PropertyKey.SHARED_WORKER_SLEEP_THRESHOLD, 10_000);
            this.sharedWorkerSleepTimeout = getLong(properties, env, PropertyKey.SHARED_WORKER_SLEEP_TIMEOUT, 10);

            // Now all worker counts are known, so we can set select cache capacity props.
            if (pgEnabled) {
                this.pgSelectCacheEnabled = getBoolean(properties, env, PropertyKey.PG_SELECT_CACHE_ENABLED, true);
                final int effectivePGWorkerCount = pgWorkerCount > 0 ? pgWorkerCount : sharedWorkerCount;
                this.pgSelectCacheBlockCount = getInt(properties, env, PropertyKey.PG_SELECT_CACHE_BLOCK_COUNT, 8 * effectivePGWorkerCount);
                this.pgSelectCacheRowCount = getInt(properties, env, PropertyKey.PG_SELECT_CACHE_ROW_COUNT, 2 * effectivePGWorkerCount);
            }
            final int effectiveHttpWorkerCount = httpWorkerCount > 0 ? httpWorkerCount : sharedWorkerCount;
            this.httpSqlCacheEnabled = getBoolean(properties, env, PropertyKey.HTTP_QUERY_CACHE_ENABLED, true);
            this.httpSqlCacheBlockCount = getInt(properties, env, PropertyKey.HTTP_QUERY_CACHE_BLOCK_COUNT, 8 * effectiveHttpWorkerCount);
            this.httpSqlCacheRowCount = getInt(properties, env, PropertyKey.HTTP_QUERY_CACHE_ROW_COUNT, 2 * effectiveHttpWorkerCount);
            this.queryCacheEventQueueCapacity = Numbers.ceilPow2(getInt(properties, env, PropertyKey.CAIRO_QUERY_CACHE_EVENT_QUEUE_CAPACITY, 4));

            this.sqlCompilerPoolCapacity = 2 * (httpWorkerCount + pgWorkerCount + sharedWorkerCount + walApplyWorkerCount);

            final int defaultReduceQueueCapacity = Math.min(2 * sharedWorkerCount, 64);
            this.cairoPageFrameReduceQueueCapacity = Numbers.ceilPow2(getInt(properties, env, PropertyKey.CAIRO_PAGE_FRAME_REDUCE_QUEUE_CAPACITY, defaultReduceQueueCapacity));
            this.cairoGroupByMergeShardQueueCapacity = Numbers.ceilPow2(getInt(properties, env, PropertyKey.CAIRO_SQL_PARALLEL_GROUPBY_MERGE_QUEUE_CAPACITY, defaultReduceQueueCapacity));
            this.cairoGroupByShardingThreshold = getInt(properties, env, PropertyKey.CAIRO_SQL_PARALLEL_GROUPBY_SHARDING_THRESHOLD, 100_000);
            this.cairoGroupByPresizeEnabled = getBoolean(properties, env, PropertyKey.CAIRO_SQL_PARALLEL_GROUPBY_PRESIZE_ENABLED, true);
            this.cairoGroupByPresizeMaxSize = getLong(properties, env, PropertyKey.CAIRO_SQL_PARALLEL_GROUPBY_PRESIZE_MAX_SIZE, 100_000_000);
            this.cairoGroupByPresizeMaxHeapSize = getLongSize(properties, env, PropertyKey.CAIRO_SQL_PARALLEL_GROUPBY_PRESIZE_MAX_HEAP_SIZE, Numbers.SIZE_1GB);
            this.cairoPageFrameReduceRowIdListCapacity = Numbers.ceilPow2(getInt(properties, env, PropertyKey.CAIRO_PAGE_FRAME_ROWID_LIST_CAPACITY, 256));
            this.cairoPageFrameReduceColumnListCapacity = Numbers.ceilPow2(getInt(properties, env, PropertyKey.CAIRO_PAGE_FRAME_COLUMN_LIST_CAPACITY, 16));
            final int defaultReduceShardCount = Math.min(sharedWorkerCount, 4);
            this.cairoPageFrameReduceShardCount = getInt(properties, env, PropertyKey.CAIRO_PAGE_FRAME_SHARD_COUNT, defaultReduceShardCount);
            this.sqlParallelFilterPreTouchEnabled = getBoolean(properties, env, PropertyKey.CAIRO_SQL_PARALLEL_FILTER_PRETOUCH_ENABLED, true);
            this.sqlCopyModelPoolCapacity = getInt(properties, env, PropertyKey.CAIRO_SQL_COPY_MODEL_POOL_CAPACITY, 32);

            boolean defaultParallelSqlEnabled = sharedWorkerCount >= 4;
            this.sqlParallelFilterEnabled = getBoolean(properties, env, PropertyKey.CAIRO_SQL_PARALLEL_FILTER_ENABLED, defaultParallelSqlEnabled);
            this.sqlParallelGroupByEnabled = getBoolean(properties, env, PropertyKey.CAIRO_SQL_PARALLEL_GROUPBY_ENABLED, defaultParallelSqlEnabled);
            this.sqlParallelWorkStealingThreshold = getInt(properties, env, PropertyKey.CAIRO_SQL_PARALLEL_WORK_STEALING_THRESHOLD, 16);
            this.sqlOrderBySortEnabled = getBoolean(properties, env, PropertyKey.CAIRO_SQL_ORDER_BY_SORT_ENABLED, true);
            this.sqlOrderByRadixSortThreshold = getInt(properties, env, PropertyKey.CAIRO_SQL_ORDER_BY_RADIX_SORT_THRESHOLD, 600);
            this.metricsEnabled = getBoolean(properties, env, PropertyKey.METRICS_ENABLED, false);
            this.writerAsyncCommandBusyWaitTimeout = getLong(properties, env, PropertyKey.CAIRO_WRITER_ALTER_BUSY_WAIT_TIMEOUT, 500);
            this.writerAsyncCommandMaxWaitTimeout = getLong(properties, env, PropertyKey.CAIRO_WRITER_ALTER_MAX_WAIT_TIMEOUT, 30_000);
            this.writerTickRowsCountMod = Numbers.ceilPow2(getInt(properties, env, PropertyKey.CAIRO_WRITER_TICK_ROWS_COUNT, 1024)) - 1;
            this.writerAsyncCommandQueueCapacity = Numbers.ceilPow2(getInt(properties, env, PropertyKey.CAIRO_WRITER_COMMAND_QUEUE_CAPACITY, 32));
            this.writerAsyncCommandQueueSlotSize = Numbers.ceilPow2(getLongSize(properties, env, PropertyKey.CAIRO_WRITER_COMMAND_QUEUE_SLOT_SIZE, 2048));

            this.buildInformation = buildInformation;
            this.binaryEncodingMaxLength = getInt(properties, env, PropertyKey.BINARYDATA_ENCODING_MAXLENGTH, 32768);
        }
        this.allowTableRegistrySharedWrite = getBoolean(properties, env, PropertyKey.DEBUG_ALLOW_TABLE_REGISTRY_SHARED_WRITE, false);
        this.enableTestFactories = getBoolean(properties, env, PropertyKey.DEBUG_ENABLE_TEST_FACTORIES, false);

        this.posthogEnabled = getBoolean(properties, env, PropertyKey.POSTHOG_ENABLED, false);
        this.posthogApiKey = getString(properties, env, PropertyKey.POSTHOG_API_KEY, null);
        this.configReloadEnabled = getBoolean(properties, env, PropertyKey.CONFIG_RELOAD_ENABLED, true);
<<<<<<< HEAD
        this.materializedViewUpdateQueueCapacity = Numbers.ceilPow2(getInt(properties, env, PropertyKey.CAIRO_MATERIALIZED_VIEW_UPDATE_QUEUE_CAPACITY, 256));
=======

        this.partitionEncoderParquetVersion = getInt(properties, env, PropertyKey.CAIRO_PARTITION_ENCODER_PARQUET_VERSION, ParquetVersion.PARQUET_VERSION_V1);
        this.partitionEncoderParquetStatisticsEnabled = getBoolean(properties, env, PropertyKey.CAIRO_PARTITION_ENCODER_PARQUET_STATISTICS_ENABLED, true);
        this.partitionEncoderParquetCompressionCodec = getInt(properties, env, PropertyKey.CAIRO_PARTITION_ENCODER_PARQUET_COMPRESSION_CODEC, ParquetCompression.COMPRESSION_UNCOMPRESSED);
        this.partitionEncoderParquetCompressionLevel = getInt(properties, env, PropertyKey.CAIRO_PARTITION_ENCODER_PARQUET_COMPRESSION_LEVEL, 0);
        this.partitionEncoderParqeutRowGroupSize = getInt(properties, env, PropertyKey.CAIRO_PARTITION_ENCODER_PARQUET_ROW_GROUP_SIZE, 0);
        this.partitionEncoderParquetDataPageSize = getInt(properties, env, PropertyKey.CAIRO_PARTITION_ENCODER_PARQUET_DATA_PAGE_SIZE, 0);
>>>>>>> 318c2bef
    }

    public static String rootSubdir(CharSequence dbRoot, CharSequence subdir) {
        if (dbRoot != null) {
            int len = dbRoot.length();
            int end = len;
            boolean needsSlash = true;
            for (int i = len - 1; i > -1; --i) {
                if (dbRoot.charAt(i) == Files.SEPARATOR) {
                    if (i == len - 1) {
                        continue;
                    }
                    end = i + 1;
                    needsSlash = false;
                    break;
                }
            }
            StringSink sink = Misc.getThreadLocalSink();
            sink.put(dbRoot, 0, end);
            if (needsSlash) {
                sink.put(Files.SEPARATOR);
            }
            return sink.put(subdir).toString();
        }
        return null;
    }

    @Override
    public CairoConfiguration getCairoConfiguration() {
        return cairoConfiguration;
    }

    @Override
    public FactoryProvider getFactoryProvider() {
        if (factoryProvider == null) {
            throw new IllegalStateException("configuration.init() has not been invoked");
        }
        return factoryProvider;
    }

    @Override
    public HttpMinServerConfiguration getHttpMinServerConfiguration() {
        return httpMinServerConfiguration;
    }

    @Override
    public HttpServerConfiguration getHttpServerConfiguration() {
        return httpServerConfiguration;
    }

    @Override
    public LineTcpReceiverConfiguration getLineTcpReceiverConfiguration() {
        return lineTcpReceiverConfiguration;
    }

    @Override
    public LineUdpReceiverConfiguration getLineUdpReceiverConfiguration() {
        return lineUdpReceiverConfiguration;
    }

    @Override
    public MemoryConfiguration getMemoryConfiguration() {
        return memoryConfiguration;
    }

    @Override
    public MetricsConfiguration getMetricsConfiguration() {
        return metricsConfiguration;
    }

    @Override
    public PGWireConfiguration getPGWireConfiguration() {
        return pgWireConfiguration;
    }

    @Override
    public PublicPassthroughConfiguration getPublicPassthroughConfiguration() {
        return publicPassthroughConfiguration;
    }

    @Override
    public WorkerPoolConfiguration getWalApplyPoolConfiguration() {
        return walApplyPoolConfiguration;
    }

    @Override
    public WorkerPoolConfiguration getWorkerPoolConfiguration() {
        return sharedWorkerPoolConfiguration;
    }

    @Override
    public void init(CairoEngine engine, FreeOnExit freeOnExit) {
        this.factoryProvider = fpf.getInstance(this, engine, freeOnExit);
    }

    public void init(ServerConfiguration config, CairoEngine engine, FreeOnExit freeOnExit) {
        this.factoryProvider = fpf.getInstance(config, engine, freeOnExit);
    }

    public boolean isConfigReloadEnabled() {
        return configReloadEnabled;
    }

    private int[] getAffinity(Properties properties, @Nullable Map<String, String> env, ConfigPropertyKey key, int workerCount) throws ServerConfigurationException {
        final int[] result = new int[workerCount];
        String value = getString(properties, env, key, null);
        if (value == null) {
            Arrays.fill(result, -1);
        } else {
            String[] affinity = value.split(",");
            if (affinity.length != workerCount) {
                throw ServerConfigurationException.forInvalidKey(key.getPropertyPath(), "wrong number of affinity values");
            }
            for (int i = 0; i < workerCount; i++) {
                try {
                    result[i] = Numbers.parseInt(affinity[i]);
                } catch (NumericException e) {
                    throw ServerConfigurationException.forInvalidKey(key.getPropertyPath(), "Invalid affinity value: " + affinity[i]);
                }
            }
        }
        return result;
    }

    private int getCommitMode(Properties properties, @Nullable Map<String, String> env, ConfigPropertyKey key) {
        final String commitMode = getString(properties, env, key, "nosync");

        // must not be null because we provided non-null default value
        assert commitMode != null;

        if (Chars.equalsLowerCaseAscii(commitMode, "nosync")) {
            return CommitMode.NOSYNC;
        }

        if (Chars.equalsLowerCaseAscii(commitMode, "async")) {
            return CommitMode.ASYNC;
        }

        if (Chars.equalsLowerCaseAscii(commitMode, "sync")) {
            return CommitMode.SYNC;
        }

        return CommitMode.NOSYNC;
    }

    private LineTimestampAdapter getLineTimestampAdaptor(Properties properties, Map<String, String> env, ConfigPropertyKey propNm) {
        final String lineUdpTimestampSwitch = getString(properties, env, propNm, "n");
        switch (lineUdpTimestampSwitch) {
            case "u":
                return LineMicroTimestampAdapter.INSTANCE;
            case "ms":
                return LineMilliTimestampAdapter.INSTANCE;
            case "s":
                return LineSecondTimestampAdapter.INSTANCE;
            case "m":
                return LineMinuteTimestampAdapter.INSTANCE;
            case "h":
                return LineHourTimestampAdapter.INSTANCE;
            default:
                return LineNanoTimestampAdapter.INSTANCE;
        }
    }

    private int getSqlJitMode(Properties properties, @Nullable Map<String, String> env) {
        final String jitMode = getString(properties, env, PropertyKey.CAIRO_SQL_JIT_MODE, "on");

        assert jitMode != null;

        if (Chars.equalsLowerCaseAscii(jitMode, "on")) {
            return SqlJitMode.JIT_MODE_ENABLED;
        }

        if (Chars.equalsLowerCaseAscii(jitMode, "off")) {
            return SqlJitMode.JIT_MODE_DISABLED;
        }

        if (Chars.equalsLowerCaseAscii(jitMode, "scalar")) {
            return SqlJitMode.JIT_MODE_FORCE_SCALAR;
        }

        return SqlJitMode.JIT_MODE_ENABLED;
    }

    private DateFormat getTimestampFormat(Properties properties, @Nullable Map<String, String> env) {
        return compiler.compile(getString(properties, env, PropertyKey.CAIRO_SQL_BACKUP_DIR_DATETIME_FORMAT, "yyyy-MM-dd"));
    }

    private boolean pathEquals(String p1, String p2) {
        try {
            if (p1 == null || p2 == null) {
                return false;
            }
            //unfortunately java.io.Files.isSameFile() doesn't work on files that don't exist
            return new File(p1).getCanonicalPath().replace(File.separatorChar, '/')
                    .equals(new File(p2).getCanonicalPath().replace(File.separatorChar, '/'));
        } catch (IOException e) {
            log.info().$("Can't validate configuration property [key=").$(PropertyKey.CAIRO_SQL_COPY_WORK_ROOT.getPropertyPath())
                    .$(", value=").$(p2).$("]");
            return false;
        }
    }

    private void validateProperties(Properties properties, boolean configValidationStrict) throws ServerConfigurationException {
        ValidationResult validation = validator.validate(properties);
        if (validation != null) {
            if (validation.isError && configValidationStrict) {
                throw new ServerConfigurationException(validation.message);
            } else {
                log.advisory().$(validation.message).$();
            }
        }
    }

    protected boolean getBoolean(Properties properties, @Nullable Map<String, String> env, ConfigPropertyKey key, boolean defaultValue) {
        return Boolean.parseBoolean(getString(properties, env, key, Boolean.toString(defaultValue)));
    }

    String getCanonicalPath(String path) throws ServerConfigurationException {
        try {
            return new File(path).getCanonicalPath();
        } catch (IOException e) {
            throw new ServerConfigurationException("Cannot calculate canonical path for configuration property [key=" + PropertyKey.CAIRO_SQL_COPY_WORK_ROOT.getPropertyPath() + ",value=" + path + "]");
        }
    }

    protected double getDouble(Properties properties, @Nullable Map<String, String> env, ConfigPropertyKey key, String defaultValue) throws ServerConfigurationException {
        final String value = getString(properties, env, key, defaultValue);
        try {
            return Numbers.parseDouble(value);
        } catch (NumericException e) {
            throw ServerConfigurationException.forInvalidKey(key.getPropertyPath(), value);
        }
    }

    @SuppressWarnings("SameParameterValue")
    protected int getIPv4Address(Properties properties, Map<String, String> env, ConfigPropertyKey key, String defaultValue) throws ServerConfigurationException {
        final String value = getString(properties, env, key, defaultValue);
        try {
            return Net.parseIPv4(value);
        } catch (NetworkError e) {
            throw ServerConfigurationException.forInvalidKey(key.getPropertyPath(), value);
        }
    }

    protected int getInt(Properties properties, @Nullable Map<String, String> env, ConfigPropertyKey key, int defaultValue) throws ServerConfigurationException {
        final String value = getString(properties, env, key, Integer.toString(defaultValue));
        try {
            return Numbers.parseInt(value);
        } catch (NumericException e) {
            throw ServerConfigurationException.forInvalidKey(key.getPropertyPath(), value);
        }
    }

    protected int getIntPercentage(
            Properties properties,
            @Nullable Map<String, String> env,
            ConfigPropertyKey key,
            int defaultValue
    ) throws ServerConfigurationException {
        int percentage = getInt(properties, env, key, defaultValue);
        if (percentage < 0 || percentage > 100) {
            throw ServerConfigurationException.forInvalidKey(key.getPropertyPath(), Integer.toString(percentage));
        }
        return percentage;
    }

    protected int getIntSize(Properties properties, @Nullable Map<String, String> env, ConfigPropertyKey key, int defaultValue) throws ServerConfigurationException {
        final String value = getString(properties, env, key, Integer.toString(defaultValue));
        try {
            return Numbers.parseIntSize(value);
        } catch (NumericException e) {
            throw ServerConfigurationException.forInvalidKey(key.getPropertyPath(), value);
        }
    }

    protected long getLong(Properties properties, @Nullable Map<String, String> env, ConfigPropertyKey key, long defaultValue) throws ServerConfigurationException {
        final String value = getString(properties, env, key, Long.toString(defaultValue));
        try {
            return Numbers.parseLong(value);
        } catch (NumericException e) {
            throw ServerConfigurationException.forInvalidKey(key.getPropertyPath(), value);
        }
    }

    protected long getLongSize(Properties properties, @Nullable Map<String, String> env, ConfigPropertyKey key, long defaultValue) throws ServerConfigurationException {
        final String value = getString(properties, env, key, Long.toString(defaultValue));
        try {
            return Numbers.parseLongSize(value);
        } catch (NumericException e) {
            throw ServerConfigurationException.forInvalidKey(key.getPropertyPath(), value);
        }
    }

    protected int getQueueCapacity(Properties properties, @Nullable Map<String, String> env, ConfigPropertyKey key, int defaultValue) throws ServerConfigurationException {
        final int value = getInt(properties, env, key, defaultValue);
        if (!Numbers.isPow2(value)) {
            throw ServerConfigurationException.forInvalidKey(key.getPropertyPath(), "Value must be power of 2, e.g. 1,2,4,8,16,32,64...");
        }
        return value;
    }

    protected String getString(Properties properties, @Nullable Map<String, String> env, ConfigPropertyKey key, String defaultValue) {
        String envCandidate = key.getEnvVarName();
        String result = env != null ? env.get(envCandidate) : null;
        final int valueSource;
        if (result != null) {
            log.info().$("env config [key=").$(envCandidate).I$();
            valueSource = ConfigPropertyValue.VALUE_SOURCE_ENV;
        } else {
            result = properties.getProperty(key.getPropertyPath());
            if (result == null) {
                result = defaultValue;
                valueSource = ConfigPropertyValue.VALUE_SOURCE_DEFAULT;
            } else {
                valueSource = ConfigPropertyValue.VALUE_SOURCE_CONF;
            }
        }

        if (!key.isDebug()) {
            allPairs.put(key, new ConfigPropertyValueImpl(result, valueSource, false));
        }
        return result;
    }

    protected PropertyValidator newValidator() {
        return new PropertyValidator();
    }

    protected void parseBindTo(
            Properties properties,
            Map<String, String> env,
            ConfigPropertyKey key,
            String defaultValue,
            BindToParser parser
    ) throws ServerConfigurationException {

        final String bindTo = getString(properties, env, key, defaultValue);
        final int colonIndex = bindTo.indexOf(':');
        if (colonIndex == -1) {
            throw ServerConfigurationException.forInvalidKey(key.getPropertyPath(), bindTo);
        }

        final String ipv4Str = bindTo.substring(0, colonIndex);
        final int ipv4;
        try {
            ipv4 = Net.parseIPv4(ipv4Str);
        } catch (NetworkError e) {
            throw ServerConfigurationException.forInvalidKey(key.getPropertyPath(), ipv4Str);
        }

        final String portStr = bindTo.substring(colonIndex + 1);
        final int port;
        try {
            port = Numbers.parseInt(portStr);
        } catch (NumericException e) {
            throw ServerConfigurationException.forInvalidKey(key.getPropertyPath(), portStr);
        }

        parser.onReady(ipv4, port);
    }

    @FunctionalInterface
    protected interface BindToParser {
        void onReady(int address, int port);
    }

    public static class JsonPropertyValueFormatter {
        public static String bool(boolean value) {
            return Boolean.toString(value);
        }

        public static String integer(int value) {
            return Integer.toString(value);
        }

        public static String str(String value) {
            return value != null ? '"' + value + '"' : "null";
        }
    }

    public static class PropertyValidator {
        protected final Map<ConfigPropertyKey, String> deprecatedSettings = new HashMap<>();
        protected final Map<String, String> obsoleteSettings = new HashMap<>();

        public PropertyValidator() {
            registerObsolete(
                    "line.tcp.commit.timeout",
                    PropertyKey.LINE_TCP_COMMIT_INTERVAL_DEFAULT,
                    PropertyKey.LINE_TCP_COMMIT_INTERVAL_FRACTION
            );
            registerObsolete(
                    "cairo.timestamp.locale",
                    PropertyKey.CAIRO_DATE_LOCALE
            );
            registerObsolete(
                    "pg.timestamp.locale",
                    PropertyKey.PG_DATE_LOCALE
            );
            registerObsolete(
                    "cairo.sql.append.page.size",
                    PropertyKey.CAIRO_WRITER_DATA_APPEND_PAGE_SIZE
            );

            registerDeprecated(
                    PropertyKey.HTTP_MIN_BIND_TO,
                    PropertyKey.HTTP_MIN_NET_BIND_TO
            );
            registerDeprecated(
                    PropertyKey.HTTP_MIN_NET_IDLE_CONNECTION_TIMEOUT,
                    PropertyKey.HTTP_MIN_NET_CONNECTION_TIMEOUT
            );
            registerDeprecated(
                    PropertyKey.HTTP_MIN_NET_QUEUED_CONNECTION_TIMEOUT,
                    PropertyKey.HTTP_MIN_NET_CONNECTION_QUEUE_TIMEOUT
            );
            registerDeprecated(
                    PropertyKey.HTTP_MIN_NET_SND_BUF_SIZE,
                    PropertyKey.HTTP_MIN_NET_CONNECTION_SNDBUF
            );
            registerDeprecated(
                    PropertyKey.HTTP_NET_RCV_BUF_SIZE,
                    PropertyKey.HTTP_MIN_NET_CONNECTION_RCVBUF,
                    PropertyKey.HTTP_NET_CONNECTION_RCVBUF
            );
            registerDeprecated(
                    PropertyKey.HTTP_NET_ACTIVE_CONNECTION_LIMIT,
                    PropertyKey.HTTP_NET_CONNECTION_LIMIT
            );
            registerDeprecated(
                    PropertyKey.HTTP_NET_IDLE_CONNECTION_TIMEOUT,
                    PropertyKey.HTTP_NET_CONNECTION_TIMEOUT
            );
            registerDeprecated(
                    PropertyKey.HTTP_NET_QUEUED_CONNECTION_TIMEOUT,
                    PropertyKey.HTTP_NET_CONNECTION_QUEUE_TIMEOUT
            );
            registerDeprecated(
                    PropertyKey.HTTP_NET_SND_BUF_SIZE,
                    PropertyKey.HTTP_NET_CONNECTION_SNDBUF
            );
            registerDeprecated(
                    PropertyKey.PG_NET_ACTIVE_CONNECTION_LIMIT,
                    PropertyKey.PG_NET_CONNECTION_LIMIT
            );
            registerDeprecated(
                    PropertyKey.PG_NET_IDLE_TIMEOUT,
                    PropertyKey.PG_NET_CONNECTION_TIMEOUT
            );
            registerDeprecated(
                    PropertyKey.PG_NET_RECV_BUF_SIZE,
                    PropertyKey.PG_NET_CONNECTION_RCVBUF
            );
            registerDeprecated(
                    PropertyKey.LINE_TCP_NET_ACTIVE_CONNECTION_LIMIT,
                    PropertyKey.LINE_TCP_NET_CONNECTION_LIMIT
            );
            registerDeprecated(
                    PropertyKey.LINE_TCP_NET_IDLE_TIMEOUT,
                    PropertyKey.LINE_TCP_NET_CONNECTION_TIMEOUT
            );
            registerDeprecated(
                    PropertyKey.LINE_TCP_NET_QUEUED_TIMEOUT,
                    PropertyKey.LINE_TCP_NET_CONNECTION_QUEUE_TIMEOUT
            );
            registerDeprecated(
                    PropertyKey.LINE_TCP_NET_RECV_BUF_SIZE,
                    PropertyKey.LINE_TCP_NET_CONNECTION_RCVBUF
            );
            registerDeprecated(
                    PropertyKey.LINE_TCP_DEFAULT_PARTITION_BY,
                    PropertyKey.LINE_DEFAULT_PARTITION_BY
            );
            registerDeprecated(
                    PropertyKey.CAIRO_REPLACE_BUFFER_MAX_SIZE,
                    PropertyKey.CAIRO_SQL_STR_FUNCTION_BUFFER_MAX_SIZE
            );
            registerDeprecated(
                    PropertyKey.CIRCUIT_BREAKER_BUFFER_SIZE,
                    PropertyKey.NET_TEST_CONNECTION_BUFFER_SIZE
            );
            registerDeprecated(
                    PropertyKey.CAIRO_PAGE_FRAME_TASK_POOL_CAPACITY
            );
            registerDeprecated(
                    PropertyKey.CAIRO_SQL_MAP_PAGE_SIZE,
                    PropertyKey.CAIRO_SQL_SMALL_MAP_PAGE_SIZE
            );
            registerDeprecated(
                    PropertyKey.CAIRO_SQL_MAP_KEY_CAPACITY,
                    PropertyKey.CAIRO_SQL_SMALL_MAP_KEY_CAPACITY
            );
            registerDeprecated(PropertyKey.PG_INSERT_POOL_CAPACITY);
            registerDeprecated(PropertyKey.LINE_UDP_TIMESTAMP);
            registerDeprecated(PropertyKey.LINE_TCP_TIMESTAMP);
            registerDeprecated(PropertyKey.CAIRO_SQL_JIT_ROWS_THRESHOLD);
            registerDeprecated(PropertyKey.CAIRO_COMPACT_MAP_LOAD_FACTOR);
            registerDeprecated(PropertyKey.CAIRO_DEFAULT_MAP_TYPE);
            registerDeprecated(
                    PropertyKey.CAIRO_SQL_ANALYTIC_COLUMN_POOL_CAPACITY,
                    PropertyKey.CAIRO_SQL_WINDOW_COLUMN_POOL_CAPACITY
            );
            registerDeprecated(
                    PropertyKey.CAIRO_SQL_ANALYTIC_STORE_PAGE_SIZE,
                    PropertyKey.CAIRO_SQL_WINDOW_STORE_PAGE_SIZE
            );
            registerDeprecated(
                    PropertyKey.CAIRO_SQL_ANALYTIC_STORE_MAX_PAGES,
                    PropertyKey.CAIRO_SQL_WINDOW_STORE_MAX_PAGES
            );
            registerDeprecated(
                    PropertyKey.CAIRO_SQL_ANALYTIC_ROWID_PAGE_SIZE,
                    PropertyKey.CAIRO_SQL_WINDOW_ROWID_PAGE_SIZE
            );
            registerDeprecated(
                    PropertyKey.CAIRO_SQL_ANALYTIC_ROWID_MAX_PAGES,
                    PropertyKey.CAIRO_SQL_WINDOW_ROWID_MAX_PAGES
            );
            registerDeprecated(
                    PropertyKey.CAIRO_SQL_ANALYTIC_TREE_PAGE_SIZE,
                    PropertyKey.CAIRO_SQL_WINDOW_TREE_PAGE_SIZE
            );
            registerDeprecated(
                    PropertyKey.CAIRO_SQL_ANALYTIC_TREE_MAX_PAGES,
                    PropertyKey.CAIRO_SQL_WINDOW_TREE_MAX_PAGES
            );
        }

        public ValidationResult validate(Properties properties) {
            // Settings that used to be valid but no longer are.
            Map<String, String> obsolete = new HashMap<>();

            // Settings that are still valid but are now superseded by newer ones.
            Map<String, String> deprecated = new HashMap<>();

            // Settings that are not recognized.
            Set<String> incorrect = new HashSet<>();

            for (String propName : properties.stringPropertyNames()) {
                Optional<ConfigPropertyKey> prop = lookupConfigProperty(propName);
                if (prop.isPresent()) {
                    String deprecationMsg = deprecatedSettings.get(prop.get());
                    if (deprecationMsg != null) {
                        deprecated.put(propName, deprecationMsg);
                    }
                } else {
                    String obsoleteMsg = obsoleteSettings.get(propName);
                    if (obsoleteMsg != null) {
                        obsolete.put(propName, obsoleteMsg);
                    } else {
                        incorrect.add(propName);
                    }
                }
            }

            if (obsolete.isEmpty() && deprecated.isEmpty() && incorrect.isEmpty()) {
                return null;
            }

            boolean isError = false;

            StringBuilder sb = new StringBuilder("Configuration issues:\n");

            if (!incorrect.isEmpty()) {
                isError = true;
                sb.append("    Invalid settings (not recognized, probable typos):\n");
                for (String key : incorrect) {
                    sb.append("        * ");
                    sb.append(key);
                    sb.append('\n');
                }
            }

            if (!obsolete.isEmpty()) {
                isError = true;
                sb.append("    Obsolete settings (no longer recognized):\n");
                for (Map.Entry<String, String> entry : obsolete.entrySet()) {
                    sb.append("        * ");
                    sb.append(entry.getKey());
                    sb.append(": ");
                    sb.append(entry.getValue());
                    sb.append('\n');
                }
            }

            if (!deprecated.isEmpty()) {
                sb.append("    Deprecated settings (recognized but superseded by newer settings):\n");
                for (Map.Entry<String, String> entry : deprecated.entrySet()) {
                    sb.append("        * ");
                    sb.append(entry.getKey());
                    sb.append(": ");
                    sb.append(entry.getValue());
                    sb.append('\n');
                }
            }

            return new ValidationResult(isError, sb.toString());
        }

        private static <KeyT> void registerReplacements(
                Map<KeyT, String> map,
                KeyT old,
                ConfigPropertyKey... replacements
        ) {
            if (replacements.length > 0) {
                final StringBuilder sb = new StringBuilder("Replaced by ");
                for (int index = 0; index < replacements.length; index++) {
                    if (index > 0) {
                        sb.append(index < (replacements.length - 1) ? ", " : " and ");
                    }
                    String replacement = replacements[index].getPropertyPath();
                    sb.append('`');
                    sb.append(replacement);
                    sb.append('`');
                }
                map.put(old, sb.toString());
            } else {
                map.put(old, "No longer used");
            }
        }

        protected Optional<ConfigPropertyKey> lookupConfigProperty(String propName) {
            return PropertyKey.getByString(propName).map(prop -> prop);
        }

        protected void registerDeprecated(ConfigPropertyKey old, ConfigPropertyKey... replacements) {
            registerReplacements(deprecatedSettings, old, replacements);
        }

        protected void registerObsolete(String old, ConfigPropertyKey... replacements) {
            registerReplacements(obsoleteSettings, old, replacements);
        }
    }

    public static class ValidationResult {
        public final boolean isError;
        public final String message;

        private ValidationResult(boolean isError, String message) {
            this.isError = isError;
            this.message = message;
        }
    }

    class PropCairoConfiguration implements CairoConfiguration {
        private final LongSupplier randomIDSupplier = () -> getRandom().nextPositiveLong();
        private final LongSupplier sequentialIDSupplier = new LongSupplier() {
            final AtomicLong value = new AtomicLong();

            @Override
            public long getAsLong() {
                return value.incrementAndGet();
            }
        };

        @Override
        public boolean attachPartitionCopy() {
            return cairoAttachPartitionCopy;
        }

        @Override
        public boolean enableTestFactories() {
            return enableTestFactories;
        }

        @Override
        public @Nullable ObjObjHashMap<ConfigPropertyKey, ConfigPropertyValue> getAllPairs() {
            return allPairs;
        }

        @Override
        public boolean getAllowTableRegistrySharedWrite() {
            return allowTableRegistrySharedWrite;
        }

        @Override
        public @NotNull String getAttachPartitionSuffix() {
            return cairoAttachPartitionSuffix;
        }

        @Override
        public DateFormat getBackupDirTimestampFormat() {
            return backupDirTimestampFormat;
        }

        @Override
        public int getBackupMkDirMode() {
            return backupMkdirMode;
        }

        @Override
        public CharSequence getBackupRoot() {
            return backupRoot;
        }

        @Override
        public @NotNull CharSequence getBackupTempDirName() {
            return backupTempDirName;
        }

        @Override
        public int getBinaryEncodingMaxLength() {
            return binaryEncodingMaxLength;
        }

        @Override
        public int getBindVariablePoolSize() {
            return sqlBindVariablePoolSize;
        }

        @Override
        public @NotNull BuildInformation getBuildInformation() {
            return buildInformation;
        }

        @Override
        public boolean getCairoSqlLegacyOperatorPrecedence() {
            return cairoSqlLegacyOperatorPrecedence;
        }

        @Override
        public @NotNull CharSequence getCheckpointRoot() {
            return checkpointRoot;
        }

        @Override
        public @NotNull SqlExecutionCircuitBreakerConfiguration getCircuitBreakerConfiguration() {
            return circuitBreakerConfiguration;
        }

        @Override
        public int getColumnCastModelPoolCapacity() {
            return sqlColumnCastModelPoolCapacity;
        }

        @Override
        public int getColumnIndexerQueueCapacity() {
            return columnIndexerQueueCapacity;
        }

        @Override
        public int getColumnPurgeQueueCapacity() {
            return columnPurgeQueueCapacity;
        }

        @Override
        public long getColumnPurgeRetryDelay() {
            return columnPurgeRetryDelay;
        }

        @Override
        public long getColumnPurgeRetryDelayLimit() {
            return columnPurgeRetryDelayLimit;
        }

        @Override
        public double getColumnPurgeRetryDelayMultiplier() {
            return columnPurgeRetryDelayMultiplier;
        }

        @Override
        public int getColumnPurgeTaskPoolCapacity() {
            return columnPurgeTaskPoolCapacity;
        }

        @Override
        public int getCommitMode() {
            return commitMode;
        }

        @Override
        public @NotNull CharSequence getConfRoot() {
            return confRoot;
        }

        @Override
        public @NotNull LongSupplier getCopyIDSupplier() {
            if (cairoSQLCopyIdSupplier == 0) {
                return randomIDSupplier;
            }
            return sequentialIDSupplier;
        }

        @Override
        public int getCopyPoolCapacity() {
            return sqlCopyModelPoolCapacity;
        }

        @Override
        public int getCountDistinctCapacity() {
            return sqlCountDistinctCapacity;
        }

        @Override
        public double getCountDistinctLoadFactor() {
            return sqlCountDistinctLoadFactor;
        }

        @Override
        public int getCreateAsSelectRetryCount() {
            return createAsSelectRetryCount;
        }

        @Override
        public long getCreateTableModelBatchSize() {
            return sqlCreateTableModelBatchSize;
        }

        @Override
        public int getCreateTableModelPoolCapacity() {
            return sqlCreateTableModelPoolCapacity;
        }

        @Override
        public long getDataAppendPageSize() {
            return writerDataAppendPageSize;
        }

        @Override
        public long getDataIndexKeyAppendPageSize() {
            return writerDataIndexKeyAppendPageSize;
        }

        @Override
        public long getDataIndexValueAppendPageSize() {
            return writerDataIndexValueAppendPageSize;
        }

        @Override
        public long getDatabaseIdHi() {
            return instanceHashHi;
        }

        @Override
        public long getDatabaseIdLo() {
            return instanceHashLo;
        }

        @Override
        public @NotNull CharSequence getDbDirectory() {
            return dbDirectory;
        }

        @Override
        public @NotNull DateLocale getDefaultDateLocale() {
            return locale;
        }

        @Override
        public int getDefaultSeqPartTxnCount() {
            return defaultSeqPartTxnCount;
        }

        @Override
        public boolean getDefaultSymbolCacheFlag() {
            return defaultSymbolCacheFlag;
        }

        @Override
        public int getDefaultSymbolCapacity() {
            return defaultSymbolCapacity;
        }

        @Override
        public int getDetachedMkDirMode() {
            return detachedMkdirMode;
        }

        @Override
        public int getDoubleToStrCastScale() {
            return sqlDoubleToStrCastScale;
        }

        @Override
        public int getExplainPoolCapacity() {
            return sqlExplainModelPoolCapacity;
        }

        @Override
        public @NotNull FactoryProvider getFactoryProvider() {
            return factoryProvider;
        }

        @Override
        public int getFileOperationRetryCount() {
            return fileOperationRetryCount;
        }

        @Override
        public @NotNull FilesFacade getFilesFacade() {
            return filesFacade;
        }

        @Override
        public int getFloatToStrCastScale() {
            return sqlFloatToStrCastScale;
        }

        @Override
        public long getGroupByAllocatorDefaultChunkSize() {
            return sqlGroupByAllocatorChunkSize;
        }

        @Override
        public long getGroupByAllocatorMaxChunkSize() {
            return sqlGroupByAllocatorMaxChunkSize;
        }

        @Override
        public int getGroupByMapCapacity() {
            return sqlGroupByMapCapacity;
        }

        @Override
        public int getGroupByMergeShardQueueCapacity() {
            return cairoGroupByMergeShardQueueCapacity;
        }

        @Override
        public int getGroupByPoolCapacity() {
            return sqlGroupByPoolCapacity;
        }

        @Override
        public long getGroupByPresizeMaxHeapSize() {
            return cairoGroupByPresizeMaxHeapSize;
        }

        @Override
        public long getGroupByPresizeMaxSize() {
            return cairoGroupByPresizeMaxSize;
        }

        @Override
        public int getGroupByShardingThreshold() {
            return cairoGroupByShardingThreshold;
        }

        @Override
        public long getIdleCheckInterval() {
            return idleCheckInterval;
        }

        @Override
        public int getInactiveReaderMaxOpenPartitions() {
            return inactiveReaderMaxOpenPartitions;
        }

        @Override
        public long getInactiveReaderTTL() {
            return inactiveReaderTTL;
        }

        @Override
        public long getInactiveWalWriterTTL() {
            return inactiveWalWriterTTL;
        }

        @Override
        public long getInactiveWriterTTL() {
            return inactiveWriterTTL;
        }

        @Override
        public int getIndexValueBlockSize() {
            return indexValueBlockSize;
        }

        @Override
        public long getInsertModelBatchSize() {
            return sqlInsertModelBatchSize;
        }

        @Override
        public int getInsertModelPoolCapacity() {
            return sqlInsertModelPoolCapacity;
        }

        @Override
        public int getLatestByQueueCapacity() {
            return latestByQueueCapacity;
        }

        @Override
        public @NotNull CharSequence getLegacyCheckpointRoot() {
            return legacyCheckpointRoot;
        }

        @Override
<<<<<<< HEAD
        public int getMaterializedViewUpdateQueueCapacity() {
            return materializedViewUpdateQueueCapacity;
=======
        public boolean getLogLevelVerbose() {
            return logLevelVerbose;
        }

        @Override
        public boolean getLogSqlQueryProgressExe() {
            return logSqlQueryProgressExe;
>>>>>>> 318c2bef
        }

        @Override
        public int getMaxCrashFiles() {
            return cairoMaxCrashFiles;
        }

        @Override
        public int getMaxFileNameLength() {
            return maxFileNameLength;
        }

        @Override
        public int getMaxSqlRecompileAttempts() {
            return maxSqlRecompileAttempts;
        }

        @Override
        public int getMaxSwapFileCount() {
            return maxSwapFileCount;
        }

        @Override
        public int getMaxSymbolNotEqualsCount() {
            return sqlMaxSymbolNotEqualsCount;
        }

        @Override
        public int getMaxUncommittedRows() {
            return maxUncommittedRows;
        }

        @Override
        public int getMetadataPoolCapacity() {
            return sqlModelPoolCapacity;
        }

        @Override
        public @NotNull MicrosecondClock getMicrosecondClock() {
            return microsecondClock;
        }

        @Override
        public long getMiscAppendPageSize() {
            return writerMiscAppendPageSize;
        }

        @Override
        public int getMkDirMode() {
            return mkdirMode;
        }

        @Override
        public int getO3CallbackQueueCapacity() {
            return o3CallbackQueueCapacity;
        }

        @Override
        public int getO3ColumnMemorySize() {
            return o3ColumnMemorySize;
        }

        @Override
        public int getO3CopyQueueCapacity() {
            return o3CopyQueueCapacity;
        }

        @Override
        public int getO3LagCalculationWindowsSize() {
            return o3LagCalculationWindowsSize;
        }

        @Override
        public int getO3LastPartitionMaxSplits() {
            return o3LastPartitionMaxSplits;
        }

        @Override
        public long getO3MaxLag() {
            return o3MaxLag;
        }

        @Override
        public int getO3MemMaxPages() {
            return Integer.MAX_VALUE;
        }

        @Override
        public long getO3MinLag() {
            return o3MinLagUs;
        }

        @Override
        public int getO3OpenColumnQueueCapacity() {
            return o3OpenColumnQueueCapacity;
        }

        @Override
        public int getO3PartitionQueueCapacity() {
            return o3PartitionQueueCapacity;
        }

        @Override
        public int getO3PurgeDiscoveryQueueCapacity() {
            return o3PurgeDiscoveryQueueCapacity;
        }

        @Override
        public int getPageFrameReduceColumnListCapacity() {
            return cairoPageFrameReduceColumnListCapacity;
        }

        @Override
        public int getPageFrameReduceQueueCapacity() {
            return cairoPageFrameReduceQueueCapacity;
        }

        @Override
        public int getPageFrameReduceRowIdListCapacity() {
            return cairoPageFrameReduceRowIdListCapacity;
        }

        @Override
        public int getPageFrameReduceShardCount() {
            return cairoPageFrameReduceShardCount;
        }

        @Override
        public int getParallelIndexThreshold() {
            return parallelIndexThreshold;
        }

        @Override
        public int getPartitionEncoderParquetCompressionCodec() {
            return partitionEncoderParquetCompressionCodec;
        }

        @Override
        public int getPartitionEncoderParquetCompressionLevel() {
            return partitionEncoderParquetCompressionLevel;
        }

        @Override
        public int getPartitionEncoderParquetDataPageSize() {
            return partitionEncoderParquetDataPageSize;
        }

        @Override
        public int getPartitionEncoderParquetRowGroupSize() {
            return partitionEncoderParqeutRowGroupSize;
        }

        @Override
        public int getPartitionEncoderParquetVersion() {
            return partitionEncoderParquetVersion;
        }

        @Override
        public long getPartitionO3SplitMinSize() {
            return o3PartitionSplitMinSize;
        }

        @Override
        public int getPartitionPurgeListCapacity() {
            return o3PartitionPurgeListCapacity;
        }

        @Override
        public int getQueryCacheEventQueueCapacity() {
            return queryCacheEventQueueCapacity;
        }

        @Override
        public int getQueryRegistryPoolSize() {
            return sqlQueryRegistryPoolSize;
        }

        @Override
        public int getReaderPoolMaxSegments() {
            return readerPoolMaxSegments;
        }

        @Override
        public int getRenameTableModelPoolCapacity() {
            return sqlRenameTableModelPoolCapacity;
        }

        @Override
        public int getRepeatMigrationsFromVersion() {
            return repeatMigrationFromVersion;
        }

        @Override
        public int getRndFunctionMemoryMaxPages() {
            return rndFunctionMemoryMaxPages;
        }

        @Override
        public int getRndFunctionMemoryPageSize() {
            return rndFunctionMemoryPageSize;
        }

        @Override
        public @NotNull String getRoot() {
            return root;
        }

        @Override
        public boolean getSampleByDefaultAlignmentCalendar() {
            return sqlSampleByDefaultAlignment;
        }

        @Override
        public int getSampleByIndexSearchPageSize() {
            return sqlSampleByIndexSearchPageSize;
        }

        @Override
        public long getSequencerCheckInterval() {
            return sequencerCheckInterval;
        }

        @Override
        public @NotNull CharSequence getSnapshotInstanceId() {
            return snapshotInstanceId;
        }

        @Override
        public long getSpinLockTimeout() {
            return spinLockTimeout;
        }

        @Override
        public int getSqlAsOfJoinLookAhead() {
            return sqlAsOfJoinLookahead;
        }

        @Override
        public int getSqlCharacterStoreCapacity() {
            return sqlCharacterStoreCapacity;
        }

        @Override
        public int getSqlCharacterStoreSequencePoolCapacity() {
            return sqlCharacterStoreSequencePoolCapacity;
        }

        @Override
        public int getSqlColumnPoolCapacity() {
            return sqlColumnPoolCapacity;
        }

        @Override
        public int getSqlCompilerPoolCapacity() {
            return sqlCompilerPoolCapacity;
        }

        @Override
        public int getSqlCopyBufferSize() {
            return sqlCopyBufferSize;
        }

        @Override
        public CharSequence getSqlCopyInputRoot() {
            return cairoSqlCopyRoot;
        }

        @Override
        public CharSequence getSqlCopyInputWorkRoot() {
            return cairoSqlCopyWorkRoot;
        }

        @Override
        public int getSqlCopyLogRetentionDays() {
            return cairoSqlCopyLogRetentionDays;
        }

        @Override
        public long getSqlCopyMaxIndexChunkSize() {
            return cairoSqlCopyMaxIndexChunkSize;
        }

        @Override
        public int getSqlCopyQueueCapacity() {
            return cairoSqlCopyQueueCapacity;
        }

        @Override
        public int getSqlDistinctTimestampKeyCapacity() {
            return sqlDistinctTimestampKeyCapacity;
        }

        @Override
        public double getSqlDistinctTimestampLoadFactor() {
            return sqlDistinctTimestampLoadFactor;
        }

        @Override
        public int getSqlExpressionPoolCapacity() {
            return sqlExpressionPoolCapacity;
        }

        @Override
        public double getSqlFastMapLoadFactor() {
            return sqlFastMapLoadFactor;
        }

        @Override
        public int getSqlHashJoinLightValueMaxPages() {
            return sqlHashJoinLightValueMaxPages;
        }

        @Override
        public int getSqlHashJoinLightValuePageSize() {
            return sqlHashJoinLightValuePageSize;
        }

        @Override
        public int getSqlHashJoinValueMaxPages() {
            return sqlHashJoinValueMaxPages;
        }

        @Override
        public int getSqlHashJoinValuePageSize() {
            return sqlHashJoinValuePageSize;
        }

        @Override
        public int getSqlJitBindVarsMemoryMaxPages() {
            return sqlJitBindVarsMemoryMaxPages;
        }

        @Override
        public int getSqlJitBindVarsMemoryPageSize() {
            return sqlJitBindVarsMemoryPageSize;
        }

        @Override
        public int getSqlJitIRMemoryMaxPages() {
            return sqlJitIRMemoryMaxPages;
        }

        @Override
        public int getSqlJitIRMemoryPageSize() {
            return sqlJitIRMemoryPageSize;
        }

        @Override
        public int getSqlJitMode() {
            return sqlJitMode;
        }

        @Override
        public int getSqlJitPageAddressCacheThreshold() {
            return sqlJitPageAddressCacheThreshold;
        }

        @Override
        public int getSqlJoinContextPoolCapacity() {
            return sqlJoinContextPoolCapacity;
        }

        @Override
        public int getSqlJoinMetadataMaxResizes() {
            return sqlJoinMetadataMaxResizes;
        }

        @Override
        public int getSqlJoinMetadataPageSize() {
            return sqlJoinMetadataPageSize;
        }

        @Override
        public long getSqlLatestByRowCount() {
            return sqlLatestByRowCount;
        }

        @Override
        public int getSqlLexerPoolCapacity() {
            return sqlLexerPoolCapacity;
        }

        @Override
        public int getSqlMapMaxPages() {
            return sqlMapMaxPages;
        }

        @Override
        public int getSqlMapMaxResizes() {
            return sqlMapMaxResizes;
        }

        @Override
        public int getSqlMaxNegativeLimit() {
            return sqlMaxNegativeLimit;
        }

        @Override
        public int getSqlModelPoolCapacity() {
            return sqlModelPoolCapacity;
        }

        @Override
        public int getSqlOrderByRadixSortThreshold() {
            return sqlOrderByRadixSortThreshold;
        }

        @Override
        public int getSqlPageFrameMaxRows() {
            return sqlPageFrameMaxRows;
        }

        @Override
        public int getSqlPageFrameMinRows() {
            return sqlPageFrameMinRows;
        }

        @Override
        public int getSqlParallelWorkStealingThreshold() {
            return sqlParallelWorkStealingThreshold;
        }

        @Override
        public int getSqlSmallMapKeyCapacity() {
            return sqlSmallMapKeyCapacity;
        }

        @Override
        public long getSqlSmallMapPageSize() {
            return sqlSmallMapPageSize;
        }

        @Override
        public int getSqlSortKeyMaxPages() {
            return sqlSortKeyMaxPages;
        }

        @Override
        public long getSqlSortKeyPageSize() {
            return sqlSortKeyPageSize;
        }

        @Override
        public int getSqlSortLightValueMaxPages() {
            return sqlSortLightValueMaxPages;
        }

        @Override
        public long getSqlSortLightValuePageSize() {
            return sqlSortLightValuePageSize;
        }

        @Override
        public int getSqlSortValueMaxPages() {
            return sqlSortValueMaxPages;
        }

        @Override
        public int getSqlSortValuePageSize() {
            return sqlSortValuePageSize;
        }

        @Override
        public int getSqlUnorderedMapMaxEntrySize() {
            return sqlUnorderedMapMaxEntrySize;
        }

        @Override
        public int getSqlWindowInitialRangeBufferSize() {
            return sqlWindowInitialRangeBufferSize;
        }

        @Override
        public int getSqlWindowMaxRecursion() {
            return sqlWindowMaxRecursion;
        }

        @Override
        public int getSqlWindowRowIdMaxPages() {
            return sqlWindowRowIdMaxPages;
        }

        @Override
        public int getSqlWindowRowIdPageSize() {
            return sqlWindowRowIdPageSize;
        }

        @Override
        public int getSqlWindowStoreMaxPages() {
            return sqlWindowStoreMaxPages;
        }

        @Override
        public int getSqlWindowStorePageSize() {
            return sqlWindowStorePageSize;
        }

        @Override
        public int getSqlWindowTreeKeyMaxPages() {
            return sqlWindowTreeKeyMaxPages;
        }

        @Override
        public int getSqlWindowTreeKeyPageSize() {
            return sqlWindowTreeKeyPageSize;
        }

        @Override
        public int getStrFunctionMaxBufferLength() {
            return sqlStrFunctionBufferMaxSize;
        }

        @Override
        public long getSystemDataAppendPageSize() {
            return systemWriterDataAppendPageSize;
        }

        @Override
        public int getSystemO3ColumnMemorySize() {
            return systemO3ColumnMemorySize;
        }

        @Override
        public @NotNull CharSequence getSystemTableNamePrefix() {
            return systemTableNamePrefix;
        }

        @Override
        public long getSystemWalDataAppendPageSize() {
            return systemWalWriterDataAppendPageSize;
        }

        @Override
        public long getSystemWalEventAppendPageSize() {
            return systemWalWriterEventAppendPageSize;
        }

        @Override
        public long getTableRegistryAutoReloadFrequency() {
            return cairoTableRegistryAutoReloadFrequency;
        }

        @Override
        public int getTableRegistryCompactionThreshold() {
            return cairoTableRegistryCompactionThreshold;
        }

        public @NotNull TelemetryConfiguration getTelemetryConfiguration() {
            return telemetryConfiguration;
        }

        @Override
        public CharSequence getTempRenamePendingTablePrefix() {
            return tempRenamePendingTablePrefix;
        }

        @Override
        public @NotNull TextConfiguration getTextConfiguration() {
            return textConfiguration;
        }

        @Override
        public int getTxnScoreboardEntryCount() {
            return sqlTxnScoreboardEntryCount;
        }

        @Override
        public int getVectorAggregateQueueCapacity() {
            return vectorAggregateQueueCapacity;
        }

        @Override
        public @NotNull VolumeDefinitions getVolumeDefinitions() {
            return volumeDefinitions;
        }

        @Override
        public int getWalApplyLookAheadTransactionCount() {
            return walApplyLookAheadTransactionCount;
        }

        @Override
        public long getWalApplyTableTimeQuota() {
            return walApplyTableTimeQuota;
        }

        @Override
        public long getWalDataAppendPageSize() {
            return walWriterDataAppendPageSize;
        }

        @Override
        public boolean getWalEnabledDefault() {
            return walEnabledDefault;
        }

        @Override
        public long getWalEventAppendPageSize() {
            return walWriterEventAppendPageSize;
        }

        @Override
        public double getWalLagRowsMultiplier() {
            return walSquashUncommittedRowsMultiplier;
        }

        @Override
        public long getWalMaxLagSize() {
            return walMaxLagSize;
        }

        @Override
        public int getWalMaxLagTxnCount() {
            return walMaxLagTxnCount;
        }

        @Override
        public int getWalMaxSegmentFileDescriptorsCache() {
            return walMaxSegmentFileDescriptorsCache;
        }

        @Override
        public long getWalPurgeInterval() {
            return walPurgeInterval;
        }

        @Override
        public int getWalPurgeWaitBeforeDelete() {
            return walPurgeWaitBeforeDelete;
        }

        @Override
        public int getWalRecreateDistressedSequencerAttempts() {
            return walRecreateDistressedSequencerAttempts;
        }

        @Override
        public long getWalSegmentRolloverRowCount() {
            return walSegmentRolloverRowCount;
        }

        @Override
        public long getWalSegmentRolloverSize() {
            return walSegmentRolloverSize;
        }

        @Override
        public int getWalTxnNotificationQueueCapacity() {
            return walTxnNotificationQueueCapacity;
        }

        @Override
        public int getWalWriterPoolMaxSegments() {
            return walWriterPoolMaxSegments;
        }

        @Override
        public int getWindowColumnPoolCapacity() {
            return sqlWindowColumnPoolCapacity;
        }

        @Override
        public int getWithClauseModelPoolCapacity() {
            return sqlWithClauseModelPoolCapacity;
        }

        @Override
        public long getWorkStealTimeoutNanos() {
            return workStealTimeoutNanos;
        }

        @Override
        public long getWriterAsyncCommandBusyWaitTimeout() {
            return writerAsyncCommandBusyWaitTimeout;
        }

        @Override
        public long getWriterAsyncCommandMaxTimeout() {
            return writerAsyncCommandMaxWaitTimeout;
        }

        @Override
        public int getWriterCommandQueueCapacity() {
            return writerAsyncCommandQueueCapacity;
        }

        @Override
        public long getWriterCommandQueueSlotSize() {
            return writerAsyncCommandQueueSlotSize;
        }

        @Override
        public long getWriterFileOpenOpts() {
            return writerFileOpenOpts;
        }

        @Override
        public int getWriterTickRowsCountMod() {
            return writerTickRowsCountMod;
        }

        @Override
        public boolean isCheckpointRecoveryEnabled() {
            return checkpointRecoveryEnabled;
        }

        @Override
        public boolean isDevModeEnabled() {
            return devModeEnabled;
        }

        @Override
        public boolean isGroupByPresizeEnabled() {
            return cairoGroupByPresizeEnabled;
        }

        @Override
        public boolean isIOURingEnabled() {
            return ioURingEnabled;
        }

        @Override
        public boolean isMultiKeyDedupEnabled() {
            return false;
        }

        @Override
        public boolean isO3QuickSortEnabled() {
            return o3QuickSortEnabled;
        }

        @Override
        public boolean isParallelIndexingEnabled() {
            return parallelIndexingEnabled;
        }

        @Override
        public boolean isPartitionEncoderParquetStatisticsEnabled() {
            return partitionEncoderParquetStatisticsEnabled;
        }

        @Override
        public boolean isReadOnlyInstance() {
            return isReadOnlyInstance;
        }

        @Override
        public boolean isSqlJitDebugEnabled() {
            return sqlJitDebugEnabled;
        }

        @Override
        public boolean isSqlOrderBySortEnabled() {
            return sqlOrderBySortEnabled;
        }

        @Override
        public boolean isSqlParallelFilterEnabled() {
            return sqlParallelFilterEnabled;
        }

        @Override
        public boolean isSqlParallelFilterPreTouchEnabled() {
            return sqlParallelFilterPreTouchEnabled;
        }

        @Override
        public boolean isSqlParallelGroupByEnabled() {
            return sqlParallelGroupByEnabled;
        }

        @Override
        public boolean isTableTypeConversionEnabled() {
            return tableTypeConversionEnabled;
        }

        @Override
        public boolean isWalApplyEnabled() {
            return walApplyEnabled;
        }

        public boolean isWalSupported() {
            return walSupported;
        }

        @Override
        public boolean isWriterMixedIOEnabled() {
            return writerMixedIOEnabled;
        }

        @Override
        public boolean mangleTableDirNames() {
            return false;
        }

        @Override
        public void populateSettings(CharSequenceObjHashMap<CharSequence> settings) {
            settings.put(RELEASE_TYPE, str(getReleaseType()));
            settings.put(RELEASE_VERSION, str(getBuildInformation().getSwVersion()));
            settings.put(ACL_ENABLED, Boolean.toString(!Chars.empty(httpUsername)));
        }

        @Override
        public boolean useFastAsOfJoin() {
            return useFastAsOfJoin;
        }
    }

    private class PropHttpIODispatcherConfiguration implements IODispatcherConfiguration {
        @Override
        public int getBindIPv4Address() {
            return httpNetBindIPv4Address;
        }

        @Override
        public int getBindPort() {
            return httpNetBindPort;
        }

        @Override
        public MillisecondClock getClock() {
            return MillisecondClockImpl.INSTANCE;
        }

        @Override
        public String getDispatcherLogName() {
            return "http-server";
        }

        @Override
        public EpollFacade getEpollFacade() {
            return EpollFacadeImpl.INSTANCE;
        }

        @Override
        public long getHeartbeatInterval() {
            return -1L;
        }

        @Override
        public boolean getHint() {
            return httpNetConnectionHint;
        }

        @Override
        public KqueueFacade getKqueueFacade() {
            return KqueueFacadeImpl.INSTANCE;
        }

        @Override
        public int getLimit() {
            return httpNetConnectionLimit;
        }

        @Override
        public NetworkFacade getNetworkFacade() {
            return NetworkFacadeImpl.INSTANCE;
        }

        @Override
        public long getQueueTimeout() {
            return httpNetConnectionQueueTimeout;
        }

        @Override
        public int getRcvBufSize() {
            return httpNetConnectionRcvBuf;
        }

        @Override
        public SelectFacade getSelectFacade() {
            return SelectFacadeImpl.INSTANCE;
        }

        @Override
        public int getSndBufSize() {
            return httpNetConnectionSndBuf;
        }

        @Override
        public int getTestConnectionBufferSize() {
            return netTestConnectionBufferSize;
        }

        @Override
        public long getTimeout() {
            return httpNetConnectionTimeout;
        }
    }

    private class PropHttpMinIODispatcherConfiguration implements IODispatcherConfiguration {
        @Override
        public int getBindIPv4Address() {
            return httpMinBindIPv4Address;
        }

        @Override
        public int getBindPort() {
            return httpMinBindPort;
        }

        @Override
        public MillisecondClock getClock() {
            return MillisecondClockImpl.INSTANCE;
        }

        @Override
        public String getDispatcherLogName() {
            return "http-min-server";
        }

        @Override
        public EpollFacade getEpollFacade() {
            return EpollFacadeImpl.INSTANCE;
        }

        @Override
        public long getHeartbeatInterval() {
            return -1L;
        }

        @Override
        public boolean getHint() {
            return httpMinNetConnectionHint;
        }

        @Override
        public KqueueFacade getKqueueFacade() {
            return KqueueFacadeImpl.INSTANCE;
        }

        @Override
        public int getLimit() {
            return httpMinNetConnectionLimit;
        }

        @Override
        public NetworkFacade getNetworkFacade() {
            return NetworkFacadeImpl.INSTANCE;
        }

        @Override
        public long getQueueTimeout() {
            return httpMinNetConnectionQueueTimeout;
        }

        @Override
        public int getRcvBufSize() {
            return httpMinNetConnectionRcvBuf;
        }

        @Override
        public SelectFacade getSelectFacade() {
            return SelectFacadeImpl.INSTANCE;
        }

        @Override
        public int getSndBufSize() {
            return httpMinNetConnectionSndBuf;
        }

        @Override
        public int getTestConnectionBufferSize() {
            return netTestConnectionBufferSize;
        }

        @Override
        public long getTimeout() {
            return httpMinNetConnectionTimeout;
        }
    }

    public class PropHttpMinServerConfiguration implements HttpMinServerConfiguration {

        @Override
        public IODispatcherConfiguration getDispatcherConfiguration() {
            return httpMinIODispatcherConfiguration;
        }

        @Override
        public FactoryProvider getFactoryProvider() {
            return factoryProvider;
        }

        @Override
        public HttpContextConfiguration getHttpContextConfiguration() {
            return httpMinContextConfiguration;
        }

        @Override
        public long getNapThreshold() {
            return httpMinWorkerNapThreshold;
        }

        @Override
        public String getPoolName() {
            return "minhttp";
        }

        @Override
        public byte getRequiredAuthType() {
            return httpHealthCheckAuthType;
        }

        @Override
        public long getSleepThreshold() {
            return httpMinWorkerSleepThreshold;
        }

        @Override
        public long getSleepTimeout() {
            return httpMinWorkerSleepTimeout;
        }

        @Override
        public WaitProcessorConfiguration getWaitProcessorConfiguration() {
            return httpWaitProcessorConfiguration;
        }

        @Override
        public int[] getWorkerAffinity() {
            return httpMinWorkerAffinity;
        }

        @Override
        public int getWorkerCount() {
            return httpMinWorkerCount;
        }

        @Override
        public long getYieldThreshold() {
            return httpMinWorkerYieldThreshold;
        }

        @Override
        public boolean haltOnError() {
            return httpMinWorkerHaltOnError;
        }

        @Override
        public boolean isEnabled() {
            return httpMinServerEnabled;
        }

        @Override
        public boolean preAllocateBuffers() {
            return true;
        }

        @Override
        public boolean isPessimisticHealthCheckEnabled() {
            return httpPessimisticHealthCheckEnabled;
        }
    }

    public class PropHttpServerConfiguration implements HttpServerConfiguration {

        @Override
        public IODispatcherConfiguration getDispatcherConfiguration() {
            return httpIODispatcherConfiguration;
        }

        @Override
        public FactoryProvider getFactoryProvider() {
            return factoryProvider;
        }

        @Override
        public HttpContextConfiguration getHttpContextConfiguration() {
            return httpContextConfiguration;
        }

        @Override
        public JsonQueryProcessorConfiguration getJsonQueryProcessorConfiguration() {
            return jsonQueryProcessorConfiguration;
        }

        @Override
        public LineHttpProcessorConfiguration getLineHttpProcessorConfiguration() {
            return lineHttpProcessorConfiguration;
        }

        @Override
        public long getNapThreshold() {
            return httpWorkerNapThreshold;
        }

        @Override
        public String getPassword() {
            return httpPassword;
        }

        @Override
        public String getPoolName() {
            return "http";
        }

        @Override
        public int getQueryCacheBlockCount() {
            return httpSqlCacheBlockCount;
        }

        @Override
        public int getQueryCacheRowCount() {
            return httpSqlCacheRowCount;
        }

        @Override
        public byte getRequiredAuthType() {
            return httpHealthCheckAuthType;
        }

        @Override
        public long getSleepThreshold() {
            return httpWorkerSleepThreshold;
        }

        @Override
        public long getSleepTimeout() {
            return httpWorkerSleepTimeout;
        }

        @Override
        public StaticContentProcessorConfiguration getStaticContentProcessorConfiguration() {
            return staticContentProcessorConfiguration;
        }

        @Override
        public String getUsername() {
            return httpUsername;
        }

        @Override
        public WaitProcessorConfiguration getWaitProcessorConfiguration() {
            return httpWaitProcessorConfiguration;
        }

        @Override
        public int[] getWorkerAffinity() {
            return httpWorkerAffinity;
        }

        @Override
        public int getWorkerCount() {
            return httpWorkerCount;
        }

        @Override
        public long getYieldThreshold() {
            return httpWorkerYieldThreshold;
        }

        @Override
        public boolean haltOnError() {
            return httpWorkerHaltOnError;
        }

        @Override
        public boolean isEnabled() {
            return httpServerEnabled;
        }

        @Override
        public boolean preAllocateBuffers() {
            return false;
        }

        @Override
        public boolean isPessimisticHealthCheckEnabled() {
            return httpPessimisticHealthCheckEnabled;
        }

        @Override
        public boolean isQueryCacheEnabled() {
            return httpSqlCacheEnabled;
        }
    }

    public class PropJsonQueryProcessorConfiguration implements JsonQueryProcessorConfiguration {

        @Override
        public int getConnectionCheckFrequency() {
            return jsonQueryConnectionCheckFrequency;
        }

        @Override
        public int getDoubleScale() {
            return jsonQueryDoubleScale;
        }

        @Override
        public FactoryProvider getFactoryProvider() {
            return factoryProvider;
        }

        @Override
        public FilesFacade getFilesFacade() {
            return FilesFacadeImpl.INSTANCE;
        }

        @Override
        public int getFloatScale() {
            return jsonQueryFloatScale;
        }

        @Override
        public CharSequence getKeepAliveHeader() {
            return keepAliveHeader;
        }

        @Override
        public long getMaxQueryResponseRowLimit() {
            return maxHttpQueryResponseRowLimit;
        }

        @Override
        public MillisecondClock getMillisecondClock() {
            return httpFrozenClock ? StationaryMillisClock.INSTANCE : MillisecondClockImpl.INSTANCE;
        }

        @Override
        public NanosecondClock getNanosecondClock() {
            return httpFrozenClock ? StationaryNanosClock.INSTANCE : NanosecondClockImpl.INSTANCE;
        }
    }

    private class PropLineHttpProcessorConfiguration implements LineHttpProcessorConfiguration {
        @Override
        public boolean autoCreateNewColumns() {
            return ilpAutoCreateNewColumns;
        }

        @Override
        public boolean autoCreateNewTables() {
            return ilpAutoCreateNewTables;
        }

        @Override
        public short getDefaultColumnTypeForFloat() {
            return floatDefaultColumnType;
        }

        @Override
        public short getDefaultColumnTypeForInteger() {
            return integerDefaultColumnType;
        }

        @Override
        public int getDefaultPartitionBy() {
            return lineTcpDefaultPartitionBy;
        }

        @Override
        public CharSequence getInfluxPingVersion() {
            return lineHttpPingVersion;
        }

        @Override
        public MicrosecondClock getMicrosecondClock() {
            return microsecondClock;
        }

        @Override
        public long getSymbolCacheWaitUsBeforeReload() {
            return symbolCacheWaitUsBeforeReload;
        }

        @Override
        public LineTcpTimestampAdapter getTimestampAdapter() {
            return lineTcpTimestampAdapter;
        }

        @Override
        public boolean isEnabled() {
            return lineHttpEnabled;
        }

        @Override
        public boolean isStringToCharCastAllowed() {
            return stringToCharCastAllowed;
        }

        @Override
        public boolean isUseLegacyStringDefault() {
            return useLegacyStringDefault;
        }
    }

    private class PropLineTcpIOWorkerPoolConfiguration implements WorkerPoolConfiguration {
        @Override
        public long getNapThreshold() {
            return lineTcpIOWorkerNapThreshold;
        }

        @Override
        public String getPoolName() {
            return "ilpio";
        }

        @Override
        public long getSleepThreshold() {
            return lineTcpIOWorkerSleepThreshold;
        }

        @Override
        public int[] getWorkerAffinity() {
            return lineTcpIOWorkerAffinity;
        }

        @Override
        public int getWorkerCount() {
            return lineTcpIOWorkerCount;
        }

        @Override
        public long getYieldThreshold() {
            return lineTcpIOWorkerYieldThreshold;
        }

        @Override
        public boolean haltOnError() {
            return lineTcpIOWorkerPoolHaltOnError;
        }
    }

    private class PropLineTcpReceiverConfiguration implements LineTcpReceiverConfiguration {
        @Override
        public String getAuthDB() {
            return lineTcpAuthDB;
        }

        @Override
        public boolean getAutoCreateNewColumns() {
            return ilpAutoCreateNewColumns;
        }

        @Override
        public boolean getAutoCreateNewTables() {
            return ilpAutoCreateNewTables;
        }

        @Override
        public long getCommitInterval() {
            return LineTcpReceiverConfigurationHelper.calcCommitInterval(
                    cairoConfiguration.getO3MinLag(),
                    getCommitIntervalFraction(),
                    getCommitIntervalDefault()
            );
        }

        public long getCommitIntervalDefault() {
            return lineTcpCommitIntervalDefault;
        }

        @Override
        public double getCommitIntervalFraction() {
            return lineTcpCommitIntervalFraction;
        }

        @Override
        public int getConnectionPoolInitialCapacity() {
            return lineTcpConnectionPoolInitialCapacity;
        }

        @Override
        public short getDefaultColumnTypeForFloat() {
            return floatDefaultColumnType;
        }

        @Override
        public short getDefaultColumnTypeForInteger() {
            return integerDefaultColumnType;
        }

        @Override
        public int getDefaultPartitionBy() {
            return lineTcpDefaultPartitionBy;
        }

        @Override
        public boolean getDisconnectOnError() {
            return lineTcpDisconnectOnError;
        }

        @Override
        public IODispatcherConfiguration getDispatcherConfiguration() {
            return lineTcpReceiverDispatcherConfiguration;
        }

        @Override
        public FactoryProvider getFactoryProvider() {
            return factoryProvider;
        }

        @Override
        public FilesFacade getFilesFacade() {
            return FilesFacadeImpl.INSTANCE;
        }

        @Override
        public WorkerPoolConfiguration getIOWorkerPoolConfiguration() {
            return lineTcpIOWorkerPoolConfiguration;
        }

        @Override
        public long getMaintenanceInterval() {
            return lineTcpMaintenanceInterval;
        }

        @Override
        public int getMaxFileNameLength() {
            return maxFileNameLength;
        }

        @Override
        public int getMaxMeasurementSize() {
            return lineTcpMaxMeasurementSize;
        }

        @Override
        public MicrosecondClock getMicrosecondClock() {
            return MicrosecondClockImpl.INSTANCE;
        }

        @Override
        public MillisecondClock getMillisecondClock() {
            return MillisecondClockImpl.INSTANCE;
        }

        @Override
        public int getNetMsgBufferSize() {
            return lineTcpMsgBufferSize;
        }

        @Override
        public NetworkFacade getNetworkFacade() {
            return NetworkFacadeImpl.INSTANCE;
        }

        @Override
        public long getSymbolCacheWaitUsBeforeReload() {
            return symbolCacheWaitUsBeforeReload;
        }

        @Override
        public LineTcpTimestampAdapter getTimestampAdapter() {
            return lineTcpTimestampAdapter;
        }

        @Override
        public long getWriterIdleTimeout() {
            return minIdleMsBeforeWriterRelease;
        }

        @Override
        public int getWriterQueueCapacity() {
            return lineTcpWriterQueueCapacity;
        }

        @Override
        public WorkerPoolConfiguration getWriterWorkerPoolConfiguration() {
            return lineTcpWriterWorkerPoolConfiguration;
        }

        @Override
        public boolean isEnabled() {
            return lineTcpEnabled;
        }

        @Override
        public boolean isStringToCharCastAllowed() {
            return stringToCharCastAllowed;
        }

        @Override
        public boolean isUseLegacyStringDefault() {
            return useLegacyStringDefault;
        }
    }

    private class PropLineTcpReceiverIODispatcherConfiguration implements IODispatcherConfiguration {

        @Override
        public int getBindIPv4Address() {
            return lineTcpNetBindIPv4Address;
        }

        @Override
        public int getBindPort() {
            return lineTcpNetBindPort;
        }

        @Override
        public MillisecondClock getClock() {
            return MillisecondClockImpl.INSTANCE;
        }

        @Override
        public String getDispatcherLogName() {
            return "tcp-line-server";
        }

        @Override
        public EpollFacade getEpollFacade() {
            return EpollFacadeImpl.INSTANCE;
        }

        @Override
        public long getHeartbeatInterval() {
            return lineTcpNetConnectionHeartbeatInterval;
        }

        @Override
        public boolean getHint() {
            return lineTcpNetConnectionHint;
        }

        @Override
        public KqueueFacade getKqueueFacade() {
            return KqueueFacadeImpl.INSTANCE;
        }

        @Override
        public int getLimit() {
            return lineTcpNetConnectionLimit;
        }

        public NetworkFacade getNetworkFacade() {
            return NetworkFacadeImpl.INSTANCE;
        }

        @Override
        public long getQueueTimeout() {
            return lineTcpNetConnectionQueueTimeout;
        }

        @Override
        public int getRcvBufSize() {
            return lineTcpNetConnectionRcvBuf;
        }

        @Override
        public SelectFacade getSelectFacade() {
            return SelectFacadeImpl.INSTANCE;
        }

        @Override
        public int getSndBufSize() {
            return -1;
        }

        @Override
        public int getTestConnectionBufferSize() {
            return netTestConnectionBufferSize;
        }

        @Override
        public long getTimeout() {
            return lineTcpNetConnectionTimeout;
        }
    }

    private class PropLineTcpWriterWorkerPoolConfiguration implements WorkerPoolConfiguration {
        @Override
        public long getNapThreshold() {
            return lineTcpWriterWorkerNapThreshold;
        }

        @Override
        public String getPoolName() {
            return "ilpwriter";
        }

        @Override
        public long getSleepThreshold() {
            return lineTcpWriterWorkerSleepThreshold;
        }

        @Override
        public int[] getWorkerAffinity() {
            return lineTcpWriterWorkerAffinity;
        }

        @Override
        public int getWorkerCount() {
            return lineTcpWriterWorkerCount;
        }

        @Override
        public long getYieldThreshold() {
            return lineTcpWriterWorkerYieldThreshold;
        }

        @Override
        public boolean haltOnError() {
            return lineTcpWriterWorkerPoolHaltOnError;
        }
    }

    private class PropLineUdpReceiverConfiguration implements LineUdpReceiverConfiguration {
        @Override
        public boolean getAutoCreateNewColumns() {
            return ilpAutoCreateNewColumns;
        }

        @Override
        public boolean getAutoCreateNewTables() {
            return ilpAutoCreateNewTables;
        }

        @Override
        public int getBindIPv4Address() {
            return lineUdpBindIPV4Address;
        }

        @Override
        public int getCommitMode() {
            return lineUdpCommitMode;
        }

        @Override
        public int getCommitRate() {
            return lineUdpCommitRate;
        }

        @Override
        public short getDefaultColumnTypeForFloat() {
            return floatDefaultColumnType;
        }

        @Override
        public short getDefaultColumnTypeForInteger() {
            return integerDefaultColumnType;
        }

        @Override
        public int getDefaultPartitionBy() {
            return lineUdpDefaultPartitionBy;
        }

        @Override
        public int getGroupIPv4Address() {
            return lineUdpGroupIPv4Address;
        }

        @Override
        public int getMaxFileNameLength() {
            return maxFileNameLength;
        }

        @Override
        public int getMsgBufferSize() {
            return lineUdpMsgBufferSize;
        }

        @Override
        public int getMsgCount() {
            return lineUdpMsgCount;
        }

        @Override
        public NetworkFacade getNetworkFacade() {
            return NetworkFacadeImpl.INSTANCE;
        }

        @Override
        public int getPort() {
            return lineUdpPort;
        }

        @Override
        public int getReceiveBufferSize() {
            return lineUdpReceiveBufferSize;
        }

        @Override
        public LineTimestampAdapter getTimestampAdapter() {
            return lineUdpTimestampAdapter;
        }

        @Override
        public boolean isEnabled() {
            return lineUdpEnabled;
        }

        @Override
        public boolean isUnicast() {
            return lineUdpUnicast;
        }

        @Override
        public boolean isUseLegacyStringDefault() {
            return useLegacyStringDefault;
        }

        @Override
        public boolean ownThread() {
            return lineUdpOwnThread;
        }

        @Override
        public int ownThreadAffinity() {
            return lineUdpOwnThreadAffinity;
        }
    }

    private class PropMetricsConfiguration implements MetricsConfiguration {

        @Override
        public boolean isEnabled() {
            return metricsEnabled;
        }
    }

    private class PropPGWireConfiguration implements PGWireConfiguration {

        @Override
        public int getBinParamCountCapacity() {
            return pgBinaryParamsCapacity;
        }

        @Override
        public int getCharacterStoreCapacity() {
            return pgCharacterStoreCapacity;
        }

        @Override
        public int getCharacterStorePoolCapacity() {
            return pgCharacterStorePoolCapacity;
        }

        @Override
        public SqlExecutionCircuitBreakerConfiguration getCircuitBreakerConfiguration() {
            return circuitBreakerConfiguration;
        }

        @Override
        public int getConnectionPoolInitialCapacity() {
            return pgConnectionPoolInitialCapacity;
        }

        @Override
        public DateLocale getDefaultDateLocale() {
            return pgDefaultLocale;
        }

        @Override
        public String getDefaultPassword() {
            return pgPassword;
        }

        @Override
        public String getDefaultUsername() {
            return pgUsername;
        }

        @Override
        public IODispatcherConfiguration getDispatcherConfiguration() {
            return propPGWireDispatcherConfiguration;
        }

        @Override
        public FactoryProvider getFactoryProvider() {
            return factoryProvider;
        }

        @Override
        public int getForceRecvFragmentationChunkSize() {
            return pgForceRecvFragmentationChunkSize;
        }

        @Override
        public int getForceSendFragmentationChunkSize() {
            return pgForceSendFragmentationChunkSize;
        }

        @Override
        public int getInsertCacheBlockCount() {
            return pgInsertCacheBlockCount;
        }

        @Override
        public int getInsertCacheRowCount() {
            return pgInsertCacheRowCount;
        }

        @Override
        public int getMaxBlobSizeOnQuery() {
            return pgMaxBlobSizeOnQuery;
        }

        @Override
        public int getNamedStatementCacheCapacity() {
            return pgNamedStatementCacheCapacity;
        }

        @Override
        public int getNamesStatementPoolCapacity() {
            return pgNamesStatementPoolCapacity;
        }

        @Override
        public long getNapThreshold() {
            return pgWorkerNapThreshold;
        }

        @Override
        public NetworkFacade getNetworkFacade() {
            return NetworkFacadeImpl.INSTANCE;
        }

        @Override
        public int getPendingWritersCacheSize() {
            return pgPendingWritersCacheCapacity;
        }

        @Override
        public String getPoolName() {
            return "pgwire";
        }

        @Override
        public String getReadOnlyPassword() {
            return pgReadOnlyPassword;
        }

        @Override
        public String getReadOnlyUsername() {
            return pgReadOnlyUsername;
        }

        @Override
        public int getRecvBufferSize() {
            return pgRecvBufferSize;
        }

        @Override
        public int getSelectCacheBlockCount() {
            return pgSelectCacheBlockCount;
        }

        @Override
        public int getSelectCacheRowCount() {
            return pgSelectCacheRowCount;
        }

        @Override
        public int getSendBufferSize() {
            return pgSendBufferSize;
        }

        @Override
        public String getServerVersion() {
            return "11.3";
        }

        @Override
        public long getSleepThreshold() {
            return pgWorkerSleepThreshold;
        }

        @Override
        public int getUpdateCacheBlockCount() {
            return pgUpdateCacheBlockCount;
        }

        @Override
        public int getUpdateCacheRowCount() {
            return pgUpdateCacheRowCount;
        }

        @Override
        public int[] getWorkerAffinity() {
            return pgWorkerAffinity;
        }

        @Override
        public int getWorkerCount() {
            return pgWorkerCount;
        }

        @Override
        public long getYieldThreshold() {
            return pgWorkerYieldThreshold;
        }

        @Override
        public boolean haltOnError() {
            return pgHaltOnError;
        }

        @Override
        public boolean isDaemonPool() {
            return pgDaemonPool;
        }

        @Override
        public boolean isEnabled() {
            return pgEnabled;
        }

        @Override
        public boolean isInsertCacheEnabled() {
            return pgInsertCacheEnabled;
        }

        @Override
        public boolean isReadOnlyUserEnabled() {
            return pgReadOnlyUserEnabled;
        }

        @Override
        public boolean isSelectCacheEnabled() {
            return pgSelectCacheEnabled;
        }

        @Override
        public boolean isUpdateCacheEnabled() {
            return pgUpdateCacheEnabled;
        }

        @Override
        public boolean readOnlySecurityContext() {
            return pgReadOnlySecurityContext || isReadOnlyInstance;
        }
    }

    private class PropPGWireDispatcherConfiguration implements IODispatcherConfiguration {

        @Override
        public int getBindIPv4Address() {
            return pgNetBindIPv4Address;
        }

        @Override
        public int getBindPort() {
            return pgNetBindPort;
        }

        @Override
        public MillisecondClock getClock() {
            return MillisecondClockImpl.INSTANCE;
        }

        @Override
        public String getDispatcherLogName() {
            return "pg-server";
        }

        @Override
        public EpollFacade getEpollFacade() {
            return EpollFacadeImpl.INSTANCE;
        }

        @Override
        public long getHeartbeatInterval() {
            return -1L;
        }

        @Override
        public boolean getHint() {
            return pgNetConnectionHint;
        }

        @Override
        public KqueueFacade getKqueueFacade() {
            return KqueueFacadeImpl.INSTANCE;
        }

        @Override
        public int getLimit() {
            return pgNetConnectionLimit;
        }

        @Override
        public NetworkFacade getNetworkFacade() {
            return NetworkFacadeImpl.INSTANCE;
        }

        @Override
        public long getQueueTimeout() {
            return pgNetConnectionQueueTimeout;
        }

        @Override
        public int getRcvBufSize() {
            return pgNetConnectionRcvBuf;
        }

        @Override
        public SelectFacade getSelectFacade() {
            return SelectFacadeImpl.INSTANCE;
        }

        @Override
        public int getSndBufSize() {
            return pgNetConnectionSndBuf;
        }

        @Override
        public int getTestConnectionBufferSize() {
            return netTestConnectionBufferSize;
        }

        @Override
        public long getTimeout() {
            return pgNetIdleConnectionTimeout;
        }
    }

    class PropPublicPassthroughConfiguration implements PublicPassthroughConfiguration {
        @Override
        public String getPosthogApiKey() {
            return posthogApiKey;
        }

        @Override
        public boolean isPosthogEnabled() {
            return posthogEnabled;
        }

        public void populateSettings(CharSequenceObjHashMap<CharSequence> settings) {
            settings.put(PropertyKey.POSTHOG_ENABLED.getPropertyPath(), JsonPropertyValueFormatter.bool(isPosthogEnabled()));
            settings.put(PropertyKey.POSTHOG_API_KEY.getPropertyPath(), str(getPosthogApiKey()));
        }
    }

    private class PropSqlExecutionCircuitBreakerConfiguration implements SqlExecutionCircuitBreakerConfiguration {

        @Override
        public boolean checkConnection() {
            return true;
        }

        @Override
        public int getBufferSize() {
            return netTestConnectionBufferSize;
        }

        @Override
        public int getCircuitBreakerThrottle() {
            return circuitBreakerThrottle;
        }

        @Override
        @NotNull
        public MillisecondClock getClock() {
            return MillisecondClockImpl.INSTANCE;
        }

        @Override
        @NotNull
        public NetworkFacade getNetworkFacade() {
            return NetworkFacadeImpl.INSTANCE;
        }

        @Override
        public long getQueryTimeout() {
            return queryTimeout;
        }

        @Override
        public boolean isEnabled() {
            return interruptOnClosedConnection;
        }
    }

    public class PropStaticContentProcessorConfiguration implements StaticContentProcessorConfiguration {

        @Override
        public FilesFacade getFilesFacade() {
            return FilesFacadeImpl.INSTANCE;
        }

        @Override
        public CharSequence getIndexFileName() {
            return indexFileName;
        }

        @Override
        public String getKeepAliveHeader() {
            return keepAliveHeader;
        }

        @Override
        public MimeTypesCache getMimeTypesCache() {
            return mimeTypesCache;
        }

        /**
         * Absolute path to HTTP public directory.
         *
         * @return path to public directory
         */
        @Override
        public CharSequence getPublicDirectory() {
            return publicDirectory;
        }

        @Override
        public byte getRequiredAuthType() {
            return SecurityContext.AUTH_TYPE_NONE;
        }
    }

    private class PropTelemetryConfiguration implements TelemetryConfiguration {

        @Override
        public boolean getDisableCompletely() {
            return telemetryDisableCompletely;
        }

        @Override
        public boolean getEnabled() {
            return telemetryEnabled;
        }

        @Override
        public int getQueueCapacity() {
            return telemetryQueueCapacity;
        }

        @Override
        public boolean hideTables() {
            return telemetryHideTables;
        }
    }

    private class PropTextConfiguration implements TextConfiguration {

        @Override
        public int getDateAdapterPoolCapacity() {
            return dateAdapterPoolCapacity;
        }

        @Override
        public DateLocale getDefaultDateLocale() {
            return locale;
        }

        @Override
        public InputFormatConfiguration getInputFormatConfiguration() {
            return inputFormatConfiguration;
        }

        @Override
        public int getJsonCacheLimit() {
            return jsonCacheLimit;
        }

        @Override
        public int getJsonCacheSize() {
            return jsonCacheSize;
        }

        @Override
        public double getMaxRequiredDelimiterStdDev() {
            return maxRequiredDelimiterStdDev;
        }

        @Override
        public double getMaxRequiredLineLengthStdDev() {
            return maxRequiredLineLengthStdDev;
        }

        @Override
        public int getMetadataStringPoolCapacity() {
            return metadataStringPoolCapacity;
        }

        @Override
        public int getRollBufferLimit() {
            return rollBufferLimit;
        }

        @Override
        public int getRollBufferSize() {
            return rollBufferSize;
        }

        @Override
        public int getTextAnalysisMaxLines() {
            return textAnalysisMaxLines;
        }

        @Override
        public int getTextLexerStringPoolCapacity() {
            return textLexerStringPoolCapacity;
        }

        @Override
        public int getTimestampAdapterPoolCapacity() {
            return timestampAdapterPoolCapacity;
        }

        @Override
        public int getUtf8SinkSize() {
            return utf8SinkSize;
        }

        @Override
        public boolean isUseLegacyStringDefault() {
            return useLegacyStringDefault;
        }
    }

    private class PropWaitProcessorConfiguration implements WaitProcessorConfiguration {

        @Override
        public MillisecondClock getClock() {
            return MillisecondClockImpl.INSTANCE;
        }

        @Override
        public double getExponentialWaitMultiplier() {
            return rerunExponentialWaitMultiplier;
        }

        @Override
        public int getInitialWaitQueueSize() {
            return rerunInitialWaitQueueSize;
        }

        @Override
        public int getMaxProcessingQueueSize() {
            return rerunMaxProcessingQueueSize;
        }

        @Override
        public long getMaxWaitCapMs() {
            return maxRerunWaitCapMs;
        }
    }

    private class PropWalApplyPoolConfiguration implements WorkerPoolConfiguration {
        @Override
        public long getNapThreshold() {
            return walApplyWorkerNapThreshold;
        }

        @Override
        public String getPoolName() {
            return "wal-apply";
        }

        @Override
        public long getSleepThreshold() {
            return walApplyWorkerSleepThreshold;
        }

        @Override
        public long getSleepTimeout() {
            return walApplySleepTimeout;
        }

        @Override
        public int[] getWorkerAffinity() {
            return walApplyWorkerAffinity;
        }

        @Override
        public int getWorkerCount() {
            return walApplyWorkerCount;
        }

        @Override
        public long getYieldThreshold() {
            return walApplyWorkerYieldThreshold;
        }

        @Override
        public boolean haltOnError() {
            return walApplyWorkerHaltOnError;
        }

        @Override
        public boolean isEnabled() {
            return walApplyWorkerCount > 0;
        }
    }

    private class PropWorkerPoolConfiguration implements WorkerPoolConfiguration {
        @Override
        public long getNapThreshold() {
            return sharedWorkerNapThreshold;
        }

        @Override
        public String getPoolName() {
            return "shared";
        }

        @Override
        public long getSleepThreshold() {
            return sharedWorkerSleepThreshold;
        }

        @Override
        public long getSleepTimeout() {
            return sharedWorkerSleepTimeout;
        }

        @Override
        public int[] getWorkerAffinity() {
            return sharedWorkerAffinity;
        }

        @Override
        public int getWorkerCount() {
            return sharedWorkerCount;
        }

        @Override
        public long getYieldThreshold() {
            return sharedWorkerYieldThreshold;
        }

        @Override
        public boolean haltOnError() {
            return sharedWorkerHaltOnError;
        }
    }

    static {
        WRITE_FO_OPTS.put("o_direct", (int) CairoConfiguration.O_DIRECT);
        WRITE_FO_OPTS.put("o_sync", (int) CairoConfiguration.O_SYNC);
        WRITE_FO_OPTS.put("o_async", (int) CairoConfiguration.O_ASYNC);
        WRITE_FO_OPTS.put("o_none", (int) CairoConfiguration.O_NONE);
    }
}<|MERGE_RESOLUTION|>--- conflicted
+++ resolved
@@ -471,11 +471,7 @@
     private int lineUdpBindIPV4Address;
     private int lineUdpDefaultPartitionBy;
     private int lineUdpPort;
-<<<<<<< HEAD
-    private final int materializedViewUpdateQueueCapacity;
-=======
     private final boolean logLevelVerbose;
->>>>>>> 318c2bef
     private MimeTypesCache mimeTypesCache;
     private long minIdleMsBeforeWriterRelease;
     private int netTestConnectionBufferSize;
@@ -1426,9 +1422,6 @@
         this.posthogEnabled = getBoolean(properties, env, PropertyKey.POSTHOG_ENABLED, false);
         this.posthogApiKey = getString(properties, env, PropertyKey.POSTHOG_API_KEY, null);
         this.configReloadEnabled = getBoolean(properties, env, PropertyKey.CONFIG_RELOAD_ENABLED, true);
-<<<<<<< HEAD
-        this.materializedViewUpdateQueueCapacity = Numbers.ceilPow2(getInt(properties, env, PropertyKey.CAIRO_MATERIALIZED_VIEW_UPDATE_QUEUE_CAPACITY, 256));
-=======
 
         this.partitionEncoderParquetVersion = getInt(properties, env, PropertyKey.CAIRO_PARTITION_ENCODER_PARQUET_VERSION, ParquetVersion.PARQUET_VERSION_V1);
         this.partitionEncoderParquetStatisticsEnabled = getBoolean(properties, env, PropertyKey.CAIRO_PARTITION_ENCODER_PARQUET_STATISTICS_ENABLED, true);
@@ -1436,7 +1429,6 @@
         this.partitionEncoderParquetCompressionLevel = getInt(properties, env, PropertyKey.CAIRO_PARTITION_ENCODER_PARQUET_COMPRESSION_LEVEL, 0);
         this.partitionEncoderParqeutRowGroupSize = getInt(properties, env, PropertyKey.CAIRO_PARTITION_ENCODER_PARQUET_ROW_GROUP_SIZE, 0);
         this.partitionEncoderParquetDataPageSize = getInt(properties, env, PropertyKey.CAIRO_PARTITION_ENCODER_PARQUET_DATA_PAGE_SIZE, 0);
->>>>>>> 318c2bef
     }
 
     public static String rootSubdir(CharSequence dbRoot, CharSequence subdir) {
@@ -2425,10 +2417,6 @@
         }
 
         @Override
-<<<<<<< HEAD
-        public int getMaterializedViewUpdateQueueCapacity() {
-            return materializedViewUpdateQueueCapacity;
-=======
         public boolean getLogLevelVerbose() {
             return logLevelVerbose;
         }
@@ -2436,7 +2424,6 @@
         @Override
         public boolean getLogSqlQueryProgressExe() {
             return logSqlQueryProgressExe;
->>>>>>> 318c2bef
         }
 
         @Override
