/*******************************************************************************
 *     ___                  _   ____  ____
 *    / _ \ _   _  ___  ___| |_|  _ \| __ )
 *   | | | | | | |/ _ \/ __| __| | | |  _ \
 *   | |_| | |_| |  __/\__ \ |_| |_| | |_) |
 *    \__\_\\__,_|\___||___/\__|____/|____/
 *
 *  Copyright (c) 2014-2019 Appsicle
 *  Copyright (c) 2019-2024 QuestDB
 *
 *  Licensed under the Apache License, Version 2.0 (the "License");
 *  you may not use this file except in compliance with the License.
 *  You may obtain a copy of the License at
 *
 *  http://www.apache.org/licenses/LICENSE-2.0
 *
 *  Unless required by applicable law or agreed to in writing, software
 *  distributed under the License is distributed on an "AS IS" BASIS,
 *  WITHOUT WARRANTIES OR CONDITIONS OF ANY KIND, either express or implied.
 *  See the License for the specific language governing permissions and
 *  limitations under the License.
 *
 ******************************************************************************/

package io.questdb;

import io.questdb.cairo.*;
import io.questdb.cairo.sql.SqlExecutionCircuitBreakerConfiguration;
import io.questdb.cutlass.http.*;
import io.questdb.cutlass.http.processors.JsonQueryProcessorConfiguration;
import io.questdb.cutlass.http.processors.LineHttpProcessorConfiguration;
import io.questdb.cutlass.http.processors.StaticContentProcessorConfiguration;
import io.questdb.cutlass.json.JsonException;
import io.questdb.cutlass.json.JsonLexer;
import io.questdb.cutlass.line.*;
import io.questdb.cutlass.line.tcp.LineTcpReceiverConfiguration;
import io.questdb.cutlass.line.tcp.LineTcpReceiverConfigurationHelper;
import io.questdb.cutlass.line.udp.LineUdpReceiverConfiguration;
import io.questdb.cutlass.pgwire.PGWireConfiguration;
import io.questdb.cutlass.text.CsvFileIndexer;
import io.questdb.cutlass.text.TextConfiguration;
import io.questdb.cutlass.text.types.InputFormatConfiguration;
import io.questdb.griffin.engine.table.parquet.ParquetCompression;
import io.questdb.griffin.engine.table.parquet.ParquetVersion;
import io.questdb.log.Log;
import io.questdb.metrics.MetricsConfiguration;
import io.questdb.mp.WorkerPoolConfiguration;
import io.questdb.network.*;
import io.questdb.std.*;
import io.questdb.std.datetime.DateFormat;
import io.questdb.std.datetime.DateLocale;
import io.questdb.std.datetime.DateLocaleFactory;
import io.questdb.std.datetime.microtime.*;
import io.questdb.std.datetime.millitime.DateFormatFactory;
import io.questdb.std.datetime.millitime.Dates;
import io.questdb.std.datetime.millitime.MillisecondClock;
import io.questdb.std.datetime.millitime.MillisecondClockImpl;
import io.questdb.std.str.Path;
import io.questdb.std.str.StringSink;
import org.jetbrains.annotations.NotNull;
import org.jetbrains.annotations.Nullable;

import java.io.File;
import java.io.IOException;
import java.util.*;
import java.util.concurrent.atomic.AtomicLong;
import java.util.function.LongSupplier;

import static io.questdb.PropServerConfiguration.JsonPropertyValueFormatter.str;

public class PropServerConfiguration implements ServerConfiguration {

    public static final String ACL_ENABLED = "acl.enabled";
    public static final long COMMIT_INTERVAL_DEFAULT = 2000;
    public static final String CONFIG_DIRECTORY = "conf";
    public static final String DB_DIRECTORY = "db";
    public static final String TMP_DIRECTORY = "tmp";
    private static final String RELEASE_TYPE = "release.type";
    private static final String RELEASE_VERSION = "release.version";
    private static final LowerCaseCharSequenceIntHashMap WRITE_FO_OPTS = new LowerCaseCharSequenceIntHashMap();
    protected final byte httpHealthCheckAuthType;
    private final ObjObjHashMap<ConfigPropertyKey, ConfigPropertyValue> allPairs = new ObjObjHashMap<>();
    private final boolean allowTableRegistrySharedWrite;
    private final DateFormat backupDirTimestampFormat;
    private final int backupMkdirMode;
    private final String backupRoot;
    private final CharSequence backupTempDirName;
    private final int binaryEncodingMaxLength;
    private final BuildInformation buildInformation;
    private final boolean cairoAttachPartitionCopy;
    private final String cairoAttachPartitionSuffix;
    private final CairoConfiguration cairoConfiguration = new PropCairoConfiguration();
    private final int cairoGroupByMergeShardQueueCapacity;
    private final boolean cairoGroupByPresizeEnabled;
    private final long cairoGroupByPresizeMaxHeapSize;
    private final long cairoGroupByPresizeMaxSize;
    private final int cairoGroupByShardingThreshold;
    private final int cairoMaxCrashFiles;
    private final int cairoPageFrameReduceColumnListCapacity;
    private final int cairoPageFrameReduceQueueCapacity;
    private final int cairoPageFrameReduceRowIdListCapacity;
    private final int cairoPageFrameReduceShardCount;
    private final int cairoSQLCopyIdSupplier;
    private final int cairoSqlCopyLogRetentionDays;
    private final int cairoSqlCopyQueueCapacity;
    private final String cairoSqlCopyRoot;
    private final String cairoSqlCopyWorkRoot;
    private final boolean cairoSqlLegacyOperatorPrecedence;
    private final long cairoTableRegistryAutoReloadFrequency;
    private final int cairoTableRegistryCompactionThreshold;
    private final boolean checkpointRecoveryEnabled;
    private final String checkpointRoot;
    private final PropSqlExecutionCircuitBreakerConfiguration circuitBreakerConfiguration = new PropSqlExecutionCircuitBreakerConfiguration();
    private final int circuitBreakerThrottle;
    private final int columnIndexerQueueCapacity;
    private final int columnPurgeQueueCapacity;
    private final long columnPurgeRetryDelay;
    private final long columnPurgeRetryDelayLimit;
    private final double columnPurgeRetryDelayMultiplier;
    private final int columnPurgeTaskPoolCapacity;
    private final int commitMode;
    private final TimestampFormatCompiler compiler = new TimestampFormatCompiler();
    private final String confRoot;
    private final boolean configReloadEnabled;
    private final int createAsSelectRetryCount;
    private final int dateAdapterPoolCapacity;
    private final String dbDirectory;
    private final int defaultSeqPartTxnCount;
    private final boolean defaultSymbolCacheFlag;
    private final int defaultSymbolCapacity;
    private final int detachedMkdirMode;
    private final boolean devModeEnabled;
    private final boolean enableTestFactories;
    private final int fileOperationRetryCount;
    private final FilesFacade filesFacade;
    private final FactoryProviderFactory fpf;
    private final PropHttpContextConfiguration httpContextConfiguration;
    private final PropHttpContextConfiguration httpMinContextConfiguration;
    private final boolean httpFrozenClock;
    private final IODispatcherConfiguration httpIODispatcherConfiguration = new PropHttpIODispatcherConfiguration();
    private final PropHttpMinIODispatcherConfiguration httpMinIODispatcherConfiguration = new PropHttpMinIODispatcherConfiguration();
    private final boolean httpMinServerEnabled;
    private final boolean httpNetConnectionHint;
    private final String httpPassword;
    private final boolean httpPessimisticHealthCheckEnabled;
    private final boolean httpServerEnabled;
    private final int httpSqlCacheBlockCount;
    private final boolean httpSqlCacheEnabled;
    private final int httpSqlCacheRowCount;
    private final String httpUsername;
    private final WaitProcessorConfiguration httpWaitProcessorConfiguration = new PropWaitProcessorConfiguration();
    private final int[] httpWorkerAffinity;
    private final int httpWorkerCount;
    private final boolean httpWorkerHaltOnError;
    private final long httpWorkerNapThreshold;
    private final long httpWorkerSleepThreshold;
    private final long httpWorkerSleepTimeout;
    private final long httpWorkerYieldThreshold;
    private final long idleCheckInterval;
    private final boolean ilpAutoCreateNewColumns;
    private final boolean ilpAutoCreateNewTables;
    private final int inactiveReaderMaxOpenPartitions;
    private final long inactiveReaderTTL;
    private final long inactiveWalWriterTTL;
    private final long inactiveWriterTTL;
    private final CharSequence indexFileName;
    private final int indexValueBlockSize;
    private final InputFormatConfiguration inputFormatConfiguration;
    private final long instanceHashHi;
    private final long instanceHashLo;
    private final boolean interruptOnClosedConnection;
    private final boolean ioURingEnabled;
    private final boolean isReadOnlyInstance;
    private final int jsonCacheLimit;
    private final int jsonCacheSize;
    private final String keepAliveHeader;
    private final int latestByQueueCapacity;
    private final String legacyCheckpointRoot;
    private final boolean lineHttpEnabled;
    private final CharSequence lineHttpPingVersion;
    private final LineHttpProcessorConfiguration lineHttpProcessorConfiguration = new PropLineHttpProcessorConfiguration();
    private final String lineTcpAuthDB;
    private final boolean lineTcpEnabled;
    private final WorkerPoolConfiguration lineTcpIOWorkerPoolConfiguration = new PropLineTcpIOWorkerPoolConfiguration();
    private final LineTcpReceiverConfiguration lineTcpReceiverConfiguration = new PropLineTcpReceiverConfiguration();
    private final IODispatcherConfiguration lineTcpReceiverDispatcherConfiguration = new PropLineTcpReceiverIODispatcherConfiguration();
    private final WorkerPoolConfiguration lineTcpWriterWorkerPoolConfiguration = new PropLineTcpWriterWorkerPoolConfiguration();
    private final int lineUdpCommitMode;
    private final int lineUdpCommitRate;
    private final boolean lineUdpEnabled;
    private final int lineUdpGroupIPv4Address;
    private final int lineUdpMsgBufferSize;
    private final int lineUdpMsgCount;
    private final boolean lineUdpOwnThread;
    private final int lineUdpOwnThreadAffinity;
    private final int lineUdpReceiveBufferSize;
    private final LineUdpReceiverConfiguration lineUdpReceiverConfiguration = new PropLineUdpReceiverConfiguration();
    private final LineTimestampAdapter lineUdpTimestampAdapter;
    private final boolean lineUdpUnicast;
    private final DateLocale locale;
    private final Log log;
    private final boolean logSqlQueryProgressExe;
    private final int maxFileNameLength;
    private final long maxHttpQueryResponseRowLimit;
    private final double maxRequiredDelimiterStdDev;
    private final double maxRequiredLineLengthStdDev;
    private final long maxRerunWaitCapMs;
    private final int maxSqlRecompileAttempts;
    private final int maxSwapFileCount;
    private final int maxUncommittedRows;
    private final MemoryConfiguration memoryConfiguration;
    private final int metadataStringPoolCapacity;
    private final MetricsConfiguration metricsConfiguration = new PropMetricsConfiguration();
    private final boolean metricsEnabled;
    private final MicrosecondClock microsecondClock;
    private final int mkdirMode;
    private final int o3CallbackQueueCapacity;
    private final int o3ColumnMemorySize;
    private final int o3CopyQueueCapacity;
    private final int o3LagCalculationWindowsSize;
    private final int o3LastPartitionMaxSplits;
    private final long o3MaxLag;
    private final long o3MinLagUs;
    private final int o3OpenColumnQueueCapacity;
    private final int o3PartitionPurgeListCapacity;
    private final int o3PartitionQueueCapacity;
    private final long o3PartitionSplitMinSize;
    private final int o3PurgeDiscoveryQueueCapacity;
    private final boolean o3QuickSortEnabled;
    private final int parallelIndexThreshold;
    private final boolean parallelIndexingEnabled;
<<<<<<< HEAD
    private final boolean logLevelVerbose;
    private final int partitionEncoderParquetCompressionCodec;
    private final int partitionEncoderParquetCompressionLevel;
    private final int partitionEncoderParquetDataPageSize;
    private final int partitionEncoderParqeutRowGroupSize;
    private final boolean partitionEncoderParquetStatisticsEnabled;
=======
    private final int partitionEncoderParqeutRowGroupSize;
    private final int partitionEncoderParquetCompressionCodec;
    private final int partitionEncoderParquetCompressionLevel;
    private final int partitionEncoderParquetDataPageSize;
    private final boolean partitionEncoderParquetStatisticsEnabled;
    private final int partitionEncoderParquetVersion;
>>>>>>> fa9b1e7b
    private final boolean pgEnabled;
    private final PGWireConfiguration pgWireConfiguration = new PropPGWireConfiguration();
    private final String posthogApiKey;
    private final boolean posthogEnabled;
    private final PropPGWireDispatcherConfiguration propPGWireDispatcherConfiguration = new PropPGWireDispatcherConfiguration();
    private final String publicDirectory;
    private final PublicPassthroughConfiguration publicPassthroughConfiguration = new PropPublicPassthroughConfiguration();
    private final int queryCacheEventQueueCapacity;
    private final long queryTimeout;
    private final int readerPoolMaxSegments;
    private final int repeatMigrationFromVersion;
    private final double rerunExponentialWaitMultiplier;
    private final int rerunInitialWaitQueueSize;
    private final int rerunMaxProcessingQueueSize;
    private final int rndFunctionMemoryMaxPages;
    private final int rndFunctionMemoryPageSize;
    private final int rollBufferLimit;
    private final int rollBufferSize;
    private final String root;
    private final long sequencerCheckInterval;
    private final int[] sharedWorkerAffinity;
    private final int sharedWorkerCount;
    private final boolean sharedWorkerHaltOnError;
    private final long sharedWorkerNapThreshold;
    private final WorkerPoolConfiguration sharedWorkerPoolConfiguration = new PropWorkerPoolConfiguration();
    private final long sharedWorkerSleepThreshold;
    private final long sharedWorkerSleepTimeout;
    private final long sharedWorkerYieldThreshold;
    private final String snapshotInstanceId;
    private final long spinLockTimeout;
    private final int sqlAsOfJoinLookahead;
    private final int sqlBindVariablePoolSize;
    private final int sqlCharacterStoreCapacity;
    private final int sqlCharacterStoreSequencePoolCapacity;
    private final int sqlColumnCastModelPoolCapacity;
    private final int sqlColumnPoolCapacity;
    private final int sqlCompilerPoolCapacity;
    private final int sqlCopyBufferSize;
    private final int sqlCopyModelPoolCapacity;
    private final int sqlCountDistinctCapacity;
    private final double sqlCountDistinctLoadFactor;
    private final long sqlCreateTableModelBatchSize;
    private final int sqlCreateTableModelPoolCapacity;
    private final int sqlDistinctTimestampKeyCapacity;
    private final double sqlDistinctTimestampLoadFactor;
    private final int sqlDoubleToStrCastScale;
    private final int sqlExplainModelPoolCapacity;
    private final int sqlExpressionPoolCapacity;
    private final double sqlFastMapLoadFactor;
    private final int sqlFloatToStrCastScale;
    private final long sqlGroupByAllocatorChunkSize;
    private final long sqlGroupByAllocatorMaxChunkSize;
    private final int sqlGroupByMapCapacity;
    private final int sqlGroupByPoolCapacity;
    private final int sqlHashJoinLightValueMaxPages;
    private final int sqlHashJoinLightValuePageSize;
    private final int sqlHashJoinValueMaxPages;
    private final int sqlHashJoinValuePageSize;
    private final long sqlInsertModelBatchSize;
    private final int sqlInsertModelPoolCapacity;
    private final int sqlJitBindVarsMemoryMaxPages;
    private final int sqlJitBindVarsMemoryPageSize;
    private final boolean sqlJitDebugEnabled;
    private final int sqlJitIRMemoryMaxPages;
    private final int sqlJitIRMemoryPageSize;
    private final int sqlJitMode;
    private final int sqlJitPageAddressCacheThreshold;
    private final int sqlJoinContextPoolCapacity;
    private final int sqlJoinMetadataMaxResizes;
    private final int sqlJoinMetadataPageSize;
    private final long sqlLatestByRowCount;
    private final int sqlLexerPoolCapacity;
    private final int sqlMapMaxPages;
    private final int sqlMapMaxResizes;
    private final int sqlMaxNegativeLimit;
    private final int sqlMaxSymbolNotEqualsCount;
    private final int sqlModelPoolCapacity;
    private final int sqlOrderByRadixSortThreshold;
    private final boolean sqlOrderBySortEnabled;
    private final int sqlPageFrameMaxRows;
    private final int sqlPageFrameMinRows;
    private final boolean sqlParallelFilterEnabled;
    private final boolean sqlParallelFilterPreTouchEnabled;
    private final boolean sqlParallelGroupByEnabled;
    private final int sqlParallelWorkStealingThreshold;
    private final int sqlQueryRegistryPoolSize;
    private final int sqlRenameTableModelPoolCapacity;
    private final boolean sqlSampleByDefaultAlignment;
    private final int sqlSampleByIndexSearchPageSize;
    private final int sqlSmallMapKeyCapacity;
    private final long sqlSmallMapPageSize;
    private final int sqlSortKeyMaxPages;
    private final long sqlSortKeyPageSize;
    private final int sqlSortLightValueMaxPages;
    private final long sqlSortLightValuePageSize;
    private final int sqlSortValueMaxPages;
    private final int sqlSortValuePageSize;
    private final int sqlStrFunctionBufferMaxSize;
    private final int sqlTxnScoreboardEntryCount;
    private final int sqlUnorderedMapMaxEntrySize;
    private final int sqlWindowColumnPoolCapacity;
    private final int sqlWindowInitialRangeBufferSize;
    private final int sqlWindowMaxRecursion;
    private final int sqlWindowRowIdMaxPages;
    private final int sqlWindowRowIdPageSize;
    private final int sqlWindowStoreMaxPages;
    private final int sqlWindowStorePageSize;
    private final int sqlWindowTreeKeyMaxPages;
    private final int sqlWindowTreeKeyPageSize;
    private final int sqlWithClauseModelPoolCapacity;
    private final int systemO3ColumnMemorySize;
    private final String systemTableNamePrefix;
    private final long systemWalWriterDataAppendPageSize;
    private final long systemWalWriterEventAppendPageSize;
    private final long systemWriterDataAppendPageSize;
    private final boolean tableTypeConversionEnabled;
    private final TelemetryConfiguration telemetryConfiguration = new PropTelemetryConfiguration();
    private final boolean telemetryDisableCompletely;
    private final boolean telemetryEnabled;
    private final boolean telemetryHideTables;
    private final int telemetryQueueCapacity;
    private final CharSequence tempRenamePendingTablePrefix;
    private final int textAnalysisMaxLines;
    private final TextConfiguration textConfiguration = new PropTextConfiguration();
    private final int textLexerStringPoolCapacity;
    private final int timestampAdapterPoolCapacity;
    private final boolean useFastAsOfJoin;
    private final boolean useLegacyStringDefault;
    private final int utf8SinkSize;
    private final PropertyValidator validator;
    private final int vectorAggregateQueueCapacity;
    private final VolumeDefinitions volumeDefinitions = new VolumeDefinitions();
    private final boolean walApplyEnabled;
    private final int walApplyLookAheadTransactionCount;
    private final WorkerPoolConfiguration walApplyPoolConfiguration = new PropWalApplyPoolConfiguration();
    private final long walApplySleepTimeout;
    private final long walApplyTableTimeQuota;
    private final int[] walApplyWorkerAffinity;
    private final int walApplyWorkerCount;
    private final boolean walApplyWorkerHaltOnError;
    private final long walApplyWorkerNapThreshold;
    private final long walApplyWorkerSleepThreshold;
    private final long walApplyWorkerYieldThreshold;
    private final boolean walEnabledDefault;
    private final long walMaxLagSize;
    private final int walMaxLagTxnCount;
    private final int walMaxSegmentFileDescriptorsCache;
    private final long walPurgeInterval;
    private final int walPurgeWaitBeforeDelete;
    private final int walRecreateDistressedSequencerAttempts;
    private final long walSegmentRolloverRowCount;
    private final double walSquashUncommittedRowsMultiplier;
    private final boolean walSupported;
    private final int walTxnNotificationQueueCapacity;
    private final long walWriterDataAppendPageSize;
    private final long walWriterEventAppendPageSize;
    private final int walWriterPoolMaxSegments;
    private final long workStealTimeoutNanos;
    private final long writerAsyncCommandBusyWaitTimeout;
    private final long writerAsyncCommandMaxWaitTimeout;
    private final int writerAsyncCommandQueueCapacity;
    private final long writerAsyncCommandQueueSlotSize;
    private final long writerDataAppendPageSize;
    private final long writerDataIndexKeyAppendPageSize;
    private final long writerDataIndexValueAppendPageSize;
    private final long writerFileOpenOpts;
    private final long writerMiscAppendPageSize;
    private final boolean writerMixedIOEnabled;
    private final int writerTickRowsCountMod;
    protected HttpMinServerConfiguration httpMinServerConfiguration = new PropHttpMinServerConfiguration();
    protected HttpServerConfiguration httpServerConfiguration = new PropHttpServerConfiguration();
    protected JsonQueryProcessorConfiguration jsonQueryProcessorConfiguration = new PropJsonQueryProcessorConfiguration();
    protected StaticContentProcessorConfiguration staticContentProcessorConfiguration;
    protected long walSegmentRolloverSize;
    private long cairoSqlCopyMaxIndexChunkSize;
    private FactoryProvider factoryProvider;
    private short floatDefaultColumnType;
    private int httpMinBindIPv4Address;
    private int httpMinBindPort;
    private boolean httpMinNetConnectionHint;
    private int httpMinNetConnectionLimit;
    private long httpMinNetConnectionQueueTimeout;
    private int httpMinNetConnectionRcvBuf;
    private int httpMinNetConnectionSndBuf;
    private long httpMinNetConnectionTimeout;
    private int[] httpMinWorkerAffinity;
    private int httpMinWorkerCount;
    private boolean httpMinWorkerHaltOnError;
    private long httpMinWorkerNapThreshold;
    private long httpMinWorkerSleepThreshold;
    private long httpMinWorkerSleepTimeout;
    private long httpMinWorkerYieldThreshold;
    private int httpNetBindIPv4Address;
    private int httpNetBindPort;
    private int httpNetConnectionLimit;
    private long httpNetConnectionQueueTimeout;
    private int httpNetConnectionRcvBuf;
    private int httpNetConnectionSndBuf;
    private long httpNetConnectionTimeout;
    private short integerDefaultColumnType;
    private int jsonQueryConnectionCheckFrequency;
    private int jsonQueryDoubleScale;
    private int jsonQueryFloatScale;
    private long lineTcpCommitIntervalDefault;
    private double lineTcpCommitIntervalFraction;
    private int lineTcpConnectionPoolInitialCapacity;
    private int lineTcpDefaultPartitionBy;
    private boolean lineTcpDisconnectOnError;
    private int[] lineTcpIOWorkerAffinity;
    private int lineTcpIOWorkerCount;
    private long lineTcpIOWorkerNapThreshold;
    private boolean lineTcpIOWorkerPoolHaltOnError;
    private long lineTcpIOWorkerSleepThreshold;
    private long lineTcpIOWorkerYieldThreshold;
    private long lineTcpMaintenanceInterval;
    private int lineTcpMaxMeasurementSize;
    private int lineTcpMsgBufferSize;
    private int lineTcpNetBindIPv4Address;
    private int lineTcpNetBindPort;
    private long lineTcpNetConnectionHeartbeatInterval;
    private boolean lineTcpNetConnectionHint;
    private int lineTcpNetConnectionLimit;
    private long lineTcpNetConnectionQueueTimeout;
    private int lineTcpNetConnectionRcvBuf;
    private long lineTcpNetConnectionTimeout;
    private LineTcpTimestampAdapter lineTcpTimestampAdapter;
    private int lineTcpWriterQueueCapacity;
    private int[] lineTcpWriterWorkerAffinity;
    private int lineTcpWriterWorkerCount;
    private long lineTcpWriterWorkerNapThreshold;
    private boolean lineTcpWriterWorkerPoolHaltOnError;
    private long lineTcpWriterWorkerSleepThreshold;
    private long lineTcpWriterWorkerYieldThreshold;
    private int lineUdpBindIPV4Address;
    private int lineUdpDefaultPartitionBy;
    private int lineUdpPort;
<<<<<<< HEAD
    private final int partitionEncoderParquetVersion;
=======
    private final boolean logLevelVerbose;
>>>>>>> fa9b1e7b
    private MimeTypesCache mimeTypesCache;
    private long minIdleMsBeforeWriterRelease;
    private int netTestConnectionBufferSize;
    private int pgBinaryParamsCapacity;
    private int pgCharacterStoreCapacity;
    private int pgCharacterStorePoolCapacity;
    private int pgConnectionPoolInitialCapacity;
    private boolean pgDaemonPool;
    private DateLocale pgDefaultLocale;
    private int pgForceRecvFragmentationChunkSize;
    private int pgForceSendFragmentationChunkSize;
    private boolean pgHaltOnError;
    private int pgInsertCacheBlockCount;
    private boolean pgInsertCacheEnabled;
    private int pgInsertCacheRowCount;
    private int pgMaxBlobSizeOnQuery;
    private int pgNamedStatementCacheCapacity;
    private int pgNamesStatementPoolCapacity;
    private int pgNetBindIPv4Address;
    private int pgNetBindPort;
    private boolean pgNetConnectionHint;
    private int pgNetConnectionLimit;
    private long pgNetConnectionQueueTimeout;
    private int pgNetConnectionRcvBuf;
    private int pgNetConnectionSndBuf;
    private long pgNetIdleConnectionTimeout;
    private String pgPassword;
    private int pgPendingWritersCacheCapacity;
    private String pgReadOnlyPassword;
    private boolean pgReadOnlySecurityContext;
    private boolean pgReadOnlyUserEnabled;
    private String pgReadOnlyUsername;
    private int pgRecvBufferSize;
    private int pgSelectCacheBlockCount;
    private boolean pgSelectCacheEnabled;
    private int pgSelectCacheRowCount;
    private int pgSendBufferSize;
    private int pgUpdateCacheBlockCount;
    private boolean pgUpdateCacheEnabled;
    private int pgUpdateCacheRowCount;
    private String pgUsername;
    private int[] pgWorkerAffinity;
    private int pgWorkerCount;
    private long pgWorkerNapThreshold;
    private long pgWorkerSleepThreshold;
    private long pgWorkerYieldThreshold;
    private boolean stringToCharCastAllowed;
    private long symbolCacheWaitUsBeforeReload;


    public PropServerConfiguration(
            String root,
            Properties properties,
            @Nullable Map<String, String> env,
            Log log,
            final BuildInformation buildInformation
    ) throws ServerConfigurationException, JsonException {
        this(
                root,
                properties,
                env,
                log,
                buildInformation,
                FilesFacadeImpl.INSTANCE,
                MicrosecondClockImpl.INSTANCE,
                (configuration, engine, freeOnExitList) -> DefaultFactoryProvider.INSTANCE,
                true
        );
    }

    public PropServerConfiguration(
            String root,
            Properties properties,
            @Nullable Map<String, String> env,
            Log log,
            final BuildInformation buildInformation,
            FilesFacade filesFacade,
            MicrosecondClock microsecondClock,
            FactoryProviderFactory fpf
    ) throws ServerConfigurationException, JsonException {
        this(
                root,
                properties,
                env,
                log,
                buildInformation,
                filesFacade,
                microsecondClock,
                fpf,
                true
        );
    }

    public PropServerConfiguration(
            String root,
            Properties properties,
            @Nullable Map<String, String> env,
            Log log,
            final BuildInformation buildInformation,
            FilesFacade filesFacade,
            MicrosecondClock microsecondClock,
            FactoryProviderFactory fpf,
            boolean loadAdditionalConfigurations
    ) throws ServerConfigurationException, JsonException {
        this.log = log;
        this.logSqlQueryProgressExe = getBoolean(properties, env, PropertyKey.LOG_SQL_QUERY_PROGRESS_EXE, true);
        this.logLevelVerbose = getBoolean(properties, env, PropertyKey.LOG_LEVEL_VERBOSE, false);

        this.filesFacade = filesFacade;
        this.fpf = fpf;
        this.microsecondClock = microsecondClock;
        this.validator = newValidator();
        this.staticContentProcessorConfiguration = new PropStaticContentProcessorConfiguration();
        boolean configValidationStrict = getBoolean(properties, env, PropertyKey.CONFIG_VALIDATION_STRICT, false);
        validateProperties(properties, configValidationStrict);

        this.memoryConfiguration = new MemoryConfigurationImpl(
                getLongSize(properties, env, PropertyKey.RAM_USAGE_LIMIT_BYTES, 0),
                getIntPercentage(properties, env, PropertyKey.RAM_USAGE_LIMIT_PERCENT, 90)
        );
        this.isReadOnlyInstance = getBoolean(properties, env, PropertyKey.READ_ONLY_INSTANCE, false);
        this.cairoTableRegistryAutoReloadFrequency = getLong(properties, env, PropertyKey.CAIRO_TABLE_REGISTRY_AUTO_RELOAD_FREQUENCY, 500);
        this.cairoTableRegistryCompactionThreshold = getInt(properties, env, PropertyKey.CAIRO_TABLE_REGISTRY_COMPACTION_THRESHOLD, 30);
        this.repeatMigrationFromVersion = getInt(properties, env, PropertyKey.CAIRO_REPEAT_MIGRATION_FROM_VERSION, 426);
        this.mkdirMode = getInt(properties, env, PropertyKey.CAIRO_MKDIR_MODE, 509);
        this.maxFileNameLength = getInt(properties, env, PropertyKey.CAIRO_MAX_FILE_NAME_LENGTH, 127);
        // changing the default value of walEnabledDefault to true would mean that QuestDB instances upgraded from
        // a pre-WAL version suddenly would start to create WAL tables by default, this could come as a surprise to users
        // instead cairo.wal.enabled.default=true is added to the config, so only new QuestDB installations have WAL enabled by default
        this.walEnabledDefault = getBoolean(properties, env, PropertyKey.CAIRO_WAL_ENABLED_DEFAULT, true);
        this.walPurgeInterval = getLong(properties, env, PropertyKey.CAIRO_WAL_PURGE_INTERVAL, 30_000);
        this.walPurgeWaitBeforeDelete = getInt(properties, env, PropertyKey.DEBUG_WAL_PURGE_WAIT_BEFORE_DELETE, 0);
        this.walTxnNotificationQueueCapacity = getQueueCapacity(properties, env, PropertyKey.CAIRO_WAL_TXN_NOTIFICATION_QUEUE_CAPACITY, 4096);
        this.walRecreateDistressedSequencerAttempts = getInt(properties, env, PropertyKey.CAIRO_WAL_RECREATE_DISTRESSED_SEQUENCER_ATTEMPTS, 3);
        this.walSupported = getBoolean(properties, env, PropertyKey.CAIRO_WAL_SUPPORTED, true);
        walApplyEnabled = getBoolean(properties, env, PropertyKey.CAIRO_WAL_APPLY_ENABLED, true);
        this.walSegmentRolloverRowCount = getLong(properties, env, PropertyKey.CAIRO_WAL_SEGMENT_ROLLOVER_ROW_COUNT, 200_000);
        this.walSegmentRolloverSize = getLong(properties, env, PropertyKey.CAIRO_WAL_SEGMENT_ROLLOVER_SIZE, 0);  // disabled by default.
        if ((this.walSegmentRolloverSize != 0) && (this.walSegmentRolloverSize < 1024)) {  // 1KiB segments minimum
            throw CairoException.critical(0).put("cairo.wal.segment.rollover.size must be 0 (disabled) or >= 1024 (1KiB)");
        }
        this.walWriterDataAppendPageSize = Files.ceilPageSize(getLongSize(properties, env, PropertyKey.CAIRO_WAL_WRITER_DATA_APPEND_PAGE_SIZE, Numbers.SIZE_1MB));
        this.walWriterEventAppendPageSize = Files.ceilPageSize(getLongSize(properties, env, PropertyKey.CAIRO_WAL_WRITER_EVENT_APPEND_PAGE_SIZE, 128 * 1024));
        this.systemWalWriterDataAppendPageSize = Files.ceilPageSize(getLongSize(properties, env, PropertyKey.CAIRO_SYSTEM_WAL_WRITER_DATA_APPEND_PAGE_SIZE, 256 * 1024));
        this.systemWalWriterEventAppendPageSize = Files.ceilPageSize(getLongSize(properties, env, PropertyKey.CAIRO_SYSTEM_WAL_WRITER_EVENT_APPEND_PAGE_SIZE, 16 * 1024));
        this.walSquashUncommittedRowsMultiplier = getDouble(properties, env, PropertyKey.CAIRO_WAL_SQUASH_UNCOMMITTED_ROWS_MULTIPLIER, "20.0");
        this.walMaxLagTxnCount = getInt(properties, env, PropertyKey.CAIRO_WAL_MAX_LAG_TXN_COUNT, -1);
        this.walMaxLagSize = getLongSize(properties, env, PropertyKey.CAIRO_WAL_MAX_LAG_SIZE, 75 * Numbers.SIZE_1MB);
        this.walMaxSegmentFileDescriptorsCache = getInt(properties, env, PropertyKey.CAIRO_WAL_MAX_SEGMENT_FILE_DESCRIPTORS_CACHE, 30);
        this.walApplyTableTimeQuota = getLong(properties, env, PropertyKey.CAIRO_WAL_APPLY_TABLE_TIME_QUOTA, 1000);
        this.walApplyLookAheadTransactionCount = getInt(properties, env, PropertyKey.CAIRO_WAL_APPLY_LOOK_AHEAD_TXN_COUNT, 20);
        this.tableTypeConversionEnabled = getBoolean(properties, env, PropertyKey.TABLE_TYPE_CONVERSION_ENABLED, true);
        this.tempRenamePendingTablePrefix = getString(properties, env, PropertyKey.CAIRO_WAL_TEMP_PENDING_RENAME_TABLE_PREFIX, "temp_5822f658-31f6-11ee-be56-0242ac120002");
        this.sequencerCheckInterval = getLong(properties, env, PropertyKey.CAIRO_WAL_SEQUENCER_CHECK_INTERVAL, 10_000);
        if (tempRenamePendingTablePrefix.length() > maxFileNameLength - 4) {
            throw CairoException.critical(0).put("Temp pending table prefix is too long [")
                    .put(PropertyKey.CAIRO_MAX_FILE_NAME_LENGTH.toString()).put("=")
                    .put(maxFileNameLength).put(", ")
                    .put(PropertyKey.CAIRO_WAL_TEMP_PENDING_RENAME_TABLE_PREFIX.toString()).put("=")
                    .put(tempRenamePendingTablePrefix).put(']');
        }
        if (!TableUtils.isValidTableName(tempRenamePendingTablePrefix, maxFileNameLength)) {
            throw CairoException.critical(0).put("Invalid temp pending table prefix [")
                    .put(PropertyKey.CAIRO_WAL_TEMP_PENDING_RENAME_TABLE_PREFIX.toString()).put("=")
                    .put(tempRenamePendingTablePrefix).put(']');
        }

        this.dbDirectory = getString(properties, env, PropertyKey.CAIRO_ROOT, DB_DIRECTORY);
        String tmpRoot;
        boolean absDbDir = new File(this.dbDirectory).isAbsolute();
        if (absDbDir) {
            this.root = this.dbDirectory;
            this.confRoot = rootSubdir(this.root, CONFIG_DIRECTORY); // ../conf
            this.checkpointRoot = rootSubdir(this.root, TableUtils.CHECKPOINT_DIRECTORY); // ../.checkpoint
            this.legacyCheckpointRoot = rootSubdir(this.root, TableUtils.LEGACY_CHECKPOINT_DIRECTORY);
            tmpRoot = rootSubdir(this.root, TMP_DIRECTORY); // ../tmp
        } else {
            this.root = new File(root, this.dbDirectory).getAbsolutePath();
            this.confRoot = new File(root, CONFIG_DIRECTORY).getAbsolutePath();
            this.checkpointRoot = new File(root, TableUtils.CHECKPOINT_DIRECTORY).getAbsolutePath();
            this.legacyCheckpointRoot = new File(root, TableUtils.LEGACY_CHECKPOINT_DIRECTORY).getAbsolutePath();
            tmpRoot = new File(root, TMP_DIRECTORY).getAbsolutePath();
        }

        String configuredCairoSqlCopyRoot = getString(properties, env, PropertyKey.CAIRO_SQL_COPY_ROOT, "import");
        if (!Chars.empty(configuredCairoSqlCopyRoot)) {
            if (new File(configuredCairoSqlCopyRoot).isAbsolute()) {
                this.cairoSqlCopyRoot = configuredCairoSqlCopyRoot;
            } else {
                if (absDbDir) {
                    this.cairoSqlCopyRoot = rootSubdir(this.root, configuredCairoSqlCopyRoot); // ../import
                } else {
                    this.cairoSqlCopyRoot = new File(root, configuredCairoSqlCopyRoot).getAbsolutePath();
                }
            }
            String cairoSqlCopyWorkRoot = getString(properties, env, PropertyKey.CAIRO_SQL_COPY_WORK_ROOT, tmpRoot);
            this.cairoSqlCopyWorkRoot = getCanonicalPath(cairoSqlCopyWorkRoot);
            if (pathEquals(root, this.cairoSqlCopyWorkRoot)
                    || pathEquals(this.root, this.cairoSqlCopyWorkRoot)
                    || pathEquals(this.confRoot, this.cairoSqlCopyWorkRoot)
                    || pathEquals(this.checkpointRoot, this.cairoSqlCopyWorkRoot)) {
                throw new ServerConfigurationException("Configuration value for " + PropertyKey.CAIRO_SQL_COPY_WORK_ROOT.getPropertyPath() + " can't point to root, data, conf or snapshot dirs. ");
            }
        } else {
            this.cairoSqlCopyRoot = null;
            this.cairoSqlCopyWorkRoot = null;
        }

        this.cairoAttachPartitionSuffix = getString(properties, env, PropertyKey.CAIRO_ATTACH_PARTITION_SUFFIX, TableUtils.ATTACHABLE_DIR_MARKER);
        this.cairoAttachPartitionCopy = getBoolean(properties, env, PropertyKey.CAIRO_ATTACH_PARTITION_COPY, false);

        this.snapshotInstanceId = getString(properties, env, PropertyKey.CAIRO_LEGACY_SNAPSHOT_INSTANCE_ID, "");
        this.checkpointRecoveryEnabled = getBoolean(
                properties,
                env,
                PropertyKey.CAIRO_LEGACY_SNAPSHOT_RECOVERY_ENABLED,
                getBoolean(
                        properties,
                        env,
                        PropertyKey.CAIRO_CHECKPOINT_RECOVERY_ENABLED,
                        true
                )
        );
        this.devModeEnabled = getBoolean(properties, env, PropertyKey.DEV_MODE_ENABLED, false);

        int cpuAvailable = Runtime.getRuntime().availableProcessors();
        int cpuUsed = 0;
        int cpuSpare = 0;
        int cpuIoWorkers = 0;
        int cpuWalApplyWorkers = 1;

        if (cpuAvailable > 8) {
            cpuWalApplyWorkers = 2;
        } else if (cpuAvailable > 16) {
            cpuWalApplyWorkers = 2;
            cpuSpare = 1;
            // tested on 4/32/48 core servers
            cpuIoWorkers = cpuAvailable / 2;
        } else if (cpuAvailable > 32) {
            cpuWalApplyWorkers = 4;
            cpuSpare = 2;
            // tested on 4/32/48 core servers
            cpuIoWorkers = cpuAvailable / 2;
        }

        final FilesFacade ff = cairoConfiguration.getFilesFacade();
        try (Path path = new Path()) {
            volumeDefinitions.of(getString(properties, env, PropertyKey.CAIRO_VOLUMES, null), path, root);
            ff.mkdirs(path.of(this.root).slash(), this.mkdirMode);
            path.of(this.root).concat(TableUtils.TAB_INDEX_FILE_NAME);
            final long tableIndexFd = TableUtils.openFileRWOrFail(ff, path.$(), CairoConfiguration.O_NONE);
            final long fileSize = ff.length(tableIndexFd);
            if (fileSize < Long.BYTES) {
                if (!ff.allocate(tableIndexFd, Files.PAGE_SIZE)) {
                    ff.close(tableIndexFd);
                    throw CairoException.critical(ff.errno()).put("Could not allocate [file=").put(path).put(", actual=").put(fileSize).put(", desired=").put(Files.PAGE_SIZE).put(']');
                }
            }

            final long tableIndexMem = TableUtils.mapRWOrClose(ff, tableIndexFd, Files.PAGE_SIZE, MemoryTag.MMAP_DEFAULT);
            Rnd rnd = new Rnd(cairoConfiguration.getMicrosecondClock().getTicks(), cairoConfiguration.getMillisecondClock().getTicks());
            if (Os.compareAndSwap(tableIndexMem + Long.BYTES, 0, rnd.nextLong()) == 0) {
                Unsafe.getUnsafe().putLong(tableIndexMem + Long.BYTES * 2, rnd.nextLong());
            }
            this.instanceHashLo = Unsafe.getUnsafe().getLong(tableIndexMem + Long.BYTES);
            this.instanceHashHi = Unsafe.getUnsafe().getLong(tableIndexMem + Long.BYTES * 2);
            ff.munmap(tableIndexMem, Files.PAGE_SIZE, MemoryTag.MMAP_DEFAULT);
            ff.close(tableIndexFd);

            this.httpMinServerEnabled = getBoolean(properties, env, PropertyKey.HTTP_MIN_ENABLED, true);
            if (httpMinServerEnabled) {
                this.httpMinWorkerHaltOnError = getBoolean(properties, env, PropertyKey.HTTP_MIN_WORKER_HALT_ON_ERROR, false);
                this.httpMinWorkerCount = getInt(properties, env, PropertyKey.HTTP_MIN_WORKER_COUNT, 1);
                this.httpMinWorkerAffinity = getAffinity(properties, env, PropertyKey.HTTP_MIN_WORKER_AFFINITY, httpMinWorkerCount);
                this.httpMinWorkerYieldThreshold = getLong(properties, env, PropertyKey.HTTP_MIN_WORKER_YIELD_THRESHOLD, 10);
                this.httpMinWorkerNapThreshold = getLong(properties, env, PropertyKey.HTTP_MIN_WORKER_NAP_THRESHOLD, 100);
                this.httpMinWorkerSleepThreshold = getLong(properties, env, PropertyKey.HTTP_MIN_WORKER_SLEEP_THRESHOLD, 100);
                this.httpMinWorkerSleepTimeout = getLong(properties, env, PropertyKey.HTTP_MIN_WORKER_SLEEP_TIMEOUT, 50);

                // deprecated
                String httpMinBindTo = getString(properties, env, PropertyKey.HTTP_MIN_BIND_TO, "0.0.0.0:9003");

                parseBindTo(properties, env, PropertyKey.HTTP_MIN_NET_BIND_TO, httpMinBindTo, (a, p) -> {
                    httpMinBindIPv4Address = a;
                    httpMinBindPort = p;
                });

                this.httpMinNetConnectionLimit = getInt(properties, env, PropertyKey.HTTP_MIN_NET_CONNECTION_LIMIT, 4);

                // deprecated
                this.httpMinNetConnectionTimeout = getLong(properties, env, PropertyKey.HTTP_MIN_NET_IDLE_CONNECTION_TIMEOUT, 5 * 60 * 1000L);
                this.httpMinNetConnectionTimeout = getLong(properties, env, PropertyKey.HTTP_MIN_NET_CONNECTION_TIMEOUT, this.httpMinNetConnectionTimeout);

                // deprecated
                this.httpMinNetConnectionQueueTimeout = getLong(properties, env, PropertyKey.HTTP_MIN_NET_QUEUED_CONNECTION_TIMEOUT, 5 * 1000L);
                this.httpMinNetConnectionQueueTimeout = getLong(properties, env, PropertyKey.HTTP_MIN_NET_CONNECTION_QUEUE_TIMEOUT, this.httpMinNetConnectionQueueTimeout);

                // deprecated
                this.httpMinNetConnectionSndBuf = getIntSize(properties, env, PropertyKey.HTTP_MIN_NET_SND_BUF_SIZE, 1024);
                this.httpMinNetConnectionSndBuf = getIntSize(properties, env, PropertyKey.HTTP_MIN_NET_CONNECTION_SNDBUF, this.httpMinNetConnectionSndBuf);

                // deprecated
                this.httpMinNetConnectionRcvBuf = getIntSize(properties, env, PropertyKey.HTTP_NET_RCV_BUF_SIZE, 1024);
                this.httpMinNetConnectionRcvBuf = getIntSize(properties, env, PropertyKey.HTTP_MIN_NET_CONNECTION_RCVBUF, this.httpMinNetConnectionRcvBuf);
                this.httpMinNetConnectionHint = getBoolean(properties, env, PropertyKey.HTTP_MIN_NET_CONNECTION_HINT, false);
            }

            int requestHeaderBufferSize = getIntSize(properties, env, PropertyKey.HTTP_REQUEST_HEADER_BUFFER_SIZE, 32 * 2014);
            this.httpServerEnabled = getBoolean(properties, env, PropertyKey.HTTP_ENABLED, true);
            final int forceSendFragmentationChunkSize = getInt(properties, env, PropertyKey.DEBUG_FORCE_SEND_FRAGMENTATION_CHUNK_SIZE, Integer.MAX_VALUE);
            final int forceRecvFragmentationChunkSize = getInt(properties, env, PropertyKey.DEBUG_FORCE_RECV_FRAGMENTATION_CHUNK_SIZE, Integer.MAX_VALUE);
            this.httpWorkerCount = getInt(properties, env, PropertyKey.HTTP_WORKER_COUNT, 0);
            cpuUsed += this.httpWorkerCount;
            this.httpWorkerAffinity = getAffinity(properties, env, PropertyKey.HTTP_WORKER_AFFINITY, httpWorkerCount);
            this.httpWorkerHaltOnError = getBoolean(properties, env, PropertyKey.HTTP_WORKER_HALT_ON_ERROR, false);
            this.httpWorkerYieldThreshold = getLong(properties, env, PropertyKey.HTTP_WORKER_YIELD_THRESHOLD, 10);
            this.httpWorkerNapThreshold = getLong(properties, env, PropertyKey.HTTP_WORKER_NAP_THRESHOLD, 7_000);
            this.httpWorkerSleepThreshold = getLong(properties, env, PropertyKey.HTTP_WORKER_SLEEP_THRESHOLD, 10_000);
            this.httpWorkerSleepTimeout = getLong(properties, env, PropertyKey.HTTP_WORKER_SLEEP_TIMEOUT, 10);
            this.indexFileName = getString(properties, env, PropertyKey.HTTP_STATIC_INDEX_FILE_NAME, "index.html");

            int httpSendBufferSize = getIntSize(properties, env, PropertyKey.HTTP_SEND_BUFFER_SIZE, 2 * Numbers.SIZE_1MB);
            if (httpSendBufferSize < HttpServerConfiguration.MIN_SEND_BUFFER_SIZE) {
                throw new ServerConfigurationException("invalid configuration value [key=" + PropertyKey.HTTP_SEND_BUFFER_SIZE.getPropertyPath() +
                        ", description=http response send buffer should be at least " + HttpServerConfiguration.MIN_SEND_BUFFER_SIZE + " bytes]");
            }

            String httpVersion = getString(properties, env, PropertyKey.HTTP_VERSION, "HTTP/1.1");
            if (!httpVersion.endsWith(" ")) {
                httpVersion += ' ';
            }
            this.httpFrozenClock = getBoolean(properties, env, PropertyKey.HTTP_FROZEN_CLOCK, false);
            int httpForceSendFragmentationChunkSize = getInt(properties, env, PropertyKey.DEBUG_HTTP_FORCE_SEND_FRAGMENTATION_CHUNK_SIZE, forceSendFragmentationChunkSize);
            int httpForceRecvFragmentationChunkSize = getInt(properties, env, PropertyKey.DEBUG_HTTP_FORCE_RECV_FRAGMENTATION_CHUNK_SIZE, forceRecvFragmentationChunkSize);

            int httpRecvBufferSize = getIntSize(properties, env, PropertyKey.HTTP_RECEIVE_BUFFER_SIZE, Numbers.SIZE_1MB);
            int connectionStringPoolCapacity = getInt(properties, env, PropertyKey.HTTP_CONNECTION_STRING_POOL_CAPACITY, 128);
            int connectionPoolInitialCapacity = getInt(properties, env, PropertyKey.HTTP_CONNECTION_POOL_INITIAL_CAPACITY, 4);
            int multipartHeaderBufferSize = getIntSize(properties, env, PropertyKey.HTTP_MULTIPART_HEADER_BUFFER_SIZE, 512);
            long multipartIdleSpinCount = getLong(properties, env, PropertyKey.HTTP_MULTIPART_IDLE_SPIN_COUNT, 10_000);
            boolean httpAllowDeflateBeforeSend = getBoolean(properties, env, PropertyKey.HTTP_ALLOW_DEFLATE_BEFORE_SEND, false);
            boolean httpServerKeepAlive = getBoolean(properties, env, PropertyKey.HTTP_SERVER_KEEP_ALIVE, true);
            boolean httpServerCookiesEnabled = getBoolean(properties, env, PropertyKey.HTTP_SERVER_KEEP_ALIVE, true);
            boolean httpReadOnlySecurityContext = getBoolean(properties, env, PropertyKey.HTTP_SECURITY_READONLY, false);

            httpContextConfiguration = new PropHttpContextConfiguration(
                    connectionPoolInitialCapacity,
                    connectionStringPoolCapacity,
                    this,
                    httpAllowDeflateBeforeSend,
                    httpForceRecvFragmentationChunkSize,
                    httpForceSendFragmentationChunkSize,
                    httpFrozenClock,
                    httpReadOnlySecurityContext,
                    httpRecvBufferSize,
                    httpSendBufferSize,
                    httpServerCookiesEnabled,
                    httpServerKeepAlive,
                    httpVersion,
                    isReadOnlyInstance,
                    multipartHeaderBufferSize,
                    multipartIdleSpinCount,
                    requestHeaderBufferSize
            );

            // Use a separate configuration for min server. It does not make sense for the min server to grow the buffer sizes together with the main http server
            int minHttpSendBufferSize = getIntSize(properties, env, PropertyKey.HTTP_MIN_SEND_BUFFER_SIZE, 4096);
            int minHttpRecvBufferSize = getIntSize(properties, env, PropertyKey.HTTP_MIN_RECEIVE_BUFFER_SIZE, 1024);
            int minHttpConnectionStringPoolCapacity = getInt(properties, env, PropertyKey.HTTP_MIN_CONNECTION_STRING_POOL_CAPACITY, 2);
            int minHttpconnectionPoolInitialCapacity = getInt(properties, env, PropertyKey.HTTP_MIN_CONNECTION_POOL_INITIAL_CAPACITY, 2);
            int minHttpMultipartHeaderBufferSize = getIntSize(properties, env, PropertyKey.HTTP_MIN_MULTIPART_HEADER_BUFFER_SIZE, 512);
            long minHttpMultipartIdleSpinCount = getLong(properties, env, PropertyKey.HTTP_MIN_MULTIPART_IDLE_SPIN_COUNT, 0);
            boolean minHttpAllowDeflateBeforeSend = getBoolean(properties, env, PropertyKey.HTTP_MIN_ALLOW_DEFLATE_BEFORE_SEND, false);
            boolean minHttpMinServerKeepAlive = getBoolean(properties, env, PropertyKey.HTTP_MIN_SERVER_KEEP_ALIVE, true);
            boolean minHttpServerCookiesEnabled = getBoolean(properties, env, PropertyKey.HTTP_MIN_SERVER_KEEP_ALIVE, true);
            int httpMinRequestHeaderBufferSize = getIntSize(properties, env, PropertyKey.HTTP_MIN_REQUEST_HEADER_BUFFER_SIZE, 4096);

            httpMinContextConfiguration = new PropHttpContextConfiguration(
                    minHttpConnectionStringPoolCapacity,
                    minHttpconnectionPoolInitialCapacity,
                    this,
                    minHttpAllowDeflateBeforeSend,
                    httpForceRecvFragmentationChunkSize,
                    httpForceSendFragmentationChunkSize,
                    httpFrozenClock,
                    true,
                    minHttpRecvBufferSize,
                    minHttpSendBufferSize,
                    minHttpServerCookiesEnabled,
                    minHttpMinServerKeepAlive,
                    httpVersion,
                    isReadOnlyInstance,
                    minHttpMultipartHeaderBufferSize,
                    minHttpMultipartIdleSpinCount,
                    httpMinRequestHeaderBufferSize
            );

            int keepAliveTimeout = getInt(properties, env, PropertyKey.HTTP_KEEP_ALIVE_TIMEOUT, 5);
            int keepAliveMax = getInt(properties, env, PropertyKey.HTTP_KEEP_ALIVE_MAX, 10_000);

            if (keepAliveTimeout > 0 && keepAliveMax > 0) {
                this.keepAliveHeader = "Keep-Alive: timeout=" + keepAliveTimeout + ", max=" + keepAliveMax + Misc.EOL;
            } else {
                this.keepAliveHeader = null;
            }

            final String publicDirectory = getString(properties, env, PropertyKey.HTTP_STATIC_PUBLIC_DIRECTORY, "public");
            // translate public directory into absolute path
            // this will generate some garbage, but this is ok - we're just doing this once on startup
            if (new File(publicDirectory).isAbsolute()) {
                this.publicDirectory = publicDirectory;
            } else {
                this.publicDirectory = new File(root, publicDirectory).getAbsolutePath();
            }

            this.defaultSeqPartTxnCount = getInt(properties, env, PropertyKey.CAIRO_DEFAULT_SEQ_PART_TXN_COUNT, 0);
            // maintain deprecated property name for the time being
            this.httpNetConnectionLimit = getInt(properties, env, PropertyKey.HTTP_NET_ACTIVE_CONNECTION_LIMIT, 256);
            this.httpNetConnectionLimit = getInt(properties, env, PropertyKey.HTTP_NET_CONNECTION_LIMIT, this.httpNetConnectionLimit);
            this.httpNetConnectionHint = getBoolean(properties, env, PropertyKey.HTTP_NET_CONNECTION_HINT, false);
            // deprecated
            this.httpNetConnectionTimeout = getLong(properties, env, PropertyKey.HTTP_NET_IDLE_CONNECTION_TIMEOUT, 5 * 60 * 1000L);
            this.httpNetConnectionTimeout = getLong(properties, env, PropertyKey.HTTP_NET_CONNECTION_TIMEOUT, this.httpNetConnectionTimeout);

            // deprecated
            this.httpNetConnectionQueueTimeout = getLong(properties, env, PropertyKey.HTTP_NET_QUEUED_CONNECTION_TIMEOUT, 5 * 1000L);
            this.httpNetConnectionQueueTimeout = getLong(properties, env, PropertyKey.HTTP_NET_CONNECTION_QUEUE_TIMEOUT, this.httpNetConnectionQueueTimeout);

            // deprecated
            this.httpNetConnectionSndBuf = getIntSize(properties, env, PropertyKey.HTTP_NET_SND_BUF_SIZE, 2 * Numbers.SIZE_1MB);
            this.httpNetConnectionSndBuf = getIntSize(properties, env, PropertyKey.HTTP_NET_CONNECTION_SNDBUF, this.httpNetConnectionSndBuf);

            // deprecated
            this.httpNetConnectionRcvBuf = getIntSize(properties, env, PropertyKey.HTTP_NET_RCV_BUF_SIZE, 2 * Numbers.SIZE_1MB);
            this.httpNetConnectionRcvBuf = getIntSize(properties, env, PropertyKey.HTTP_NET_CONNECTION_RCVBUF, this.httpNetConnectionRcvBuf);

            this.dateAdapterPoolCapacity = getInt(properties, env, PropertyKey.HTTP_TEXT_DATE_ADAPTER_POOL_CAPACITY, 16);
            this.jsonCacheLimit = getIntSize(properties, env, PropertyKey.HTTP_TEXT_JSON_CACHE_LIMIT, 16384);
            this.jsonCacheSize = getIntSize(properties, env, PropertyKey.HTTP_TEXT_JSON_CACHE_SIZE, 8192);
            this.maxRequiredDelimiterStdDev = getDouble(properties, env, PropertyKey.HTTP_TEXT_MAX_REQUIRED_DELIMITER_STDDEV, "0.1222");
            this.maxRequiredLineLengthStdDev = getDouble(properties, env, PropertyKey.HTTP_TEXT_MAX_REQUIRED_LINE_LENGTH_STDDEV, "0.8");
            this.metadataStringPoolCapacity = getInt(properties, env, PropertyKey.HTTP_TEXT_METADATA_STRING_POOL_CAPACITY, 128);

            this.rollBufferLimit = getIntSize(properties, env, PropertyKey.HTTP_TEXT_ROLL_BUFFER_LIMIT, 1024 * 4096);
            this.rollBufferSize = getIntSize(properties, env, PropertyKey.HTTP_TEXT_ROLL_BUFFER_SIZE, 1024);
            this.textAnalysisMaxLines = getInt(properties, env, PropertyKey.HTTP_TEXT_ANALYSIS_MAX_LINES, 1000);
            this.textLexerStringPoolCapacity = getInt(properties, env, PropertyKey.HTTP_TEXT_LEXER_STRING_POOL_CAPACITY, 64);
            this.timestampAdapterPoolCapacity = getInt(properties, env, PropertyKey.HTTP_TEXT_TIMESTAMP_ADAPTER_POOL_CAPACITY, 64);
            this.utf8SinkSize = getIntSize(properties, env, PropertyKey.HTTP_TEXT_UTF8_SINK_SIZE, 4096);

            this.httpPessimisticHealthCheckEnabled = getBoolean(properties, env, PropertyKey.HTTP_PESSIMISTIC_HEALTH_CHECK, false);
            final boolean httpHealthCheckAuthRequired = getBoolean(properties, env, PropertyKey.HTTP_HEALTH_CHECK_AUTHENTICATION_REQUIRED, true);
            this.httpHealthCheckAuthType = httpHealthCheckAuthRequired ? SecurityContext.AUTH_TYPE_CREDENTIALS : SecurityContext.AUTH_TYPE_NONE;
            this.maxHttpQueryResponseRowLimit = getLong(properties, env, PropertyKey.HTTP_SECURITY_MAX_RESPONSE_ROWS, Long.MAX_VALUE);
            this.interruptOnClosedConnection = getBoolean(properties, env, PropertyKey.HTTP_SECURITY_INTERRUPT_ON_CLOSED_CONNECTION, true);
            this.httpUsername = getString(properties, env, PropertyKey.HTTP_USER, "");
            this.httpPassword = getString(properties, env, PropertyKey.HTTP_PASSWORD, "");
            if (!Chars.empty(httpUsername) && Chars.empty(httpPassword)) {
                throw new ServerConfigurationException("HTTP username is set but password is missing. " +
                        "Use the '" + PropertyKey.HTTP_PASSWORD.getPropertyPath() + "' configuration property to set a password. [user=" + httpUsername + "]");
            } else if (Chars.empty(httpUsername) && !Chars.empty(httpPassword)) {
                throw new ServerConfigurationException("HTTP password is set but username is missing. " +
                        "Use the '" + PropertyKey.HTTP_USER.getPropertyPath() + "' configuration property to set a username.");
            }

            if (loadAdditionalConfigurations && httpServerEnabled) {
                this.jsonQueryConnectionCheckFrequency = getInt(properties, env, PropertyKey.HTTP_JSON_QUERY_CONNECTION_CHECK_FREQUENCY, 1_000_000);
                this.jsonQueryFloatScale = getInt(properties, env, PropertyKey.HTTP_JSON_QUERY_FLOAT_SCALE, 4);
                if (jsonQueryFloatScale > Numbers.MAX_FLOAT_SCALE) {
                    throw new ServerConfigurationException(PropertyKey.HTTP_JSON_QUERY_FLOAT_SCALE.getPropertyPath() + " cannot be greater than " + Numbers.MAX_FLOAT_SCALE);
                }
                this.jsonQueryDoubleScale = getInt(properties, env, PropertyKey.HTTP_JSON_QUERY_DOUBLE_SCALE, 12);
                if (jsonQueryDoubleScale > Numbers.MAX_DOUBLE_SCALE) {
                    throw new ServerConfigurationException(PropertyKey.HTTP_JSON_QUERY_DOUBLE_SCALE.getPropertyPath() + " cannot be greater than " + Numbers.MAX_DOUBLE_SCALE);
                }
                String httpBindTo = getString(properties, env, PropertyKey.HTTP_BIND_TO, "0.0.0.0:9000");
                parseBindTo(properties, env, PropertyKey.HTTP_NET_BIND_TO, httpBindTo, (a, p) -> {
                    httpNetBindIPv4Address = a;
                    httpNetBindPort = p;
                });
                // load mime types
                path.of(new File(new File(root, CONFIG_DIRECTORY), "mime.types").getAbsolutePath());
                this.mimeTypesCache = new MimeTypesCache(FilesFacadeImpl.INSTANCE, path.$());
            }

            this.maxRerunWaitCapMs = getLong(properties, env, PropertyKey.HTTP_BUSY_RETRY_MAXIMUM_WAIT_BEFORE_RETRY, 1000);
            this.rerunExponentialWaitMultiplier = getDouble(properties, env, PropertyKey.HTTP_BUSY_RETRY_EXPONENTIAL_WAIT_MULTIPLIER, "2.0");
            this.rerunInitialWaitQueueSize = getIntSize(properties, env, PropertyKey.HTTP_BUSY_RETRY_INITIAL_WAIT_QUEUE_SIZE, 64);
            this.rerunMaxProcessingQueueSize = getIntSize(properties, env, PropertyKey.HTTP_BUSY_RETRY_MAX_PROCESSING_QUEUE_SIZE, 4096);

            this.circuitBreakerThrottle = getInt(properties, env, PropertyKey.CIRCUIT_BREAKER_THROTTLE, 2_000_000);
            this.queryTimeout = (long) (getDouble(properties, env, PropertyKey.QUERY_TIMEOUT_SEC, "60") * Timestamps.SECOND_MILLIS);
            this.netTestConnectionBufferSize = getInt(properties, env, PropertyKey.CIRCUIT_BREAKER_BUFFER_SIZE, 64);
            this.netTestConnectionBufferSize = getInt(properties, env, PropertyKey.NET_TEST_CONNECTION_BUFFER_SIZE, netTestConnectionBufferSize);

            this.pgEnabled = getBoolean(properties, env, PropertyKey.PG_ENABLED, true);
            if (pgEnabled) {
                this.pgForceSendFragmentationChunkSize = getInt(properties, env, PropertyKey.DEBUG_PG_FORCE_SEND_FRAGMENTATION_CHUNK_SIZE, forceSendFragmentationChunkSize);
                this.pgForceRecvFragmentationChunkSize = getInt(properties, env, PropertyKey.DEBUG_PG_FORCE_RECV_FRAGMENTATION_CHUNK_SIZE, forceRecvFragmentationChunkSize);

                // deprecated
                pgNetConnectionLimit = getInt(properties, env, PropertyKey.PG_NET_ACTIVE_CONNECTION_LIMIT, 64);
                pgNetConnectionLimit = getInt(properties, env, PropertyKey.PG_NET_CONNECTION_LIMIT, pgNetConnectionLimit);
                pgNetConnectionHint = getBoolean(properties, env, PropertyKey.PG_NET_CONNECTION_HINT, false);
                parseBindTo(properties, env, PropertyKey.PG_NET_BIND_TO, "0.0.0.0:8812", (a, p) -> {
                    pgNetBindIPv4Address = a;
                    pgNetBindPort = p;
                });

                // deprecated
                this.pgNetIdleConnectionTimeout = getLong(properties, env, PropertyKey.PG_NET_IDLE_TIMEOUT, 300_000);
                this.pgNetIdleConnectionTimeout = getLong(properties, env, PropertyKey.PG_NET_CONNECTION_TIMEOUT, this.pgNetIdleConnectionTimeout);
                this.pgNetConnectionQueueTimeout = getLong(properties, env, PropertyKey.PG_NET_CONNECTION_QUEUE_TIMEOUT, 300_000);

                // deprecated
                this.pgNetConnectionRcvBuf = getIntSize(properties, env, PropertyKey.PG_NET_RECV_BUF_SIZE, -1);
                this.pgNetConnectionRcvBuf = getIntSize(properties, env, PropertyKey.PG_NET_CONNECTION_RCVBUF, this.pgNetConnectionRcvBuf);

                // deprecated
                this.pgNetConnectionSndBuf = getIntSize(properties, env, PropertyKey.PG_NET_SEND_BUF_SIZE, -1);
                this.pgNetConnectionSndBuf = getIntSize(properties, env, PropertyKey.PG_NET_CONNECTION_SNDBUF, this.pgNetConnectionSndBuf);

                this.pgCharacterStoreCapacity = getInt(properties, env, PropertyKey.PG_CHARACTER_STORE_CAPACITY, 4096);
                this.pgBinaryParamsCapacity = getInt(properties, env, PropertyKey.PG_BINARY_PARAM_COUNT_CAPACITY, 2);
                this.pgCharacterStorePoolCapacity = getInt(properties, env, PropertyKey.PG_CHARACTER_STORE_POOL_CAPACITY, 64);
                this.pgConnectionPoolInitialCapacity = getInt(properties, env, PropertyKey.PG_CONNECTION_POOL_CAPACITY, 4);
                this.pgPassword = getString(properties, env, PropertyKey.PG_PASSWORD, "quest");
                this.pgUsername = getString(properties, env, PropertyKey.PG_USER, "admin");
                this.pgReadOnlyPassword = getString(properties, env, PropertyKey.PG_RO_PASSWORD, "quest");
                this.pgReadOnlyUsername = getString(properties, env, PropertyKey.PG_RO_USER, "user");
                this.pgReadOnlyUserEnabled = getBoolean(properties, env, PropertyKey.PG_RO_USER_ENABLED, false);
                this.pgReadOnlySecurityContext = getBoolean(properties, env, PropertyKey.PG_SECURITY_READONLY, false);
                this.pgMaxBlobSizeOnQuery = getIntSize(properties, env, PropertyKey.PG_MAX_BLOB_SIZE_ON_QUERY, 512 * 1024);
                this.pgRecvBufferSize = getIntSize(properties, env, PropertyKey.PG_RECV_BUFFER_SIZE, Numbers.SIZE_1MB);
                this.pgSendBufferSize = getIntSize(properties, env, PropertyKey.PG_SEND_BUFFER_SIZE, Numbers.SIZE_1MB);
                final String dateLocale = getString(properties, env, PropertyKey.PG_DATE_LOCALE, "en");
                this.pgDefaultLocale = DateLocaleFactory.INSTANCE.getLocale(dateLocale);
                if (this.pgDefaultLocale == null) {
                    throw ServerConfigurationException.forInvalidKey(PropertyKey.PG_DATE_LOCALE.getPropertyPath(), dateLocale);
                }
                this.pgWorkerCount = getInt(properties, env, PropertyKey.PG_WORKER_COUNT, 0);
                cpuUsed += this.pgWorkerCount;
                this.pgWorkerAffinity = getAffinity(properties, env, PropertyKey.PG_WORKER_AFFINITY, pgWorkerCount);
                this.pgHaltOnError = getBoolean(properties, env, PropertyKey.PG_HALT_ON_ERROR, false);
                this.pgWorkerYieldThreshold = getLong(properties, env, PropertyKey.PG_WORKER_YIELD_THRESHOLD, 10);
                this.pgWorkerNapThreshold = getLong(properties, env, PropertyKey.PG_WORKER_NAP_THRESHOLD, 7_000);
                this.pgWorkerSleepThreshold = getLong(properties, env, PropertyKey.PG_WORKER_SLEEP_THRESHOLD, 10_000);
                this.pgDaemonPool = getBoolean(properties, env, PropertyKey.PG_DAEMON_POOL, true);
                this.pgInsertCacheEnabled = getBoolean(properties, env, PropertyKey.PG_INSERT_CACHE_ENABLED, true);
                this.pgInsertCacheBlockCount = getInt(properties, env, PropertyKey.PG_INSERT_CACHE_BLOCK_COUNT, 4);
                this.pgInsertCacheRowCount = getInt(properties, env, PropertyKey.PG_INSERT_CACHE_ROW_COUNT, 4);
                this.pgUpdateCacheEnabled = getBoolean(properties, env, PropertyKey.PG_UPDATE_CACHE_ENABLED, true);
                this.pgUpdateCacheBlockCount = getInt(properties, env, PropertyKey.PG_UPDATE_CACHE_BLOCK_COUNT, 4);
                this.pgUpdateCacheRowCount = getInt(properties, env, PropertyKey.PG_UPDATE_CACHE_ROW_COUNT, 4);
                this.pgNamedStatementCacheCapacity = getInt(properties, env, PropertyKey.PG_NAMED_STATEMENT_CACHE_CAPACITY, 32);
                this.pgNamesStatementPoolCapacity = getInt(properties, env, PropertyKey.PG_NAMED_STATEMENT_POOL_CAPACITY, 32);
                this.pgPendingWritersCacheCapacity = getInt(properties, env, PropertyKey.PG_PENDING_WRITERS_CACHE_CAPACITY, 16);
            }

            this.walApplyWorkerCount = getInt(properties, env, PropertyKey.WAL_APPLY_WORKER_COUNT, cpuWalApplyWorkers);
            this.walApplyWorkerAffinity = getAffinity(properties, env, PropertyKey.WAL_APPLY_WORKER_AFFINITY, walApplyWorkerCount);
            this.walApplyWorkerHaltOnError = getBoolean(properties, env, PropertyKey.WAL_APPLY_WORKER_HALT_ON_ERROR, false);
            this.walApplyWorkerNapThreshold = getLong(properties, env, PropertyKey.WAL_APPLY_WORKER_NAP_THRESHOLD, 7_000);
            this.walApplyWorkerSleepThreshold = getLong(properties, env, PropertyKey.WAL_APPLY_WORKER_SLEEP_THRESHOLD, 10_000);
            this.walApplySleepTimeout = getLong(properties, env, PropertyKey.WAL_APPLY_WORKER_SLEEP_TIMEOUT, 10);
            this.walApplyWorkerYieldThreshold = getLong(properties, env, PropertyKey.WAL_APPLY_WORKER_YIELD_THRESHOLD, 1000);

            this.commitMode = getCommitMode(properties, env, PropertyKey.CAIRO_COMMIT_MODE);
            this.createAsSelectRetryCount = getInt(properties, env, PropertyKey.CAIRO_CREATE_AS_SELECT_RETRY_COUNT, 5);
            this.defaultSymbolCacheFlag = getBoolean(properties, env, PropertyKey.CAIRO_DEFAULT_SYMBOL_CACHE_FLAG, true);
            this.defaultSymbolCapacity = getInt(properties, env, PropertyKey.CAIRO_DEFAULT_SYMBOL_CAPACITY, 256);
            this.fileOperationRetryCount = getInt(properties, env, PropertyKey.CAIRO_FILE_OPERATION_RETRY_COUNT, 30);
            this.idleCheckInterval = getLong(properties, env, PropertyKey.CAIRO_IDLE_CHECK_INTERVAL, 5 * 60 * 1000L);
            this.inactiveReaderMaxOpenPartitions = getInt(properties, env, PropertyKey.CAIRO_INACTIVE_READER_MAX_OPEN_PARTITIONS, 10000);
            this.inactiveReaderTTL = getLong(properties, env, PropertyKey.CAIRO_INACTIVE_READER_TTL, 120_000);
            this.inactiveWriterTTL = getLong(properties, env, PropertyKey.CAIRO_INACTIVE_WRITER_TTL, 600_000);
            this.inactiveWalWriterTTL = getLong(properties, env, PropertyKey.CAIRO_WAL_INACTIVE_WRITER_TTL, 120_000);
            this.indexValueBlockSize = Numbers.ceilPow2(getIntSize(properties, env, PropertyKey.CAIRO_INDEX_VALUE_BLOCK_SIZE, 256));
            this.maxSwapFileCount = getInt(properties, env, PropertyKey.CAIRO_MAX_SWAP_FILE_COUNT, 30);
            this.parallelIndexThreshold = getInt(properties, env, PropertyKey.CAIRO_PARALLEL_INDEX_THRESHOLD, 100000);
            this.readerPoolMaxSegments = getInt(properties, env, PropertyKey.CAIRO_READER_POOL_MAX_SEGMENTS, 10);
            this.walWriterPoolMaxSegments = getInt(properties, env, PropertyKey.CAIRO_WAL_WRITER_POOL_MAX_SEGMENTS, 10);
            this.spinLockTimeout = getLong(properties, env, PropertyKey.CAIRO_SPIN_LOCK_TIMEOUT, 1_000);
            this.sqlCharacterStoreCapacity = getInt(properties, env, PropertyKey.CAIRO_CHARACTER_STORE_CAPACITY, 1024);
            this.sqlCharacterStoreSequencePoolCapacity = getInt(properties, env, PropertyKey.CAIRO_CHARACTER_STORE_SEQUENCE_POOL_CAPACITY, 64);
            this.sqlColumnPoolCapacity = getInt(properties, env, PropertyKey.CAIRO_COLUMN_POOL_CAPACITY, 4096);
            this.sqlExpressionPoolCapacity = getInt(properties, env, PropertyKey.CAIRO_EXPRESSION_POOL_CAPACITY, 8192);
            this.sqlFastMapLoadFactor = getDouble(properties, env, PropertyKey.CAIRO_FAST_MAP_LOAD_FACTOR, "0.7");
            this.sqlJoinContextPoolCapacity = getInt(properties, env, PropertyKey.CAIRO_SQL_JOIN_CONTEXT_POOL_CAPACITY, 64);
            this.sqlLexerPoolCapacity = getInt(properties, env, PropertyKey.CAIRO_LEXER_POOL_CAPACITY, 2048);
            this.sqlSmallMapKeyCapacity = getInt(properties, env, PropertyKey.CAIRO_SQL_SMALL_MAP_KEY_CAPACITY, 32);
            this.sqlSmallMapPageSize = getLongSize(properties, env, PropertyKey.CAIRO_SQL_SMALL_MAP_PAGE_SIZE, 32 * 1024);
            this.sqlUnorderedMapMaxEntrySize = getInt(properties, env, PropertyKey.CAIRO_SQL_UNORDERED_MAP_MAX_ENTRY_SIZE, 32);
            this.sqlMapMaxPages = getIntSize(properties, env, PropertyKey.CAIRO_SQL_MAP_MAX_PAGES, Integer.MAX_VALUE);
            this.sqlMapMaxResizes = getIntSize(properties, env, PropertyKey.CAIRO_SQL_MAP_MAX_RESIZES, Integer.MAX_VALUE);
            this.sqlExplainModelPoolCapacity = getInt(properties, env, PropertyKey.CAIRO_SQL_EXPLAIN_MODEL_POOL_CAPACITY, 32);
            this.sqlModelPoolCapacity = getInt(properties, env, PropertyKey.CAIRO_MODEL_POOL_CAPACITY, 1024);
            this.sqlMaxNegativeLimit = getInt(properties, env, PropertyKey.CAIRO_SQL_MAX_NEGATIVE_LIMIT, 10_000);
            this.sqlSortKeyPageSize = getLongSize(properties, env, PropertyKey.CAIRO_SQL_SORT_KEY_PAGE_SIZE, 128 * 1024);
            this.sqlSortKeyMaxPages = getIntSize(properties, env, PropertyKey.CAIRO_SQL_SORT_KEY_MAX_PAGES, Integer.MAX_VALUE);
            this.sqlSortLightValuePageSize = getLongSize(properties, env, PropertyKey.CAIRO_SQL_SORT_LIGHT_VALUE_PAGE_SIZE, 128 * 1024);
            this.sqlSortLightValueMaxPages = getIntSize(properties, env, PropertyKey.CAIRO_SQL_SORT_LIGHT_VALUE_MAX_PAGES, Integer.MAX_VALUE);
            this.sqlHashJoinValuePageSize = getIntSize(properties, env, PropertyKey.CAIRO_SQL_HASH_JOIN_VALUE_PAGE_SIZE, 16777216);
            this.sqlHashJoinValueMaxPages = getIntSize(properties, env, PropertyKey.CAIRO_SQL_HASH_JOIN_VALUE_MAX_PAGES, Integer.MAX_VALUE);
            this.sqlLatestByRowCount = getInt(properties, env, PropertyKey.CAIRO_SQL_LATEST_BY_ROW_COUNT, 1000);
            this.sqlHashJoinLightValuePageSize = getIntSize(properties, env, PropertyKey.CAIRO_SQL_HASH_JOIN_LIGHT_VALUE_PAGE_SIZE, 128 * 1024);
            this.sqlHashJoinLightValueMaxPages = getIntSize(properties, env, PropertyKey.CAIRO_SQL_HASH_JOIN_LIGHT_VALUE_MAX_PAGES, Integer.MAX_VALUE);
            this.sqlAsOfJoinLookahead = getInt(properties, env, PropertyKey.CAIRO_SQL_ASOF_JOIN_LOOKAHEAD, 100);
            this.useFastAsOfJoin = getBoolean(properties, env, PropertyKey.CAIRO_SQL_ASOF_JOIN_FAST, true);
            this.sqlSortValuePageSize = getIntSize(properties, env, PropertyKey.CAIRO_SQL_SORT_VALUE_PAGE_SIZE, 16777216);
            this.sqlSortValueMaxPages = getIntSize(properties, env, PropertyKey.CAIRO_SQL_SORT_VALUE_MAX_PAGES, Integer.MAX_VALUE);
            this.workStealTimeoutNanos = getLong(properties, env, PropertyKey.CAIRO_WORK_STEAL_TIMEOUT_NANOS, 10_000);
            this.parallelIndexingEnabled = getBoolean(properties, env, PropertyKey.CAIRO_PARALLEL_INDEXING_ENABLED, true);
            this.sqlJoinMetadataPageSize = getIntSize(properties, env, PropertyKey.CAIRO_SQL_JOIN_METADATA_PAGE_SIZE, 16384);
            this.sqlJoinMetadataMaxResizes = getIntSize(properties, env, PropertyKey.CAIRO_SQL_JOIN_METADATA_MAX_RESIZES, Integer.MAX_VALUE);
            int sqlWindowColumnPoolCapacity = getInt(properties, env, PropertyKey.CAIRO_SQL_ANALYTIC_COLUMN_POOL_CAPACITY, 64);
            this.sqlWindowColumnPoolCapacity = getInt(properties, env, PropertyKey.CAIRO_SQL_WINDOW_COLUMN_POOL_CAPACITY, sqlWindowColumnPoolCapacity);
            this.sqlCreateTableModelPoolCapacity = getInt(properties, env, PropertyKey.CAIRO_SQL_CREATE_TABLE_MODEL_POOL_CAPACITY, 16);
            this.sqlCreateTableModelBatchSize = getLong(properties, env, PropertyKey.CAIRO_SQL_CREATE_TABLE_MODEL_BATCH_SIZE, 1_000_000);
            this.sqlColumnCastModelPoolCapacity = getInt(properties, env, PropertyKey.CAIRO_SQL_COLUMN_CAST_MODEL_POOL_CAPACITY, 16);
            this.sqlRenameTableModelPoolCapacity = getInt(properties, env, PropertyKey.CAIRO_SQL_RENAME_TABLE_MODEL_POOL_CAPACITY, 16);
            this.sqlWithClauseModelPoolCapacity = getInt(properties, env, PropertyKey.CAIRO_SQL_WITH_CLAUSE_MODEL_POOL_CAPACITY, 128);
            this.sqlInsertModelPoolCapacity = getInt(properties, env, PropertyKey.CAIRO_SQL_INSERT_MODEL_POOL_CAPACITY, 64);
            this.sqlInsertModelBatchSize = getLong(properties, env, PropertyKey.CAIRO_SQL_INSERT_MODEL_BATCH_SIZE, 1_000_000);
            this.sqlCopyBufferSize = getIntSize(properties, env, PropertyKey.CAIRO_SQL_COPY_BUFFER_SIZE, 2 * Numbers.SIZE_1MB);
            this.columnPurgeQueueCapacity = getQueueCapacity(properties, env, PropertyKey.CAIRO_SQL_COLUMN_PURGE_QUEUE_CAPACITY, 128);
            this.columnPurgeTaskPoolCapacity = getIntSize(properties, env, PropertyKey.CAIRO_SQL_COLUMN_PURGE_TASK_POOL_CAPACITY, 256);
            this.columnPurgeRetryDelayLimit = getLong(properties, env, PropertyKey.CAIRO_SQL_COLUMN_PURGE_RETRY_DELAY_LIMIT, 60_000_000L);
            this.columnPurgeRetryDelay = getLong(properties, env, PropertyKey.CAIRO_SQL_COLUMN_PURGE_RETRY_DELAY, 10_000);
            this.columnPurgeRetryDelayMultiplier = getDouble(properties, env, PropertyKey.CAIRO_SQL_COLUMN_PURGE_RETRY_DELAY_MULTIPLIER, "10.0");
            this.systemTableNamePrefix = getString(properties, env, PropertyKey.CAIRO_SQL_SYSTEM_TABLE_PREFIX, "sys.");

            this.writerDataIndexKeyAppendPageSize = Files.ceilPageSize(getLongSize(properties, env, PropertyKey.CAIRO_WRITER_DATA_INDEX_KEY_APPEND_PAGE_SIZE, 512 * 1024));
            this.writerDataIndexValueAppendPageSize = Files.ceilPageSize(getLongSize(properties, env, PropertyKey.CAIRO_WRITER_DATA_INDEX_VALUE_APPEND_PAGE_SIZE, 16 * Numbers.SIZE_1MB));
            this.writerDataAppendPageSize = Files.ceilPageSize(getLongSize(properties, env, PropertyKey.CAIRO_WRITER_DATA_APPEND_PAGE_SIZE, 16 * Numbers.SIZE_1MB));
            this.systemWriterDataAppendPageSize = Files.ceilPageSize(getLongSize(properties, env, PropertyKey.CAIRO_SYSTEM_WRITER_DATA_APPEND_PAGE_SIZE, 256 * 1024));
            this.writerMiscAppendPageSize = Files.ceilPageSize(getLongSize(properties, env, PropertyKey.CAIRO_WRITER_MISC_APPEND_PAGE_SIZE, Files.PAGE_SIZE));

            this.sqlSampleByIndexSearchPageSize = getIntSize(properties, env, PropertyKey.CAIRO_SQL_SAMPLEBY_PAGE_SIZE, 0);
            this.sqlSampleByDefaultAlignment = getBoolean(properties, env, PropertyKey.CAIRO_SQL_SAMPLEBY_DEFAULT_ALIGNMENT_CALENDAR, true);

            this.sqlDoubleToStrCastScale = getInt(properties, env, PropertyKey.CAIRO_SQL_DOUBLE_CAST_SCALE, 12);
            if (sqlDoubleToStrCastScale > Numbers.MAX_DOUBLE_SCALE) {
                throw new ServerConfigurationException(PropertyKey.CAIRO_SQL_DOUBLE_CAST_SCALE.getPropertyPath() + " cannot be greater than " + Numbers.MAX_DOUBLE_SCALE);
            }
            this.sqlFloatToStrCastScale = getInt(properties, env, PropertyKey.CAIRO_SQL_FLOAT_CAST_SCALE, 4);
            if (sqlFloatToStrCastScale > Numbers.MAX_FLOAT_SCALE) {
                throw new ServerConfigurationException(PropertyKey.CAIRO_SQL_FLOAT_CAST_SCALE.getPropertyPath() + " cannot be greater than " + Numbers.MAX_FLOAT_SCALE);
            }

            this.sqlGroupByMapCapacity = getInt(properties, env, PropertyKey.CAIRO_SQL_GROUPBY_MAP_CAPACITY, 1024);
            this.sqlGroupByAllocatorChunkSize = getLongSize(properties, env, PropertyKey.CAIRO_SQL_GROUPBY_ALLOCATOR_DEFAULT_CHUNK_SIZE, 128 * 1024);
            this.sqlGroupByAllocatorMaxChunkSize = getLongSize(properties, env, PropertyKey.CAIRO_SQL_GROUPBY_ALLOCATOR_MAX_CHUNK_SIZE, 4 * Numbers.SIZE_1GB);
            this.sqlGroupByPoolCapacity = getInt(properties, env, PropertyKey.CAIRO_SQL_GROUPBY_POOL_CAPACITY, 1024);
            this.sqlMaxSymbolNotEqualsCount = getInt(properties, env, PropertyKey.CAIRO_SQL_MAX_SYMBOL_NOT_EQUALS_COUNT, 100);
            this.sqlBindVariablePoolSize = getInt(properties, env, PropertyKey.CAIRO_SQL_BIND_VARIABLE_POOL_SIZE, 8);
            this.sqlQueryRegistryPoolSize = getInt(properties, env, PropertyKey.CAIRO_SQL_QUERY_REGISTRY_POOL_SIZE, 32);
            this.sqlCountDistinctCapacity = getInt(properties, env, PropertyKey.CAIRO_SQL_COUNT_DISTINCT_CAPACITY, 4);
            this.sqlCountDistinctLoadFactor = getDouble(properties, env, PropertyKey.CAIRO_SQL_COUNT_DISTINCT_LOAD_FACTOR, "0.8");
            final String sqlCopyFormatsFile = getString(properties, env, PropertyKey.CAIRO_SQL_COPY_FORMATS_FILE, "/text_loader.json");
            final String dateLocale = getString(properties, env, PropertyKey.CAIRO_DATE_LOCALE, "en");
            this.locale = DateLocaleFactory.INSTANCE.getLocale(dateLocale);
            if (this.locale == null) {
                throw ServerConfigurationException.forInvalidKey(PropertyKey.CAIRO_DATE_LOCALE.getPropertyPath(), dateLocale);
            }
            this.sqlDistinctTimestampKeyCapacity = getInt(properties, env, PropertyKey.CAIRO_SQL_DISTINCT_TIMESTAMP_KEY_CAPACITY, 512);
            this.sqlDistinctTimestampLoadFactor = getDouble(properties, env, PropertyKey.CAIRO_SQL_DISTINCT_TIMESTAMP_LOAD_FACTOR, "0.5");
            this.sqlPageFrameMinRows = getInt(properties, env, PropertyKey.CAIRO_SQL_PAGE_FRAME_MIN_ROWS, 100_000);
            this.sqlPageFrameMaxRows = getInt(properties, env, PropertyKey.CAIRO_SQL_PAGE_FRAME_MAX_ROWS, 1_000_000);

            this.sqlJitMode = getSqlJitMode(properties, env);
            this.sqlJitIRMemoryPageSize = getIntSize(properties, env, PropertyKey.CAIRO_SQL_JIT_IR_MEMORY_PAGE_SIZE, 8 * 1024);
            this.sqlJitIRMemoryMaxPages = getInt(properties, env, PropertyKey.CAIRO_SQL_JIT_IR_MEMORY_MAX_PAGES, 8);
            this.sqlJitBindVarsMemoryPageSize = getIntSize(properties, env, PropertyKey.CAIRO_SQL_JIT_BIND_VARS_MEMORY_PAGE_SIZE, 4 * 1024);
            this.sqlJitBindVarsMemoryMaxPages = getInt(properties, env, PropertyKey.CAIRO_SQL_JIT_BIND_VARS_MEMORY_MAX_PAGES, 8);
            this.sqlJitPageAddressCacheThreshold = getIntSize(properties, env, PropertyKey.CAIRO_SQL_JIT_PAGE_ADDRESS_CACHE_THRESHOLD, 1024 * 1024);
            this.sqlJitDebugEnabled = getBoolean(properties, env, PropertyKey.CAIRO_SQL_JIT_DEBUG_ENABLED, false);
            this.maxSqlRecompileAttempts = getInt(properties, env, PropertyKey.CAIRO_SQL_MAX_RECOMPILE_ATTEMPTS, 10);

            String value = getString(properties, env, PropertyKey.CAIRO_WRITER_FO_OPTS, "o_none");
            long lopts = CairoConfiguration.O_NONE;
            String[] opts = value.split("\\|");
            for (String opt : opts) {
                int index = WRITE_FO_OPTS.keyIndex(opt.trim());
                if (index < 0) {
                    lopts |= WRITE_FO_OPTS.valueAt(index);
                }
            }
            this.writerFileOpenOpts = lopts;

            this.writerMixedIOEnabled = getBoolean(properties, env, PropertyKey.DEBUG_CAIRO_ALLOW_MIXED_IO, ff.allowMixedIO(this.root));

            this.inputFormatConfiguration = new InputFormatConfiguration(
                    new DateFormatFactory(),
                    DateLocaleFactory.INSTANCE,
                    new TimestampFormatFactory(),
                    this.locale
            );

            try (JsonLexer lexer = new JsonLexer(1024, 1024)) {
                inputFormatConfiguration.parseConfiguration(PropServerConfiguration.class, lexer, confRoot, sqlCopyFormatsFile);
            }

            String cairoSQLCopyIdSupplier = getString(properties, env, PropertyKey.CAIRO_SQL_COPY_ID_SUPPLIER, "random");
            this.cairoSQLCopyIdSupplier = Chars.equalsLowerCaseAscii(cairoSQLCopyIdSupplier, "sequential") ? 1 : 0;

            this.cairoSqlCopyMaxIndexChunkSize = getLongSize(properties, env, PropertyKey.CAIRO_SQL_COPY_MAX_INDEX_CHUNK_SIZE, 100 * Numbers.SIZE_1MB);
            this.cairoSqlCopyMaxIndexChunkSize -= (cairoSqlCopyMaxIndexChunkSize % CsvFileIndexer.INDEX_ENTRY_SIZE);
            if (this.cairoSqlCopyMaxIndexChunkSize < 16) {
                throw new ServerConfigurationException("invalid configuration value [key=" + PropertyKey.CAIRO_SQL_COPY_MAX_INDEX_CHUNK_SIZE.getPropertyPath() +
                        ", description=max import chunk size can't be smaller than 16]");
            }
            this.cairoSqlCopyQueueCapacity = Numbers.ceilPow2(getInt(properties, env, PropertyKey.CAIRO_SQL_COPY_QUEUE_CAPACITY, 32));
            this.cairoSqlCopyLogRetentionDays = getInt(properties, env, PropertyKey.CAIRO_SQL_COPY_LOG_RETENTION_DAYS, 3);
            this.o3MinLagUs = getLong(properties, env, PropertyKey.CAIRO_O3_MIN_LAG, 1_000) * 1_000L;

            this.backupRoot = getString(properties, env, PropertyKey.CAIRO_SQL_BACKUP_ROOT, null);
            this.backupDirTimestampFormat = getTimestampFormat(properties, env);
            this.backupTempDirName = getString(properties, env, PropertyKey.CAIRO_SQL_BACKUP_DIR_TMP_NAME, "tmp");
            this.backupMkdirMode = getInt(properties, env, PropertyKey.CAIRO_SQL_BACKUP_MKDIR_MODE, 509);
            this.detachedMkdirMode = getInt(properties, env, PropertyKey.CAIRO_DETACHED_MKDIR_MODE, 509);
            this.columnIndexerQueueCapacity = getQueueCapacity(properties, env, PropertyKey.CAIRO_COLUMN_INDEXER_QUEUE_CAPACITY, 64);
            this.vectorAggregateQueueCapacity = getQueueCapacity(properties, env, PropertyKey.CAIRO_VECTOR_AGGREGATE_QUEUE_CAPACITY, 128);
            this.o3CallbackQueueCapacity = getQueueCapacity(properties, env, PropertyKey.CAIRO_O3_CALLBACK_QUEUE_CAPACITY, 128);
            this.o3PartitionQueueCapacity = getQueueCapacity(properties, env, PropertyKey.CAIRO_O3_PARTITION_QUEUE_CAPACITY, 128);
            this.o3OpenColumnQueueCapacity = getQueueCapacity(properties, env, PropertyKey.CAIRO_O3_OPEN_COLUMN_QUEUE_CAPACITY, 128);
            this.o3CopyQueueCapacity = getQueueCapacity(properties, env, PropertyKey.CAIRO_O3_COPY_QUEUE_CAPACITY, 128);
            this.o3LagCalculationWindowsSize = getIntSize(properties, env, PropertyKey.CAIRO_O3_LAG_CALCULATION_WINDOW_SIZE, 4);
            this.o3PurgeDiscoveryQueueCapacity = Numbers.ceilPow2(getInt(properties, env, PropertyKey.CAIRO_O3_PURGE_DISCOVERY_QUEUE_CAPACITY, 128));
            int debugO3MemSize = getInt(properties, env, PropertyKey.DEBUG_CAIRO_O3_COLUMN_MEMORY_SIZE, 0);
            if (debugO3MemSize != 0) {
                this.o3ColumnMemorySize = debugO3MemSize;
            } else {
                this.o3ColumnMemorySize = (int) Files.ceilPageSize(getIntSize(properties, env, PropertyKey.CAIRO_O3_COLUMN_MEMORY_SIZE, 8 * Numbers.SIZE_1MB));
            }
            this.systemO3ColumnMemorySize = (int) Files.ceilPageSize(getIntSize(properties, env, PropertyKey.CAIRO_SYSTEM_O3_COLUMN_MEMORY_SIZE, 256 * 1024));
            this.maxUncommittedRows = getInt(properties, env, PropertyKey.CAIRO_MAX_UNCOMMITTED_ROWS, 500_000);

            long o3MaxLag = getLong(properties, env, PropertyKey.CAIRO_COMMIT_LAG, 10 * Dates.MINUTE_MILLIS);
            this.o3MaxLag = getLong(properties, env, PropertyKey.CAIRO_O3_MAX_LAG, o3MaxLag) * 1_000;

            this.o3QuickSortEnabled = getBoolean(properties, env, PropertyKey.CAIRO_O3_QUICKSORT_ENABLED, false);
            this.rndFunctionMemoryPageSize = Numbers.ceilPow2(getIntSize(properties, env, PropertyKey.CAIRO_RND_MEMORY_PAGE_SIZE, 8192));
            this.rndFunctionMemoryMaxPages = Numbers.ceilPow2(getInt(properties, env, PropertyKey.CAIRO_RND_MEMORY_MAX_PAGES, 128));
            this.sqlStrFunctionBufferMaxSize = Numbers.ceilPow2(getInt(properties, env, PropertyKey.CAIRO_SQL_STR_FUNCTION_BUFFER_MAX_SIZE, Numbers.SIZE_1MB));
            this.sqlWindowMaxRecursion = getInt(properties, env, PropertyKey.CAIRO_SQL_WINDOW_MAX_RECURSION, 128);
            int sqlWindowStorePageSize = Numbers.ceilPow2(getIntSize(properties, env, PropertyKey.CAIRO_SQL_ANALYTIC_STORE_PAGE_SIZE, Numbers.SIZE_1MB));
            this.sqlWindowStorePageSize = Numbers.ceilPow2(getIntSize(properties, env, PropertyKey.CAIRO_SQL_WINDOW_STORE_PAGE_SIZE, sqlWindowStorePageSize));
            int sqlWindowStoreMaxPages = getInt(properties, env, PropertyKey.CAIRO_SQL_ANALYTIC_STORE_MAX_PAGES, Integer.MAX_VALUE);
            this.sqlWindowStoreMaxPages = getInt(properties, env, PropertyKey.CAIRO_SQL_WINDOW_STORE_MAX_PAGES, sqlWindowStoreMaxPages);
            int sqlWindowRowIdPageSize = Numbers.ceilPow2(getIntSize(properties, env, PropertyKey.CAIRO_SQL_ANALYTIC_ROWID_PAGE_SIZE, 512 * 1024));
            this.sqlWindowRowIdPageSize = Numbers.ceilPow2(getIntSize(properties, env, PropertyKey.CAIRO_SQL_WINDOW_ROWID_PAGE_SIZE, sqlWindowRowIdPageSize));
            int sqlWindowRowIdMaxPages = getInt(properties, env, PropertyKey.CAIRO_SQL_ANALYTIC_ROWID_MAX_PAGES, Integer.MAX_VALUE);
            this.sqlWindowRowIdMaxPages = getInt(properties, env, PropertyKey.CAIRO_SQL_WINDOW_ROWID_MAX_PAGES, sqlWindowRowIdMaxPages);
            int sqlWindowTreeKeyPageSize = Numbers.ceilPow2(getIntSize(properties, env, PropertyKey.CAIRO_SQL_ANALYTIC_TREE_PAGE_SIZE, 512 * 1024));
            this.sqlWindowTreeKeyPageSize = Numbers.ceilPow2(getIntSize(properties, env, PropertyKey.CAIRO_SQL_WINDOW_TREE_PAGE_SIZE, sqlWindowTreeKeyPageSize));
            int sqlWindowTreeKeyMaxPages = getInt(properties, env, PropertyKey.CAIRO_SQL_ANALYTIC_TREE_MAX_PAGES, Integer.MAX_VALUE);
            this.sqlWindowTreeKeyMaxPages = getInt(properties, env, PropertyKey.CAIRO_SQL_WINDOW_TREE_MAX_PAGES, sqlWindowTreeKeyMaxPages);
            this.cairoSqlLegacyOperatorPrecedence = getBoolean(properties, env, PropertyKey.CAIRO_SQL_LEGACY_OPERATOR_PRECEDENCE, false);
            this.sqlWindowInitialRangeBufferSize = getInt(properties, env, PropertyKey.CAIRO_SQL_ANALYTIC_INITIAL_RANGE_BUFFER_SIZE, 32);
            this.sqlTxnScoreboardEntryCount = Numbers.ceilPow2(getInt(properties, env, PropertyKey.CAIRO_O3_TXN_SCOREBOARD_ENTRY_COUNT, 16384));
            this.latestByQueueCapacity = Numbers.ceilPow2(getInt(properties, env, PropertyKey.CAIRO_LATEST_ON_QUEUE_CAPACITY, 32));
            this.telemetryEnabled = getBoolean(properties, env, PropertyKey.TELEMETRY_ENABLED, true);
            this.telemetryDisableCompletely = getBoolean(properties, env, PropertyKey.TELEMETRY_DISABLE_COMPLETELY, false);
            this.telemetryQueueCapacity = Numbers.ceilPow2(getInt(properties, env, PropertyKey.TELEMETRY_QUEUE_CAPACITY, 512));
            this.telemetryHideTables = getBoolean(properties, env, PropertyKey.TELEMETRY_HIDE_TABLES, true);
            this.o3PartitionPurgeListCapacity = getInt(properties, env, PropertyKey.CAIRO_O3_PARTITION_PURGE_LIST_INITIAL_CAPACITY, 1);
            this.ioURingEnabled = getBoolean(properties, env, PropertyKey.CAIRO_IO_URING_ENABLED, true);
            this.cairoMaxCrashFiles = getInt(properties, env, PropertyKey.CAIRO_MAX_CRASH_FILES, 100);
            this.o3LastPartitionMaxSplits = Math.max(1, getInt(properties, env, PropertyKey.CAIRO_O3_LAST_PARTITION_MAX_SPLITS, 20));
            this.o3PartitionSplitMinSize = getLongSize(properties, env, PropertyKey.CAIRO_O3_PARTITION_SPLIT_MIN_SIZE, 50 * Numbers.SIZE_1MB);

            parseBindTo(properties, env, PropertyKey.LINE_UDP_BIND_TO, "0.0.0.0:9009", (a, p) -> {
                this.lineUdpBindIPV4Address = a;
                this.lineUdpPort = p;
            });

            this.lineUdpGroupIPv4Address = getIPv4Address(properties, env, PropertyKey.LINE_UDP_JOIN, "232.1.2.3");
            this.lineUdpCommitRate = getInt(properties, env, PropertyKey.LINE_UDP_COMMIT_RATE, 1_000_000);
            this.lineUdpMsgBufferSize = getIntSize(properties, env, PropertyKey.LINE_UDP_MSG_BUFFER_SIZE, 2048);
            this.lineUdpMsgCount = getInt(properties, env, PropertyKey.LINE_UDP_MSG_COUNT, 10_000);
            this.lineUdpReceiveBufferSize = getIntSize(properties, env, PropertyKey.LINE_UDP_RECEIVE_BUFFER_SIZE, 8 * Numbers.SIZE_1MB);
            this.lineUdpEnabled = getBoolean(properties, env, PropertyKey.LINE_UDP_ENABLED, false);
            this.lineUdpOwnThreadAffinity = getInt(properties, env, PropertyKey.LINE_UDP_OWN_THREAD_AFFINITY, -1);
            this.lineUdpOwnThread = getBoolean(properties, env, PropertyKey.LINE_UDP_OWN_THREAD, false);
            this.lineUdpUnicast = getBoolean(properties, env, PropertyKey.LINE_UDP_UNICAST, false);
            this.lineUdpCommitMode = getCommitMode(properties, env, PropertyKey.LINE_UDP_COMMIT_MODE);
            this.lineUdpTimestampAdapter = getLineTimestampAdaptor(properties, env, PropertyKey.LINE_UDP_TIMESTAMP);
            String defaultUdpPartitionByProperty = getString(properties, env, PropertyKey.LINE_DEFAULT_PARTITION_BY, "DAY");
            this.lineUdpDefaultPartitionBy = PartitionBy.fromString(defaultUdpPartitionByProperty);
            if (this.lineUdpDefaultPartitionBy == -1) {
                log.info().$("invalid partition by ").$(lineUdpDefaultPartitionBy).$("), will use DAY for UDP").$();
                this.lineUdpDefaultPartitionBy = PartitionBy.DAY;
            }

            this.lineTcpEnabled = getBoolean(properties, env, PropertyKey.LINE_TCP_ENABLED, true);
            this.lineHttpEnabled = getBoolean(properties, env, PropertyKey.LINE_HTTP_ENABLED, true);
            this.lineHttpPingVersion = getString(properties, env, PropertyKey.LINE_HTTP_PING_VERSION, "v2.7.4");
            if (lineTcpEnabled || lineHttpEnabled) {
                // obsolete
                lineTcpNetConnectionLimit = getInt(properties, env, PropertyKey.LINE_TCP_NET_ACTIVE_CONNECTION_LIMIT, 256);
                lineTcpNetConnectionLimit = getInt(properties, env, PropertyKey.LINE_TCP_NET_CONNECTION_LIMIT, lineTcpNetConnectionLimit);
                lineTcpNetConnectionHint = getBoolean(properties, env, PropertyKey.LINE_TCP_NET_CONNECTION_HINT, false);
                parseBindTo(properties, env, PropertyKey.LINE_TCP_NET_BIND_TO, "0.0.0.0:9009", (a, p) -> {
                    lineTcpNetBindIPv4Address = a;
                    lineTcpNetBindPort = p;
                });

                // deprecated
                this.lineTcpNetConnectionTimeout = getLong(properties, env, PropertyKey.LINE_TCP_NET_IDLE_TIMEOUT, 0);
                this.lineTcpNetConnectionTimeout = getLong(properties, env, PropertyKey.LINE_TCP_NET_CONNECTION_TIMEOUT, this.lineTcpNetConnectionTimeout);

                // deprecated
                this.lineTcpNetConnectionQueueTimeout = getLong(properties, env, PropertyKey.LINE_TCP_NET_QUEUED_TIMEOUT, 5_000);
                this.lineTcpNetConnectionQueueTimeout = getLong(properties, env, PropertyKey.LINE_TCP_NET_CONNECTION_QUEUE_TIMEOUT, this.lineTcpNetConnectionQueueTimeout);

                // deprecated
                this.lineTcpNetConnectionRcvBuf = getIntSize(properties, env, PropertyKey.LINE_TCP_NET_RECV_BUF_SIZE, -1);
                this.lineTcpNetConnectionRcvBuf = getIntSize(properties, env, PropertyKey.LINE_TCP_NET_CONNECTION_RCVBUF, this.lineTcpNetConnectionRcvBuf);

                this.lineTcpConnectionPoolInitialCapacity = getInt(properties, env, PropertyKey.LINE_TCP_CONNECTION_POOL_CAPACITY, 8);

                this.lineTcpMsgBufferSize = getIntSize(properties, env, PropertyKey.LINE_TCP_MSG_BUFFER_SIZE, 32768);
                this.lineTcpMaxMeasurementSize = getIntSize(properties, env, PropertyKey.LINE_TCP_MAX_MEASUREMENT_SIZE, 32768);
                if (lineTcpMaxMeasurementSize > lineTcpMsgBufferSize) {
                    lineTcpMsgBufferSize = lineTcpMaxMeasurementSize;
                }
                this.lineTcpWriterQueueCapacity = getQueueCapacity(properties, env, PropertyKey.LINE_TCP_WRITER_QUEUE_CAPACITY, 128);
                this.lineTcpWriterWorkerCount = getInt(properties, env, PropertyKey.LINE_TCP_WRITER_WORKER_COUNT, 0);
                cpuUsed += this.lineTcpWriterWorkerCount;
                this.lineTcpWriterWorkerAffinity = getAffinity(properties, env, PropertyKey.LINE_TCP_WRITER_WORKER_AFFINITY, lineTcpWriterWorkerCount);
                this.lineTcpWriterWorkerPoolHaltOnError = getBoolean(properties, env, PropertyKey.LINE_TCP_WRITER_HALT_ON_ERROR, false);
                this.lineTcpWriterWorkerYieldThreshold = getLong(properties, env, PropertyKey.LINE_TCP_WRITER_WORKER_YIELD_THRESHOLD, 10);
                this.lineTcpWriterWorkerNapThreshold = getLong(properties, env, PropertyKey.LINE_TCP_WRITER_WORKER_NAP_THRESHOLD, 7_000);
                this.lineTcpWriterWorkerSleepThreshold = getLong(properties, env, PropertyKey.LINE_TCP_WRITER_WORKER_SLEEP_THRESHOLD, 10_000);
                this.symbolCacheWaitUsBeforeReload = getLong(properties, env, PropertyKey.LINE_TCP_SYMBOL_CACHE_WAIT_US_BEFORE_RELOAD, 500_000);
                this.lineTcpIOWorkerCount = getInt(properties, env, PropertyKey.LINE_TCP_IO_WORKER_COUNT, cpuIoWorkers);
                this.lineTcpIOWorkerAffinity = getAffinity(properties, env, PropertyKey.LINE_TCP_IO_WORKER_AFFINITY, lineTcpIOWorkerCount);
                this.lineTcpIOWorkerPoolHaltOnError = getBoolean(properties, env, PropertyKey.LINE_TCP_IO_HALT_ON_ERROR, false);
                this.lineTcpIOWorkerYieldThreshold = getLong(properties, env, PropertyKey.LINE_TCP_IO_WORKER_YIELD_THRESHOLD, 10);
                this.lineTcpIOWorkerNapThreshold = getLong(properties, env, PropertyKey.LINE_TCP_IO_WORKER_NAP_THRESHOLD, 7_000);
                this.lineTcpIOWorkerSleepThreshold = getLong(properties, env, PropertyKey.LINE_TCP_IO_WORKER_SLEEP_THRESHOLD, 10_000);
                this.lineTcpMaintenanceInterval = getLong(properties, env, PropertyKey.LINE_TCP_MAINTENANCE_JOB_INTERVAL, 1000);
                this.lineTcpCommitIntervalFraction = getDouble(properties, env, PropertyKey.LINE_TCP_COMMIT_INTERVAL_FRACTION, "0.5");
                this.lineTcpCommitIntervalDefault = getLong(properties, env, PropertyKey.LINE_TCP_COMMIT_INTERVAL_DEFAULT, COMMIT_INTERVAL_DEFAULT);
                if (this.lineTcpCommitIntervalDefault < 1L) {
                    log.info().$("invalid default commit interval ").$(lineTcpCommitIntervalDefault).$("), will use ").$(COMMIT_INTERVAL_DEFAULT).$();
                    this.lineTcpCommitIntervalDefault = COMMIT_INTERVAL_DEFAULT;
                }
                this.lineTcpAuthDB = getString(properties, env, PropertyKey.LINE_TCP_AUTH_DB_PATH, null);
                // deprecated
                String defaultTcpPartitionByProperty = getString(properties, env, PropertyKey.LINE_TCP_DEFAULT_PARTITION_BY, "DAY");
                defaultTcpPartitionByProperty = getString(properties, env, PropertyKey.LINE_DEFAULT_PARTITION_BY, defaultTcpPartitionByProperty);
                this.lineTcpDefaultPartitionBy = PartitionBy.fromString(defaultTcpPartitionByProperty);
                if (this.lineTcpDefaultPartitionBy == -1) {
                    log.info().$("invalid partition by ").$(defaultTcpPartitionByProperty).$("), will use DAY for TCP").$();
                    this.lineTcpDefaultPartitionBy = PartitionBy.DAY;
                }
                this.minIdleMsBeforeWriterRelease = getLong(properties, env, PropertyKey.LINE_TCP_MIN_IDLE_MS_BEFORE_WRITER_RELEASE, 500);
                this.lineTcpDisconnectOnError = getBoolean(properties, env, PropertyKey.LINE_TCP_DISCONNECT_ON_ERROR, true);
                final long heartbeatInterval = LineTcpReceiverConfigurationHelper.calcCommitInterval(
                        this.o3MinLagUs,
                        this.lineTcpCommitIntervalFraction,
                        this.lineTcpCommitIntervalDefault
                );
                this.lineTcpNetConnectionHeartbeatInterval = getLong(properties, env, PropertyKey.LINE_TCP_NET_CONNECTION_HEARTBEAT_INTERVAL, heartbeatInterval);
            } else {
                this.lineTcpAuthDB = null;
            }

            this.useLegacyStringDefault = getBoolean(properties, env, PropertyKey.CAIRO_LEGACY_STRING_COLUMN_TYPE_DEFAULT, false);
            if (lineTcpEnabled || (lineHttpEnabled && httpServerEnabled)) {
                LineTimestampAdapter timestampAdapter = getLineTimestampAdaptor(properties, env, PropertyKey.LINE_TCP_TIMESTAMP);
                this.lineTcpTimestampAdapter = new LineTcpTimestampAdapter(timestampAdapter);
                this.stringToCharCastAllowed = getBoolean(properties, env, PropertyKey.LINE_TCP_UNDOCUMENTED_STRING_TO_CHAR_CAST_ALLOWED, false);
                String floatDefaultColumnTypeName = getString(properties, env, PropertyKey.LINE_FLOAT_DEFAULT_COLUMN_TYPE, ColumnType.nameOf(ColumnType.DOUBLE));
                this.floatDefaultColumnType = ColumnType.tagOf(floatDefaultColumnTypeName);
                if (floatDefaultColumnType != ColumnType.DOUBLE && floatDefaultColumnType != ColumnType.FLOAT) {
                    log.info().$("invalid default column type for float ").$(floatDefaultColumnTypeName).$(", will use DOUBLE").$();
                    this.floatDefaultColumnType = ColumnType.DOUBLE;
                }
                String integerDefaultColumnTypeName = getString(properties, env, PropertyKey.LINE_INTEGER_DEFAULT_COLUMN_TYPE, ColumnType.nameOf(ColumnType.LONG));
                this.integerDefaultColumnType = ColumnType.tagOf(integerDefaultColumnTypeName);
                if (integerDefaultColumnType != ColumnType.LONG && integerDefaultColumnType != ColumnType.INT && integerDefaultColumnType != ColumnType.SHORT && integerDefaultColumnType != ColumnType.BYTE) {
                    log.info().$("invalid default column type for integer ").$(integerDefaultColumnTypeName).$(", will use LONG").$();
                    this.integerDefaultColumnType = ColumnType.LONG;
                }
            }

            this.ilpAutoCreateNewColumns = getBoolean(properties, env, PropertyKey.LINE_AUTO_CREATE_NEW_COLUMNS, true);
            this.ilpAutoCreateNewTables = getBoolean(properties, env, PropertyKey.LINE_AUTO_CREATE_NEW_TABLES, true);
            this.sharedWorkerCount = getInt(properties, env, PropertyKey.SHARED_WORKER_COUNT, Math.max(4, cpuAvailable - cpuSpare - cpuUsed));
            this.sharedWorkerAffinity = getAffinity(properties, env, PropertyKey.SHARED_WORKER_AFFINITY, sharedWorkerCount);
            this.sharedWorkerHaltOnError = getBoolean(properties, env, PropertyKey.SHARED_WORKER_HALT_ON_ERROR, false);
            this.sharedWorkerYieldThreshold = getLong(properties, env, PropertyKey.SHARED_WORKER_YIELD_THRESHOLD, 10);
            this.sharedWorkerNapThreshold = getLong(properties, env, PropertyKey.SHARED_WORKER_NAP_THRESHOLD, 7_000);
            this.sharedWorkerSleepThreshold = getLong(properties, env, PropertyKey.SHARED_WORKER_SLEEP_THRESHOLD, 10_000);
            this.sharedWorkerSleepTimeout = getLong(properties, env, PropertyKey.SHARED_WORKER_SLEEP_TIMEOUT, 10);

            // Now all worker counts are known, so we can set select cache capacity props.
            if (pgEnabled) {
                this.pgSelectCacheEnabled = getBoolean(properties, env, PropertyKey.PG_SELECT_CACHE_ENABLED, true);
                final int effectivePGWorkerCount = pgWorkerCount > 0 ? pgWorkerCount : sharedWorkerCount;
                this.pgSelectCacheBlockCount = getInt(properties, env, PropertyKey.PG_SELECT_CACHE_BLOCK_COUNT, 8 * effectivePGWorkerCount);
                this.pgSelectCacheRowCount = getInt(properties, env, PropertyKey.PG_SELECT_CACHE_ROW_COUNT, 2 * effectivePGWorkerCount);
            }
            final int effectiveHttpWorkerCount = httpWorkerCount > 0 ? httpWorkerCount : sharedWorkerCount;
            this.httpSqlCacheEnabled = getBoolean(properties, env, PropertyKey.HTTP_QUERY_CACHE_ENABLED, true);
            this.httpSqlCacheBlockCount = getInt(properties, env, PropertyKey.HTTP_QUERY_CACHE_BLOCK_COUNT, 8 * effectiveHttpWorkerCount);
            this.httpSqlCacheRowCount = getInt(properties, env, PropertyKey.HTTP_QUERY_CACHE_ROW_COUNT, 2 * effectiveHttpWorkerCount);
            this.queryCacheEventQueueCapacity = Numbers.ceilPow2(getInt(properties, env, PropertyKey.CAIRO_QUERY_CACHE_EVENT_QUEUE_CAPACITY, 4));

            this.sqlCompilerPoolCapacity = 2 * (httpWorkerCount + pgWorkerCount + sharedWorkerCount + walApplyWorkerCount);

            final int defaultReduceQueueCapacity = Math.min(2 * sharedWorkerCount, 64);
            this.cairoPageFrameReduceQueueCapacity = Numbers.ceilPow2(getInt(properties, env, PropertyKey.CAIRO_PAGE_FRAME_REDUCE_QUEUE_CAPACITY, defaultReduceQueueCapacity));
            this.cairoGroupByMergeShardQueueCapacity = Numbers.ceilPow2(getInt(properties, env, PropertyKey.CAIRO_SQL_PARALLEL_GROUPBY_MERGE_QUEUE_CAPACITY, defaultReduceQueueCapacity));
            this.cairoGroupByShardingThreshold = getInt(properties, env, PropertyKey.CAIRO_SQL_PARALLEL_GROUPBY_SHARDING_THRESHOLD, 100_000);
            this.cairoGroupByPresizeEnabled = getBoolean(properties, env, PropertyKey.CAIRO_SQL_PARALLEL_GROUPBY_PRESIZE_ENABLED, true);
            this.cairoGroupByPresizeMaxSize = getLong(properties, env, PropertyKey.CAIRO_SQL_PARALLEL_GROUPBY_PRESIZE_MAX_SIZE, 100_000_000);
            this.cairoGroupByPresizeMaxHeapSize = getLongSize(properties, env, PropertyKey.CAIRO_SQL_PARALLEL_GROUPBY_PRESIZE_MAX_HEAP_SIZE, Numbers.SIZE_1GB);
            this.cairoPageFrameReduceRowIdListCapacity = Numbers.ceilPow2(getInt(properties, env, PropertyKey.CAIRO_PAGE_FRAME_ROWID_LIST_CAPACITY, 256));
            this.cairoPageFrameReduceColumnListCapacity = Numbers.ceilPow2(getInt(properties, env, PropertyKey.CAIRO_PAGE_FRAME_COLUMN_LIST_CAPACITY, 16));
            final int defaultReduceShardCount = Math.min(sharedWorkerCount, 4);
            this.cairoPageFrameReduceShardCount = getInt(properties, env, PropertyKey.CAIRO_PAGE_FRAME_SHARD_COUNT, defaultReduceShardCount);
            this.sqlParallelFilterPreTouchEnabled = getBoolean(properties, env, PropertyKey.CAIRO_SQL_PARALLEL_FILTER_PRETOUCH_ENABLED, true);
            this.sqlCopyModelPoolCapacity = getInt(properties, env, PropertyKey.CAIRO_SQL_COPY_MODEL_POOL_CAPACITY, 32);

            boolean defaultParallelSqlEnabled = sharedWorkerCount >= 4;
            this.sqlParallelFilterEnabled = getBoolean(properties, env, PropertyKey.CAIRO_SQL_PARALLEL_FILTER_ENABLED, defaultParallelSqlEnabled);
            this.sqlParallelGroupByEnabled = getBoolean(properties, env, PropertyKey.CAIRO_SQL_PARALLEL_GROUPBY_ENABLED, defaultParallelSqlEnabled);
            this.sqlParallelWorkStealingThreshold = getInt(properties, env, PropertyKey.CAIRO_SQL_PARALLEL_WORK_STEALING_THRESHOLD, 16);
            this.sqlOrderBySortEnabled = getBoolean(properties, env, PropertyKey.CAIRO_SQL_ORDER_BY_SORT_ENABLED, true);
            this.sqlOrderByRadixSortThreshold = getInt(properties, env, PropertyKey.CAIRO_SQL_ORDER_BY_RADIX_SORT_THRESHOLD, 600);
            this.metricsEnabled = getBoolean(properties, env, PropertyKey.METRICS_ENABLED, false);
            this.writerAsyncCommandBusyWaitTimeout = getLong(properties, env, PropertyKey.CAIRO_WRITER_ALTER_BUSY_WAIT_TIMEOUT, 500);
            this.writerAsyncCommandMaxWaitTimeout = getLong(properties, env, PropertyKey.CAIRO_WRITER_ALTER_MAX_WAIT_TIMEOUT, 30_000);
            this.writerTickRowsCountMod = Numbers.ceilPow2(getInt(properties, env, PropertyKey.CAIRO_WRITER_TICK_ROWS_COUNT, 1024)) - 1;
            this.writerAsyncCommandQueueCapacity = Numbers.ceilPow2(getInt(properties, env, PropertyKey.CAIRO_WRITER_COMMAND_QUEUE_CAPACITY, 32));
            this.writerAsyncCommandQueueSlotSize = Numbers.ceilPow2(getLongSize(properties, env, PropertyKey.CAIRO_WRITER_COMMAND_QUEUE_SLOT_SIZE, 2048));

            this.buildInformation = buildInformation;
            this.binaryEncodingMaxLength = getInt(properties, env, PropertyKey.BINARYDATA_ENCODING_MAXLENGTH, 32768);
        }
        this.allowTableRegistrySharedWrite = getBoolean(properties, env, PropertyKey.DEBUG_ALLOW_TABLE_REGISTRY_SHARED_WRITE, false);
        this.enableTestFactories = getBoolean(properties, env, PropertyKey.DEBUG_ENABLE_TEST_FACTORIES, false);

        this.posthogEnabled = getBoolean(properties, env, PropertyKey.POSTHOG_ENABLED, false);
        this.posthogApiKey = getString(properties, env, PropertyKey.POSTHOG_API_KEY, null);
        this.configReloadEnabled = getBoolean(properties, env, PropertyKey.CONFIG_RELOAD_ENABLED, true);

        this.partitionEncoderParquetVersion = getInt(properties, env, PropertyKey.CAIRO_PARTITION_ENCODER_PARQUET_VERSION, ParquetVersion.PARQUET_VERSION_V1);
        this.partitionEncoderParquetStatisticsEnabled = getBoolean(properties, env, PropertyKey.CAIRO_PARTITION_ENCODER_PARQUET_STATISTICS_ENABLED, true);
        this.partitionEncoderParquetCompressionCodec = getInt(properties, env, PropertyKey.CAIRO_PARTITION_ENCODER_PARQUET_COMPRESSION_CODEC, ParquetCompression.COMPRESSION_UNCOMPRESSED);
        this.partitionEncoderParquetCompressionLevel = getInt(properties, env, PropertyKey.CAIRO_PARTITION_ENCODER_PARQUET_COMPRESSION_LEVEL, 0);
        this.partitionEncoderParqeutRowGroupSize = getInt(properties, env, PropertyKey.CAIRO_PARTITION_ENCODER_PARQUET_ROW_GROUP_SIZE, 0);
        this.partitionEncoderParquetDataPageSize = getInt(properties, env, PropertyKey.CAIRO_PARTITION_ENCODER_PARQUET_DATA_PAGE_SIZE, 0);
    }

    public static String rootSubdir(CharSequence dbRoot, CharSequence subdir) {
        if (dbRoot != null) {
            int len = dbRoot.length();
            int end = len;
            boolean needsSlash = true;
            for (int i = len - 1; i > -1; --i) {
                if (dbRoot.charAt(i) == Files.SEPARATOR) {
                    if (i == len - 1) {
                        continue;
                    }
                    end = i + 1;
                    needsSlash = false;
                    break;
                }
            }
            StringSink sink = Misc.getThreadLocalSink();
            sink.put(dbRoot, 0, end);
            if (needsSlash) {
                sink.put(Files.SEPARATOR);
            }
            return sink.put(subdir).toString();
        }
        return null;
    }

    @Override
    public CairoConfiguration getCairoConfiguration() {
        return cairoConfiguration;
    }

    @Override
    public FactoryProvider getFactoryProvider() {
        if (factoryProvider == null) {
            throw new IllegalStateException("configuration.init() has not been invoked");
        }
        return factoryProvider;
    }

    @Override
    public HttpMinServerConfiguration getHttpMinServerConfiguration() {
        return httpMinServerConfiguration;
    }

    @Override
    public HttpServerConfiguration getHttpServerConfiguration() {
        return httpServerConfiguration;
    }

    @Override
    public LineTcpReceiverConfiguration getLineTcpReceiverConfiguration() {
        return lineTcpReceiverConfiguration;
    }

    @Override
    public LineUdpReceiverConfiguration getLineUdpReceiverConfiguration() {
        return lineUdpReceiverConfiguration;
    }

    @Override
    public MemoryConfiguration getMemoryConfiguration() {
        return memoryConfiguration;
    }

    @Override
    public MetricsConfiguration getMetricsConfiguration() {
        return metricsConfiguration;
    }

    @Override
    public PGWireConfiguration getPGWireConfiguration() {
        return pgWireConfiguration;
    }

    @Override
    public PublicPassthroughConfiguration getPublicPassthroughConfiguration() {
        return publicPassthroughConfiguration;
    }

    @Override
    public WorkerPoolConfiguration getWalApplyPoolConfiguration() {
        return walApplyPoolConfiguration;
    }

    @Override
    public WorkerPoolConfiguration getWorkerPoolConfiguration() {
        return sharedWorkerPoolConfiguration;
    }

    @Override
    public void init(CairoEngine engine, FreeOnExit freeOnExit) {
        this.factoryProvider = fpf.getInstance(this, engine, freeOnExit);
    }

    public void init(ServerConfiguration config, CairoEngine engine, FreeOnExit freeOnExit) {
        this.factoryProvider = fpf.getInstance(config, engine, freeOnExit);
    }

    public boolean isConfigReloadEnabled() {
        return configReloadEnabled;
    }

    private int[] getAffinity(Properties properties, @Nullable Map<String, String> env, ConfigPropertyKey key, int workerCount) throws ServerConfigurationException {
        final int[] result = new int[workerCount];
        String value = getString(properties, env, key, null);
        if (value == null) {
            Arrays.fill(result, -1);
        } else {
            String[] affinity = value.split(",");
            if (affinity.length != workerCount) {
                throw ServerConfigurationException.forInvalidKey(key.getPropertyPath(), "wrong number of affinity values");
            }
            for (int i = 0; i < workerCount; i++) {
                try {
                    result[i] = Numbers.parseInt(affinity[i]);
                } catch (NumericException e) {
                    throw ServerConfigurationException.forInvalidKey(key.getPropertyPath(), "Invalid affinity value: " + affinity[i]);
                }
            }
        }
        return result;
    }

    private int getCommitMode(Properties properties, @Nullable Map<String, String> env, ConfigPropertyKey key) {
        final String commitMode = getString(properties, env, key, "nosync");

        // must not be null because we provided non-null default value
        assert commitMode != null;

        if (Chars.equalsLowerCaseAscii(commitMode, "nosync")) {
            return CommitMode.NOSYNC;
        }

        if (Chars.equalsLowerCaseAscii(commitMode, "async")) {
            return CommitMode.ASYNC;
        }

        if (Chars.equalsLowerCaseAscii(commitMode, "sync")) {
            return CommitMode.SYNC;
        }

        return CommitMode.NOSYNC;
    }

    private LineTimestampAdapter getLineTimestampAdaptor(Properties properties, Map<String, String> env, ConfigPropertyKey propNm) {
        final String lineUdpTimestampSwitch = getString(properties, env, propNm, "n");
        switch (lineUdpTimestampSwitch) {
            case "u":
                return LineMicroTimestampAdapter.INSTANCE;
            case "ms":
                return LineMilliTimestampAdapter.INSTANCE;
            case "s":
                return LineSecondTimestampAdapter.INSTANCE;
            case "m":
                return LineMinuteTimestampAdapter.INSTANCE;
            case "h":
                return LineHourTimestampAdapter.INSTANCE;
            default:
                return LineNanoTimestampAdapter.INSTANCE;
        }
    }

    private int getSqlJitMode(Properties properties, @Nullable Map<String, String> env) {
        final String jitMode = getString(properties, env, PropertyKey.CAIRO_SQL_JIT_MODE, "on");

        assert jitMode != null;

        if (Chars.equalsLowerCaseAscii(jitMode, "on")) {
            return SqlJitMode.JIT_MODE_ENABLED;
        }

        if (Chars.equalsLowerCaseAscii(jitMode, "off")) {
            return SqlJitMode.JIT_MODE_DISABLED;
        }

        if (Chars.equalsLowerCaseAscii(jitMode, "scalar")) {
            return SqlJitMode.JIT_MODE_FORCE_SCALAR;
        }

        return SqlJitMode.JIT_MODE_ENABLED;
    }

    private DateFormat getTimestampFormat(Properties properties, @Nullable Map<String, String> env) {
        return compiler.compile(getString(properties, env, PropertyKey.CAIRO_SQL_BACKUP_DIR_DATETIME_FORMAT, "yyyy-MM-dd"));
    }

    private boolean pathEquals(String p1, String p2) {
        try {
            if (p1 == null || p2 == null) {
                return false;
            }
            //unfortunately java.io.Files.isSameFile() doesn't work on files that don't exist
            return new File(p1).getCanonicalPath().replace(File.separatorChar, '/')
                    .equals(new File(p2).getCanonicalPath().replace(File.separatorChar, '/'));
        } catch (IOException e) {
            log.info().$("Can't validate configuration property [key=").$(PropertyKey.CAIRO_SQL_COPY_WORK_ROOT.getPropertyPath())
                    .$(", value=").$(p2).$("]");
            return false;
        }
    }

    private void validateProperties(Properties properties, boolean configValidationStrict) throws ServerConfigurationException {
        ValidationResult validation = validator.validate(properties);
        if (validation != null) {
            if (validation.isError && configValidationStrict) {
                throw new ServerConfigurationException(validation.message);
            } else {
                log.advisory().$(validation.message).$();
            }
        }
    }

    protected boolean getBoolean(Properties properties, @Nullable Map<String, String> env, ConfigPropertyKey key, boolean defaultValue) {
        return Boolean.parseBoolean(getString(properties, env, key, Boolean.toString(defaultValue)));
    }

    String getCanonicalPath(String path) throws ServerConfigurationException {
        try {
            return new File(path).getCanonicalPath();
        } catch (IOException e) {
            throw new ServerConfigurationException("Cannot calculate canonical path for configuration property [key=" + PropertyKey.CAIRO_SQL_COPY_WORK_ROOT.getPropertyPath() + ",value=" + path + "]");
        }
    }

    protected double getDouble(Properties properties, @Nullable Map<String, String> env, ConfigPropertyKey key, String defaultValue) throws ServerConfigurationException {
        final String value = getString(properties, env, key, defaultValue);
        try {
            return Numbers.parseDouble(value);
        } catch (NumericException e) {
            throw ServerConfigurationException.forInvalidKey(key.getPropertyPath(), value);
        }
    }

    @SuppressWarnings("SameParameterValue")
    protected int getIPv4Address(Properties properties, Map<String, String> env, ConfigPropertyKey key, String defaultValue) throws ServerConfigurationException {
        final String value = getString(properties, env, key, defaultValue);
        try {
            return Net.parseIPv4(value);
        } catch (NetworkError e) {
            throw ServerConfigurationException.forInvalidKey(key.getPropertyPath(), value);
        }
    }

    protected int getInt(Properties properties, @Nullable Map<String, String> env, ConfigPropertyKey key, int defaultValue) throws ServerConfigurationException {
        final String value = getString(properties, env, key, Integer.toString(defaultValue));
        try {
            return Numbers.parseInt(value);
        } catch (NumericException e) {
            throw ServerConfigurationException.forInvalidKey(key.getPropertyPath(), value);
        }
    }

    protected int getIntPercentage(
            Properties properties,
            @Nullable Map<String, String> env,
            ConfigPropertyKey key,
            int defaultValue
    ) throws ServerConfigurationException {
        int percentage = getInt(properties, env, key, defaultValue);
        if (percentage < 0 || percentage > 100) {
            throw ServerConfigurationException.forInvalidKey(key.getPropertyPath(), Integer.toString(percentage));
        }
        return percentage;
    }

    protected int getIntSize(Properties properties, @Nullable Map<String, String> env, ConfigPropertyKey key, int defaultValue) throws ServerConfigurationException {
        final String value = getString(properties, env, key, Integer.toString(defaultValue));
        try {
            return Numbers.parseIntSize(value);
        } catch (NumericException e) {
            throw ServerConfigurationException.forInvalidKey(key.getPropertyPath(), value);
        }
    }

    protected long getLong(Properties properties, @Nullable Map<String, String> env, ConfigPropertyKey key, long defaultValue) throws ServerConfigurationException {
        final String value = getString(properties, env, key, Long.toString(defaultValue));
        try {
            return Numbers.parseLong(value);
        } catch (NumericException e) {
            throw ServerConfigurationException.forInvalidKey(key.getPropertyPath(), value);
        }
    }

    protected long getLongSize(Properties properties, @Nullable Map<String, String> env, ConfigPropertyKey key, long defaultValue) throws ServerConfigurationException {
        final String value = getString(properties, env, key, Long.toString(defaultValue));
        try {
            return Numbers.parseLongSize(value);
        } catch (NumericException e) {
            throw ServerConfigurationException.forInvalidKey(key.getPropertyPath(), value);
        }
    }

    protected int getQueueCapacity(Properties properties, @Nullable Map<String, String> env, ConfigPropertyKey key, int defaultValue) throws ServerConfigurationException {
        final int value = getInt(properties, env, key, defaultValue);
        if (!Numbers.isPow2(value)) {
            throw ServerConfigurationException.forInvalidKey(key.getPropertyPath(), "Value must be power of 2, e.g. 1,2,4,8,16,32,64...");
        }
        return value;
    }

    protected String getString(Properties properties, @Nullable Map<String, String> env, ConfigPropertyKey key, String defaultValue) {
        String envCandidate = key.getEnvVarName();
        String result = env != null ? env.get(envCandidate) : null;
        final int valueSource;
        if (result != null) {
            log.info().$("env config [key=").$(envCandidate).I$();
            valueSource = ConfigPropertyValue.VALUE_SOURCE_ENV;
        } else {
            result = properties.getProperty(key.getPropertyPath());
            if (result == null) {
                result = defaultValue;
                valueSource = ConfigPropertyValue.VALUE_SOURCE_DEFAULT;
            } else {
                valueSource = ConfigPropertyValue.VALUE_SOURCE_CONF;
            }
        }

        if (!key.isDebug()) {
            allPairs.put(key, new ConfigPropertyValueImpl(result, valueSource, false));
        }
        return result;
    }

    protected PropertyValidator newValidator() {
        return new PropertyValidator();
    }

    protected void parseBindTo(
            Properties properties,
            Map<String, String> env,
            ConfigPropertyKey key,
            String defaultValue,
            BindToParser parser
    ) throws ServerConfigurationException {

        final String bindTo = getString(properties, env, key, defaultValue);
        final int colonIndex = bindTo.indexOf(':');
        if (colonIndex == -1) {
            throw ServerConfigurationException.forInvalidKey(key.getPropertyPath(), bindTo);
        }

        final String ipv4Str = bindTo.substring(0, colonIndex);
        final int ipv4;
        try {
            ipv4 = Net.parseIPv4(ipv4Str);
        } catch (NetworkError e) {
            throw ServerConfigurationException.forInvalidKey(key.getPropertyPath(), ipv4Str);
        }

        final String portStr = bindTo.substring(colonIndex + 1);
        final int port;
        try {
            port = Numbers.parseInt(portStr);
        } catch (NumericException e) {
            throw ServerConfigurationException.forInvalidKey(key.getPropertyPath(), portStr);
        }

        parser.onReady(ipv4, port);
    }

    @FunctionalInterface
    protected interface BindToParser {
        void onReady(int address, int port);
    }

    public static class JsonPropertyValueFormatter {
        public static String bool(boolean value) {
            return Boolean.toString(value);
        }

        public static String integer(int value) {
            return Integer.toString(value);
        }

        public static String str(String value) {
            return value != null ? '"' + value + '"' : "null";
        }
    }

    public static class PropertyValidator {
        protected final Map<ConfigPropertyKey, String> deprecatedSettings = new HashMap<>();
        protected final Map<String, String> obsoleteSettings = new HashMap<>();

        public PropertyValidator() {
            registerObsolete(
                    "line.tcp.commit.timeout",
                    PropertyKey.LINE_TCP_COMMIT_INTERVAL_DEFAULT,
                    PropertyKey.LINE_TCP_COMMIT_INTERVAL_FRACTION
            );
            registerObsolete(
                    "cairo.timestamp.locale",
                    PropertyKey.CAIRO_DATE_LOCALE
            );
            registerObsolete(
                    "pg.timestamp.locale",
                    PropertyKey.PG_DATE_LOCALE
            );
            registerObsolete(
                    "cairo.sql.append.page.size",
                    PropertyKey.CAIRO_WRITER_DATA_APPEND_PAGE_SIZE
            );

            registerDeprecated(
                    PropertyKey.HTTP_MIN_BIND_TO,
                    PropertyKey.HTTP_MIN_NET_BIND_TO
            );
            registerDeprecated(
                    PropertyKey.HTTP_MIN_NET_IDLE_CONNECTION_TIMEOUT,
                    PropertyKey.HTTP_MIN_NET_CONNECTION_TIMEOUT
            );
            registerDeprecated(
                    PropertyKey.HTTP_MIN_NET_QUEUED_CONNECTION_TIMEOUT,
                    PropertyKey.HTTP_MIN_NET_CONNECTION_QUEUE_TIMEOUT
            );
            registerDeprecated(
                    PropertyKey.HTTP_MIN_NET_SND_BUF_SIZE,
                    PropertyKey.HTTP_MIN_NET_CONNECTION_SNDBUF
            );
            registerDeprecated(
                    PropertyKey.HTTP_NET_RCV_BUF_SIZE,
                    PropertyKey.HTTP_MIN_NET_CONNECTION_RCVBUF,
                    PropertyKey.HTTP_NET_CONNECTION_RCVBUF
            );
            registerDeprecated(
                    PropertyKey.HTTP_NET_ACTIVE_CONNECTION_LIMIT,
                    PropertyKey.HTTP_NET_CONNECTION_LIMIT
            );
            registerDeprecated(
                    PropertyKey.HTTP_NET_IDLE_CONNECTION_TIMEOUT,
                    PropertyKey.HTTP_NET_CONNECTION_TIMEOUT
            );
            registerDeprecated(
                    PropertyKey.HTTP_NET_QUEUED_CONNECTION_TIMEOUT,
                    PropertyKey.HTTP_NET_CONNECTION_QUEUE_TIMEOUT
            );
            registerDeprecated(
                    PropertyKey.HTTP_NET_SND_BUF_SIZE,
                    PropertyKey.HTTP_NET_CONNECTION_SNDBUF
            );
            registerDeprecated(
                    PropertyKey.PG_NET_ACTIVE_CONNECTION_LIMIT,
                    PropertyKey.PG_NET_CONNECTION_LIMIT
            );
            registerDeprecated(
                    PropertyKey.PG_NET_IDLE_TIMEOUT,
                    PropertyKey.PG_NET_CONNECTION_TIMEOUT
            );
            registerDeprecated(
                    PropertyKey.PG_NET_RECV_BUF_SIZE,
                    PropertyKey.PG_NET_CONNECTION_RCVBUF
            );
            registerDeprecated(
                    PropertyKey.LINE_TCP_NET_ACTIVE_CONNECTION_LIMIT,
                    PropertyKey.LINE_TCP_NET_CONNECTION_LIMIT
            );
            registerDeprecated(
                    PropertyKey.LINE_TCP_NET_IDLE_TIMEOUT,
                    PropertyKey.LINE_TCP_NET_CONNECTION_TIMEOUT
            );
            registerDeprecated(
                    PropertyKey.LINE_TCP_NET_QUEUED_TIMEOUT,
                    PropertyKey.LINE_TCP_NET_CONNECTION_QUEUE_TIMEOUT
            );
            registerDeprecated(
                    PropertyKey.LINE_TCP_NET_RECV_BUF_SIZE,
                    PropertyKey.LINE_TCP_NET_CONNECTION_RCVBUF
            );
            registerDeprecated(
                    PropertyKey.LINE_TCP_DEFAULT_PARTITION_BY,
                    PropertyKey.LINE_DEFAULT_PARTITION_BY
            );
            registerDeprecated(
                    PropertyKey.CAIRO_REPLACE_BUFFER_MAX_SIZE,
                    PropertyKey.CAIRO_SQL_STR_FUNCTION_BUFFER_MAX_SIZE
            );
            registerDeprecated(
                    PropertyKey.CIRCUIT_BREAKER_BUFFER_SIZE,
                    PropertyKey.NET_TEST_CONNECTION_BUFFER_SIZE
            );
            registerDeprecated(
                    PropertyKey.CAIRO_PAGE_FRAME_TASK_POOL_CAPACITY
            );
            registerDeprecated(
                    PropertyKey.CAIRO_SQL_MAP_PAGE_SIZE,
                    PropertyKey.CAIRO_SQL_SMALL_MAP_PAGE_SIZE
            );
            registerDeprecated(
                    PropertyKey.CAIRO_SQL_MAP_KEY_CAPACITY,
                    PropertyKey.CAIRO_SQL_SMALL_MAP_KEY_CAPACITY
            );
            registerDeprecated(PropertyKey.PG_INSERT_POOL_CAPACITY);
            registerDeprecated(PropertyKey.LINE_UDP_TIMESTAMP);
            registerDeprecated(PropertyKey.LINE_TCP_TIMESTAMP);
            registerDeprecated(PropertyKey.CAIRO_SQL_JIT_ROWS_THRESHOLD);
            registerDeprecated(PropertyKey.CAIRO_COMPACT_MAP_LOAD_FACTOR);
            registerDeprecated(PropertyKey.CAIRO_DEFAULT_MAP_TYPE);
            registerDeprecated(
                    PropertyKey.CAIRO_SQL_ANALYTIC_COLUMN_POOL_CAPACITY,
                    PropertyKey.CAIRO_SQL_WINDOW_COLUMN_POOL_CAPACITY
            );
            registerDeprecated(
                    PropertyKey.CAIRO_SQL_ANALYTIC_STORE_PAGE_SIZE,
                    PropertyKey.CAIRO_SQL_WINDOW_STORE_PAGE_SIZE
            );
            registerDeprecated(
                    PropertyKey.CAIRO_SQL_ANALYTIC_STORE_MAX_PAGES,
                    PropertyKey.CAIRO_SQL_WINDOW_STORE_MAX_PAGES
            );
            registerDeprecated(
                    PropertyKey.CAIRO_SQL_ANALYTIC_ROWID_PAGE_SIZE,
                    PropertyKey.CAIRO_SQL_WINDOW_ROWID_PAGE_SIZE
            );
            registerDeprecated(
                    PropertyKey.CAIRO_SQL_ANALYTIC_ROWID_MAX_PAGES,
                    PropertyKey.CAIRO_SQL_WINDOW_ROWID_MAX_PAGES
            );
            registerDeprecated(
                    PropertyKey.CAIRO_SQL_ANALYTIC_TREE_PAGE_SIZE,
                    PropertyKey.CAIRO_SQL_WINDOW_TREE_PAGE_SIZE
            );
            registerDeprecated(
                    PropertyKey.CAIRO_SQL_ANALYTIC_TREE_MAX_PAGES,
                    PropertyKey.CAIRO_SQL_WINDOW_TREE_MAX_PAGES
            );
        }

        public ValidationResult validate(Properties properties) {
            // Settings that used to be valid but no longer are.
            Map<String, String> obsolete = new HashMap<>();

            // Settings that are still valid but are now superseded by newer ones.
            Map<String, String> deprecated = new HashMap<>();

            // Settings that are not recognized.
            Set<String> incorrect = new HashSet<>();

            for (String propName : properties.stringPropertyNames()) {
                Optional<ConfigPropertyKey> prop = lookupConfigProperty(propName);
                if (prop.isPresent()) {
                    String deprecationMsg = deprecatedSettings.get(prop.get());
                    if (deprecationMsg != null) {
                        deprecated.put(propName, deprecationMsg);
                    }
                } else {
                    String obsoleteMsg = obsoleteSettings.get(propName);
                    if (obsoleteMsg != null) {
                        obsolete.put(propName, obsoleteMsg);
                    } else {
                        incorrect.add(propName);
                    }
                }
            }

            if (obsolete.isEmpty() && deprecated.isEmpty() && incorrect.isEmpty()) {
                return null;
            }

            boolean isError = false;

            StringBuilder sb = new StringBuilder("Configuration issues:\n");

            if (!incorrect.isEmpty()) {
                isError = true;
                sb.append("    Invalid settings (not recognized, probable typos):\n");
                for (String key : incorrect) {
                    sb.append("        * ");
                    sb.append(key);
                    sb.append('\n');
                }
            }

            if (!obsolete.isEmpty()) {
                isError = true;
                sb.append("    Obsolete settings (no longer recognized):\n");
                for (Map.Entry<String, String> entry : obsolete.entrySet()) {
                    sb.append("        * ");
                    sb.append(entry.getKey());
                    sb.append(": ");
                    sb.append(entry.getValue());
                    sb.append('\n');
                }
            }

            if (!deprecated.isEmpty()) {
                sb.append("    Deprecated settings (recognized but superseded by newer settings):\n");
                for (Map.Entry<String, String> entry : deprecated.entrySet()) {
                    sb.append("        * ");
                    sb.append(entry.getKey());
                    sb.append(": ");
                    sb.append(entry.getValue());
                    sb.append('\n');
                }
            }

            return new ValidationResult(isError, sb.toString());
        }

        private static <KeyT> void registerReplacements(
                Map<KeyT, String> map,
                KeyT old,
                ConfigPropertyKey... replacements
        ) {
            if (replacements.length > 0) {
                final StringBuilder sb = new StringBuilder("Replaced by ");
                for (int index = 0; index < replacements.length; index++) {
                    if (index > 0) {
                        sb.append(index < (replacements.length - 1) ? ", " : " and ");
                    }
                    String replacement = replacements[index].getPropertyPath();
                    sb.append('`');
                    sb.append(replacement);
                    sb.append('`');
                }
                map.put(old, sb.toString());
            } else {
                map.put(old, "No longer used");
            }
        }

        protected Optional<ConfigPropertyKey> lookupConfigProperty(String propName) {
            return PropertyKey.getByString(propName).map(prop -> prop);
        }

        protected void registerDeprecated(ConfigPropertyKey old, ConfigPropertyKey... replacements) {
            registerReplacements(deprecatedSettings, old, replacements);
        }

        protected void registerObsolete(String old, ConfigPropertyKey... replacements) {
            registerReplacements(obsoleteSettings, old, replacements);
        }
    }

    public static class ValidationResult {
        public final boolean isError;
        public final String message;

        private ValidationResult(boolean isError, String message) {
            this.isError = isError;
            this.message = message;
        }
    }

    class PropCairoConfiguration implements CairoConfiguration {
        private final LongSupplier randomIDSupplier = () -> getRandom().nextPositiveLong();
        private final LongSupplier sequentialIDSupplier = new LongSupplier() {
            final AtomicLong value = new AtomicLong();

            @Override
            public long getAsLong() {
                return value.incrementAndGet();
            }
        };

        @Override
        public boolean attachPartitionCopy() {
            return cairoAttachPartitionCopy;
        }

        @Override
        public boolean enableTestFactories() {
            return enableTestFactories;
        }

        @Override
        public @Nullable ObjObjHashMap<ConfigPropertyKey, ConfigPropertyValue> getAllPairs() {
            return allPairs;
        }

        @Override
        public boolean getAllowTableRegistrySharedWrite() {
            return allowTableRegistrySharedWrite;
        }

        @Override
        public @NotNull String getAttachPartitionSuffix() {
            return cairoAttachPartitionSuffix;
        }

        @Override
        public DateFormat getBackupDirTimestampFormat() {
            return backupDirTimestampFormat;
        }

        @Override
        public int getBackupMkDirMode() {
            return backupMkdirMode;
        }

        @Override
        public CharSequence getBackupRoot() {
            return backupRoot;
        }

        @Override
        public @NotNull CharSequence getBackupTempDirName() {
            return backupTempDirName;
        }

        @Override
        public int getBinaryEncodingMaxLength() {
            return binaryEncodingMaxLength;
        }

        @Override
        public int getBindVariablePoolSize() {
            return sqlBindVariablePoolSize;
        }

        @Override
        public @NotNull BuildInformation getBuildInformation() {
            return buildInformation;
        }

        @Override
        public boolean getCairoSqlLegacyOperatorPrecedence() {
            return cairoSqlLegacyOperatorPrecedence;
        }

        @Override
        public @NotNull CharSequence getCheckpointRoot() {
            return checkpointRoot;
        }

        @Override
        public @NotNull SqlExecutionCircuitBreakerConfiguration getCircuitBreakerConfiguration() {
            return circuitBreakerConfiguration;
        }

        @Override
        public int getColumnCastModelPoolCapacity() {
            return sqlColumnCastModelPoolCapacity;
        }

        @Override
        public int getColumnIndexerQueueCapacity() {
            return columnIndexerQueueCapacity;
        }

        @Override
        public int getColumnPurgeQueueCapacity() {
            return columnPurgeQueueCapacity;
        }

        @Override
        public long getColumnPurgeRetryDelay() {
            return columnPurgeRetryDelay;
        }

        @Override
        public long getColumnPurgeRetryDelayLimit() {
            return columnPurgeRetryDelayLimit;
        }

        @Override
        public double getColumnPurgeRetryDelayMultiplier() {
            return columnPurgeRetryDelayMultiplier;
        }

        @Override
        public int getColumnPurgeTaskPoolCapacity() {
            return columnPurgeTaskPoolCapacity;
        }

        @Override
        public int getCommitMode() {
            return commitMode;
        }

        @Override
        public @NotNull CharSequence getConfRoot() {
            return confRoot;
        }

        @Override
        public @NotNull LongSupplier getCopyIDSupplier() {
            if (cairoSQLCopyIdSupplier == 0) {
                return randomIDSupplier;
            }
            return sequentialIDSupplier;
        }

        @Override
        public int getCopyPoolCapacity() {
            return sqlCopyModelPoolCapacity;
        }

        @Override
        public int getCountDistinctCapacity() {
            return sqlCountDistinctCapacity;
        }

        @Override
        public double getCountDistinctLoadFactor() {
            return sqlCountDistinctLoadFactor;
        }

        @Override
        public int getCreateAsSelectRetryCount() {
            return createAsSelectRetryCount;
        }

        @Override
        public long getCreateTableModelBatchSize() {
            return sqlCreateTableModelBatchSize;
        }

        @Override
        public int getCreateTableModelPoolCapacity() {
            return sqlCreateTableModelPoolCapacity;
        }

        @Override
        public long getDataAppendPageSize() {
            return writerDataAppendPageSize;
        }

        @Override
        public long getDataIndexKeyAppendPageSize() {
            return writerDataIndexKeyAppendPageSize;
        }

        @Override
        public long getDataIndexValueAppendPageSize() {
            return writerDataIndexValueAppendPageSize;
        }

        @Override
        public long getDatabaseIdHi() {
            return instanceHashHi;
        }

        @Override
        public long getDatabaseIdLo() {
            return instanceHashLo;
        }

        @Override
        public @NotNull CharSequence getDbDirectory() {
            return dbDirectory;
        }

        @Override
        public @NotNull DateLocale getDefaultDateLocale() {
            return locale;
        }

        @Override
        public int getDefaultSeqPartTxnCount() {
            return defaultSeqPartTxnCount;
        }

        @Override
        public boolean getDefaultSymbolCacheFlag() {
            return defaultSymbolCacheFlag;
        }

        @Override
        public int getDefaultSymbolCapacity() {
            return defaultSymbolCapacity;
        }

        @Override
        public int getDetachedMkDirMode() {
            return detachedMkdirMode;
        }

        @Override
        public int getDoubleToStrCastScale() {
            return sqlDoubleToStrCastScale;
        }

        @Override
        public int getExplainPoolCapacity() {
            return sqlExplainModelPoolCapacity;
        }

        @Override
        public @NotNull FactoryProvider getFactoryProvider() {
            return factoryProvider;
        }

        @Override
        public int getFileOperationRetryCount() {
            return fileOperationRetryCount;
        }

        @Override
        public @NotNull FilesFacade getFilesFacade() {
            return filesFacade;
        }

        @Override
        public int getFloatToStrCastScale() {
            return sqlFloatToStrCastScale;
        }

        @Override
        public long getGroupByAllocatorDefaultChunkSize() {
            return sqlGroupByAllocatorChunkSize;
        }

        @Override
        public long getGroupByAllocatorMaxChunkSize() {
            return sqlGroupByAllocatorMaxChunkSize;
        }

        @Override
        public int getGroupByMapCapacity() {
            return sqlGroupByMapCapacity;
        }

        @Override
        public int getGroupByMergeShardQueueCapacity() {
            return cairoGroupByMergeShardQueueCapacity;
        }

        @Override
        public int getGroupByPoolCapacity() {
            return sqlGroupByPoolCapacity;
        }

        @Override
        public long getGroupByPresizeMaxHeapSize() {
            return cairoGroupByPresizeMaxHeapSize;
        }

        @Override
        public long getGroupByPresizeMaxSize() {
            return cairoGroupByPresizeMaxSize;
        }

        @Override
        public int getGroupByShardingThreshold() {
            return cairoGroupByShardingThreshold;
        }

        @Override
        public long getIdleCheckInterval() {
            return idleCheckInterval;
        }

        @Override
        public int getInactiveReaderMaxOpenPartitions() {
            return inactiveReaderMaxOpenPartitions;
        }

        @Override
        public long getInactiveReaderTTL() {
            return inactiveReaderTTL;
        }

        @Override
        public long getInactiveWalWriterTTL() {
            return inactiveWalWriterTTL;
        }

        @Override
        public long getInactiveWriterTTL() {
            return inactiveWriterTTL;
        }

        @Override
        public int getIndexValueBlockSize() {
            return indexValueBlockSize;
        }

        @Override
        public long getInsertModelBatchSize() {
            return sqlInsertModelBatchSize;
        }

        @Override
        public int getInsertModelPoolCapacity() {
            return sqlInsertModelPoolCapacity;
        }

        @Override
        public int getLatestByQueueCapacity() {
            return latestByQueueCapacity;
        }

        @Override
        public @NotNull CharSequence getLegacyCheckpointRoot() {
            return legacyCheckpointRoot;
        }

        @Override
        public boolean getLogLevelVerbose() {
            return logLevelVerbose;
        }

        @Override
        public boolean getLogSqlQueryProgressExe() {
            return logSqlQueryProgressExe;
        }

        @Override
        public int getMaxCrashFiles() {
            return cairoMaxCrashFiles;
        }

        @Override
        public int getMaxFileNameLength() {
            return maxFileNameLength;
        }

        @Override
        public int getMaxSqlRecompileAttempts() {
            return maxSqlRecompileAttempts;
        }

        @Override
        public int getMaxSwapFileCount() {
            return maxSwapFileCount;
        }

        @Override
        public int getMaxSymbolNotEqualsCount() {
            return sqlMaxSymbolNotEqualsCount;
        }

        @Override
        public int getMaxUncommittedRows() {
            return maxUncommittedRows;
        }

        @Override
        public int getMetadataPoolCapacity() {
            return sqlModelPoolCapacity;
        }

        @Override
        public @NotNull MicrosecondClock getMicrosecondClock() {
            return microsecondClock;
        }

        @Override
        public long getMiscAppendPageSize() {
            return writerMiscAppendPageSize;
        }

        @Override
        public int getMkDirMode() {
            return mkdirMode;
        }

        @Override
        public int getO3CallbackQueueCapacity() {
            return o3CallbackQueueCapacity;
        }

        @Override
        public int getO3ColumnMemorySize() {
            return o3ColumnMemorySize;
        }

        @Override
        public int getO3CopyQueueCapacity() {
            return o3CopyQueueCapacity;
        }

        @Override
        public int getO3LagCalculationWindowsSize() {
            return o3LagCalculationWindowsSize;
        }

        @Override
        public int getO3LastPartitionMaxSplits() {
            return o3LastPartitionMaxSplits;
        }

        @Override
        public long getO3MaxLag() {
            return o3MaxLag;
        }

        @Override
        public int getO3MemMaxPages() {
            return Integer.MAX_VALUE;
        }

        @Override
        public long getO3MinLag() {
            return o3MinLagUs;
        }

        @Override
        public int getO3OpenColumnQueueCapacity() {
            return o3OpenColumnQueueCapacity;
        }

        @Override
        public int getO3PartitionQueueCapacity() {
            return o3PartitionQueueCapacity;
        }

        @Override
        public int getO3PurgeDiscoveryQueueCapacity() {
            return o3PurgeDiscoveryQueueCapacity;
        }

        @Override
        public int getPageFrameReduceColumnListCapacity() {
            return cairoPageFrameReduceColumnListCapacity;
        }

        @Override
        public int getPageFrameReduceQueueCapacity() {
            return cairoPageFrameReduceQueueCapacity;
        }

        @Override
        public int getPageFrameReduceRowIdListCapacity() {
            return cairoPageFrameReduceRowIdListCapacity;
        }

        @Override
        public int getPageFrameReduceShardCount() {
            return cairoPageFrameReduceShardCount;
        }

        @Override
        public int getParallelIndexThreshold() {
            return parallelIndexThreshold;
        }

        @Override
        public int getPartitionEncoderParquetCompressionCodec() {
            return partitionEncoderParquetCompressionCodec;
        }

        @Override
        public int getPartitionEncoderParquetCompressionLevel() {
            return partitionEncoderParquetCompressionLevel;
        }

        @Override
        public int getPartitionEncoderParquetDataPageSize() {
            return partitionEncoderParquetDataPageSize;
        }

        @Override
        public int getPartitionEncoderParquetRowGroupSize() {
            return partitionEncoderParqeutRowGroupSize;
        }

        @Override
        public int getPartitionEncoderParquetVersion() {
            return partitionEncoderParquetVersion;
        }

        @Override
        public long getPartitionO3SplitMinSize() {
            return o3PartitionSplitMinSize;
        }

        @Override
        public int getPartitionPurgeListCapacity() {
            return o3PartitionPurgeListCapacity;
        }

        @Override
        public int getQueryCacheEventQueueCapacity() {
            return queryCacheEventQueueCapacity;
        }

        @Override
        public int getQueryRegistryPoolSize() {
            return sqlQueryRegistryPoolSize;
        }

        @Override
        public int getReaderPoolMaxSegments() {
            return readerPoolMaxSegments;
        }

        @Override
        public int getRenameTableModelPoolCapacity() {
            return sqlRenameTableModelPoolCapacity;
        }

        @Override
        public int getRepeatMigrationsFromVersion() {
            return repeatMigrationFromVersion;
        }

        @Override
        public int getRndFunctionMemoryMaxPages() {
            return rndFunctionMemoryMaxPages;
        }

        @Override
        public int getRndFunctionMemoryPageSize() {
            return rndFunctionMemoryPageSize;
        }

        @Override
        public @NotNull String getRoot() {
            return root;
        }

        @Override
        public boolean getSampleByDefaultAlignmentCalendar() {
            return sqlSampleByDefaultAlignment;
        }

        @Override
        public int getSampleByIndexSearchPageSize() {
            return sqlSampleByIndexSearchPageSize;
        }

        @Override
        public long getSequencerCheckInterval() {
            return sequencerCheckInterval;
        }

        @Override
        public @NotNull CharSequence getSnapshotInstanceId() {
            return snapshotInstanceId;
        }

        @Override
        public long getSpinLockTimeout() {
            return spinLockTimeout;
        }

        @Override
        public int getSqlAsOfJoinLookAhead() {
            return sqlAsOfJoinLookahead;
        }

        @Override
        public int getSqlCharacterStoreCapacity() {
            return sqlCharacterStoreCapacity;
        }

        @Override
        public int getSqlCharacterStoreSequencePoolCapacity() {
            return sqlCharacterStoreSequencePoolCapacity;
        }

        @Override
        public int getSqlColumnPoolCapacity() {
            return sqlColumnPoolCapacity;
        }

        @Override
        public int getSqlCompilerPoolCapacity() {
            return sqlCompilerPoolCapacity;
        }

        @Override
        public int getSqlCopyBufferSize() {
            return sqlCopyBufferSize;
        }

        @Override
        public CharSequence getSqlCopyInputRoot() {
            return cairoSqlCopyRoot;
        }

        @Override
        public CharSequence getSqlCopyInputWorkRoot() {
            return cairoSqlCopyWorkRoot;
        }

        @Override
        public int getSqlCopyLogRetentionDays() {
            return cairoSqlCopyLogRetentionDays;
        }

        @Override
        public long getSqlCopyMaxIndexChunkSize() {
            return cairoSqlCopyMaxIndexChunkSize;
        }

        @Override
        public int getSqlCopyQueueCapacity() {
            return cairoSqlCopyQueueCapacity;
        }

        @Override
        public int getSqlDistinctTimestampKeyCapacity() {
            return sqlDistinctTimestampKeyCapacity;
        }

        @Override
        public double getSqlDistinctTimestampLoadFactor() {
            return sqlDistinctTimestampLoadFactor;
        }

        @Override
        public int getSqlExpressionPoolCapacity() {
            return sqlExpressionPoolCapacity;
        }

        @Override
        public double getSqlFastMapLoadFactor() {
            return sqlFastMapLoadFactor;
        }

        @Override
        public int getSqlHashJoinLightValueMaxPages() {
            return sqlHashJoinLightValueMaxPages;
        }

        @Override
        public int getSqlHashJoinLightValuePageSize() {
            return sqlHashJoinLightValuePageSize;
        }

        @Override
        public int getSqlHashJoinValueMaxPages() {
            return sqlHashJoinValueMaxPages;
        }

        @Override
        public int getSqlHashJoinValuePageSize() {
            return sqlHashJoinValuePageSize;
        }

        @Override
        public int getSqlJitBindVarsMemoryMaxPages() {
            return sqlJitBindVarsMemoryMaxPages;
        }

        @Override
        public int getSqlJitBindVarsMemoryPageSize() {
            return sqlJitBindVarsMemoryPageSize;
        }

        @Override
        public int getSqlJitIRMemoryMaxPages() {
            return sqlJitIRMemoryMaxPages;
        }

        @Override
        public int getSqlJitIRMemoryPageSize() {
            return sqlJitIRMemoryPageSize;
        }

        @Override
        public int getSqlJitMode() {
            return sqlJitMode;
        }

        @Override
        public int getSqlJitPageAddressCacheThreshold() {
            return sqlJitPageAddressCacheThreshold;
        }

        @Override
        public int getSqlJoinContextPoolCapacity() {
            return sqlJoinContextPoolCapacity;
        }

        @Override
        public int getSqlJoinMetadataMaxResizes() {
            return sqlJoinMetadataMaxResizes;
        }

        @Override
        public int getSqlJoinMetadataPageSize() {
            return sqlJoinMetadataPageSize;
        }

        @Override
        public long getSqlLatestByRowCount() {
            return sqlLatestByRowCount;
        }

        @Override
        public int getSqlLexerPoolCapacity() {
            return sqlLexerPoolCapacity;
        }

        @Override
        public int getSqlMapMaxPages() {
            return sqlMapMaxPages;
        }

        @Override
        public int getSqlMapMaxResizes() {
            return sqlMapMaxResizes;
        }

        @Override
        public int getSqlMaxNegativeLimit() {
            return sqlMaxNegativeLimit;
        }

        @Override
        public int getSqlModelPoolCapacity() {
            return sqlModelPoolCapacity;
        }

        @Override
        public int getSqlOrderByRadixSortThreshold() {
            return sqlOrderByRadixSortThreshold;
        }

        @Override
        public int getSqlPageFrameMaxRows() {
            return sqlPageFrameMaxRows;
        }

        @Override
        public int getSqlPageFrameMinRows() {
            return sqlPageFrameMinRows;
        }

        @Override
        public int getSqlParallelWorkStealingThreshold() {
            return sqlParallelWorkStealingThreshold;
        }

        @Override
        public int getSqlSmallMapKeyCapacity() {
            return sqlSmallMapKeyCapacity;
        }

        @Override
        public long getSqlSmallMapPageSize() {
            return sqlSmallMapPageSize;
        }

        @Override
        public int getSqlSortKeyMaxPages() {
            return sqlSortKeyMaxPages;
        }

        @Override
        public long getSqlSortKeyPageSize() {
            return sqlSortKeyPageSize;
        }

        @Override
        public int getSqlSortLightValueMaxPages() {
            return sqlSortLightValueMaxPages;
        }

        @Override
        public long getSqlSortLightValuePageSize() {
            return sqlSortLightValuePageSize;
        }

        @Override
        public int getSqlSortValueMaxPages() {
            return sqlSortValueMaxPages;
        }

        @Override
        public int getSqlSortValuePageSize() {
            return sqlSortValuePageSize;
        }

        @Override
        public int getSqlUnorderedMapMaxEntrySize() {
            return sqlUnorderedMapMaxEntrySize;
        }

        @Override
        public int getSqlWindowInitialRangeBufferSize() {
            return sqlWindowInitialRangeBufferSize;
        }

        @Override
        public int getSqlWindowMaxRecursion() {
            return sqlWindowMaxRecursion;
        }

        @Override
        public int getSqlWindowRowIdMaxPages() {
            return sqlWindowRowIdMaxPages;
        }

        @Override
        public int getSqlWindowRowIdPageSize() {
            return sqlWindowRowIdPageSize;
        }

        @Override
        public int getSqlWindowStoreMaxPages() {
            return sqlWindowStoreMaxPages;
        }

        @Override
        public int getSqlWindowStorePageSize() {
            return sqlWindowStorePageSize;
        }

        @Override
        public int getSqlWindowTreeKeyMaxPages() {
            return sqlWindowTreeKeyMaxPages;
        }

        @Override
        public int getSqlWindowTreeKeyPageSize() {
            return sqlWindowTreeKeyPageSize;
        }

        @Override
        public int getStrFunctionMaxBufferLength() {
            return sqlStrFunctionBufferMaxSize;
        }

        @Override
        public long getSystemDataAppendPageSize() {
            return systemWriterDataAppendPageSize;
        }

        @Override
        public int getSystemO3ColumnMemorySize() {
            return systemO3ColumnMemorySize;
        }

        @Override
        public @NotNull CharSequence getSystemTableNamePrefix() {
            return systemTableNamePrefix;
        }

        @Override
        public long getSystemWalDataAppendPageSize() {
            return systemWalWriterDataAppendPageSize;
        }

        @Override
        public long getSystemWalEventAppendPageSize() {
            return systemWalWriterEventAppendPageSize;
        }

        @Override
        public long getTableRegistryAutoReloadFrequency() {
            return cairoTableRegistryAutoReloadFrequency;
        }

        @Override
        public int getTableRegistryCompactionThreshold() {
            return cairoTableRegistryCompactionThreshold;
        }

        public @NotNull TelemetryConfiguration getTelemetryConfiguration() {
            return telemetryConfiguration;
        }

        @Override
        public CharSequence getTempRenamePendingTablePrefix() {
            return tempRenamePendingTablePrefix;
        }

        @Override
        public @NotNull TextConfiguration getTextConfiguration() {
            return textConfiguration;
        }

        @Override
        public int getTxnScoreboardEntryCount() {
            return sqlTxnScoreboardEntryCount;
        }

        @Override
        public int getVectorAggregateQueueCapacity() {
            return vectorAggregateQueueCapacity;
        }

        @Override
        public @NotNull VolumeDefinitions getVolumeDefinitions() {
            return volumeDefinitions;
        }

        @Override
        public int getWalApplyLookAheadTransactionCount() {
            return walApplyLookAheadTransactionCount;
        }

        @Override
        public long getWalApplyTableTimeQuota() {
            return walApplyTableTimeQuota;
        }

        @Override
        public long getWalDataAppendPageSize() {
            return walWriterDataAppendPageSize;
        }

        @Override
        public boolean getWalEnabledDefault() {
            return walEnabledDefault;
        }

        @Override
        public long getWalEventAppendPageSize() {
            return walWriterEventAppendPageSize;
        }

        @Override
        public double getWalLagRowsMultiplier() {
            return walSquashUncommittedRowsMultiplier;
        }

        @Override
        public long getWalMaxLagSize() {
            return walMaxLagSize;
        }

        @Override
        public int getWalMaxLagTxnCount() {
            return walMaxLagTxnCount;
        }

        @Override
        public int getWalMaxSegmentFileDescriptorsCache() {
            return walMaxSegmentFileDescriptorsCache;
        }

        @Override
        public long getWalPurgeInterval() {
            return walPurgeInterval;
        }

        @Override
        public int getWalPurgeWaitBeforeDelete() {
            return walPurgeWaitBeforeDelete;
        }

        @Override
        public int getWalRecreateDistressedSequencerAttempts() {
            return walRecreateDistressedSequencerAttempts;
        }

        @Override
        public long getWalSegmentRolloverRowCount() {
            return walSegmentRolloverRowCount;
        }

        @Override
        public long getWalSegmentRolloverSize() {
            return walSegmentRolloverSize;
        }

        @Override
        public int getWalTxnNotificationQueueCapacity() {
            return walTxnNotificationQueueCapacity;
        }

        @Override
        public int getWalWriterPoolMaxSegments() {
            return walWriterPoolMaxSegments;
        }

        @Override
        public int getWindowColumnPoolCapacity() {
            return sqlWindowColumnPoolCapacity;
        }

        @Override
        public int getWithClauseModelPoolCapacity() {
            return sqlWithClauseModelPoolCapacity;
        }

        @Override
        public long getWorkStealTimeoutNanos() {
            return workStealTimeoutNanos;
        }

        @Override
        public long getWriterAsyncCommandBusyWaitTimeout() {
            return writerAsyncCommandBusyWaitTimeout;
        }

        @Override
        public long getWriterAsyncCommandMaxTimeout() {
            return writerAsyncCommandMaxWaitTimeout;
        }

        @Override
        public int getWriterCommandQueueCapacity() {
            return writerAsyncCommandQueueCapacity;
        }

        @Override
        public long getWriterCommandQueueSlotSize() {
            return writerAsyncCommandQueueSlotSize;
        }

        @Override
        public long getWriterFileOpenOpts() {
            return writerFileOpenOpts;
        }

        @Override
        public int getWriterTickRowsCountMod() {
            return writerTickRowsCountMod;
        }

        @Override
        public boolean isCheckpointRecoveryEnabled() {
            return checkpointRecoveryEnabled;
        }

        @Override
        public boolean isDevModeEnabled() {
            return devModeEnabled;
        }

        @Override
        public boolean isGroupByPresizeEnabled() {
            return cairoGroupByPresizeEnabled;
        }

        @Override
        public boolean isIOURingEnabled() {
            return ioURingEnabled;
        }

        @Override
        public boolean isMultiKeyDedupEnabled() {
            return false;
        }

        @Override
        public boolean isO3QuickSortEnabled() {
            return o3QuickSortEnabled;
        }

        @Override
        public boolean isParallelIndexingEnabled() {
            return parallelIndexingEnabled;
        }

        @Override
        public boolean isPartitionEncoderParquetStatisticsEnabled() {
            return partitionEncoderParquetStatisticsEnabled;
        }

        @Override
        public boolean isReadOnlyInstance() {
            return isReadOnlyInstance;
        }

        @Override
        public boolean isSqlJitDebugEnabled() {
            return sqlJitDebugEnabled;
        }

        @Override
        public boolean isSqlOrderBySortEnabled() {
            return sqlOrderBySortEnabled;
        }

        @Override
        public boolean isSqlParallelFilterEnabled() {
            return sqlParallelFilterEnabled;
        }

        @Override
        public boolean isSqlParallelFilterPreTouchEnabled() {
            return sqlParallelFilterPreTouchEnabled;
        }

        @Override
        public boolean isSqlParallelGroupByEnabled() {
            return sqlParallelGroupByEnabled;
        }

        @Override
        public boolean isTableTypeConversionEnabled() {
            return tableTypeConversionEnabled;
        }

        @Override
        public boolean isWalApplyEnabled() {
            return walApplyEnabled;
        }

        public boolean isWalSupported() {
            return walSupported;
        }

        @Override
        public boolean isWriterMixedIOEnabled() {
            return writerMixedIOEnabled;
        }

        @Override
        public boolean mangleTableDirNames() {
            return false;
        }

        @Override
        public void populateSettings(CharSequenceObjHashMap<CharSequence> settings) {
            settings.put(RELEASE_TYPE, str(getReleaseType()));
            settings.put(RELEASE_VERSION, str(getBuildInformation().getSwVersion()));
            settings.put(ACL_ENABLED, Boolean.toString(!Chars.empty(httpUsername)));
        }

        @Override
        public boolean useFastAsOfJoin() {
            return useFastAsOfJoin;
        }
<<<<<<< HEAD
=======
    }

    private class PropHttpContextConfiguration implements HttpContextConfiguration {

        @Override
        public boolean allowDeflateBeforeSend() {
            return httpAllowDeflateBeforeSend;
        }

        @Override
        public boolean areCookiesEnabled() {
            return httpServerCookiesEnabled;
        }

        @Override
        public int getConnectionPoolInitialCapacity() {
            return connectionPoolInitialCapacity;
        }

        @Override
        public int getConnectionStringPoolCapacity() {
            return connectionStringPoolCapacity;
        }

        @Override
        public boolean getDumpNetworkTraffic() {
            return false;
        }

        @Override
        public FactoryProvider getFactoryProvider() {
            return factoryProvider;
        }

        @Override
        public int getForceRecvFragmentationChunkSize() {
            return httpForceRecvFragmentationChunkSize;
        }

        @Override
        public int getForceSendFragmentationChunkSize() {
            return httpForceSendFragmentationChunkSize;
        }

        @Override
        public String getHttpVersion() {
            return httpVersion;
        }

        @Override
        public MillisecondClock getMillisecondClock() {
            return httpFrozenClock ? StationaryMillisClock.INSTANCE : MillisecondClockImpl.INSTANCE;
        }

        @Override
        public int getMultipartHeaderBufferSize() {
            return multipartHeaderBufferSize;
        }

        @Override
        public long getMultipartIdleSpinCount() {
            return multipartIdleSpinCount;
        }

        @Override
        public NanosecondClock getNanosecondClock() {
            return httpFrozenClock ? StationaryNanosClock.INSTANCE : NanosecondClockImpl.INSTANCE;
        }

        @Override
        public NetworkFacade getNetworkFacade() {
            return NetworkFacadeImpl.INSTANCE;
        }

        @Override
        public int getRecvBufferSize() {
            return httpRecvBufferSize;
        }

        @Override
        public int getRequestHeaderBufferSize() {
            return requestHeaderBufferSize;
        }

        @Override
        public int getSendBufferSize() {
            return httpSendBufferSize;
        }

        @Override
        public boolean getServerKeepAlive() {
            return httpServerKeepAlive;
        }

        @Override
        public boolean readOnlySecurityContext() {
            return httpReadOnlySecurityContext || isReadOnlyInstance;
        }
>>>>>>> fa9b1e7b
    }

    private class PropHttpIODispatcherConfiguration implements IODispatcherConfiguration {
        @Override
        public int getBindIPv4Address() {
            return httpNetBindIPv4Address;
        }

        @Override
        public int getBindPort() {
            return httpNetBindPort;
        }

        @Override
        public MillisecondClock getClock() {
            return MillisecondClockImpl.INSTANCE;
        }

        @Override
        public String getDispatcherLogName() {
            return "http-server";
        }

        @Override
        public EpollFacade getEpollFacade() {
            return EpollFacadeImpl.INSTANCE;
        }

        @Override
        public long getHeartbeatInterval() {
            return -1L;
        }

        @Override
        public boolean getHint() {
            return httpNetConnectionHint;
        }

        @Override
        public KqueueFacade getKqueueFacade() {
            return KqueueFacadeImpl.INSTANCE;
        }

        @Override
        public int getLimit() {
            return httpNetConnectionLimit;
        }

        @Override
        public NetworkFacade getNetworkFacade() {
            return NetworkFacadeImpl.INSTANCE;
        }

        @Override
        public long getQueueTimeout() {
            return httpNetConnectionQueueTimeout;
        }

        @Override
        public int getRcvBufSize() {
            return httpNetConnectionRcvBuf;
        }

        @Override
        public SelectFacade getSelectFacade() {
            return SelectFacadeImpl.INSTANCE;
        }

        @Override
        public int getSndBufSize() {
            return httpNetConnectionSndBuf;
        }

        @Override
        public int getTestConnectionBufferSize() {
            return netTestConnectionBufferSize;
        }

        @Override
        public long getTimeout() {
            return httpNetConnectionTimeout;
        }
    }

    private class PropHttpMinIODispatcherConfiguration implements IODispatcherConfiguration {
        @Override
        public int getBindIPv4Address() {
            return httpMinBindIPv4Address;
        }

        @Override
        public int getBindPort() {
            return httpMinBindPort;
        }

        @Override
        public MillisecondClock getClock() {
            return MillisecondClockImpl.INSTANCE;
        }

        @Override
        public String getDispatcherLogName() {
            return "http-min-server";
        }

        @Override
        public EpollFacade getEpollFacade() {
            return EpollFacadeImpl.INSTANCE;
        }

        @Override
        public long getHeartbeatInterval() {
            return -1L;
        }

        @Override
        public boolean getHint() {
            return httpMinNetConnectionHint;
        }

        @Override
        public KqueueFacade getKqueueFacade() {
            return KqueueFacadeImpl.INSTANCE;
        }

        @Override
        public int getLimit() {
            return httpMinNetConnectionLimit;
        }

        @Override
        public NetworkFacade getNetworkFacade() {
            return NetworkFacadeImpl.INSTANCE;
        }

        @Override
        public long getQueueTimeout() {
            return httpMinNetConnectionQueueTimeout;
        }

        @Override
        public int getRcvBufSize() {
            return httpMinNetConnectionRcvBuf;
        }

        @Override
        public SelectFacade getSelectFacade() {
            return SelectFacadeImpl.INSTANCE;
        }

        @Override
        public int getSndBufSize() {
            return httpMinNetConnectionSndBuf;
        }

        @Override
        public int getTestConnectionBufferSize() {
            return netTestConnectionBufferSize;
        }

        @Override
        public long getTimeout() {
            return httpMinNetConnectionTimeout;
        }
    }

    public class PropHttpMinServerConfiguration implements HttpMinServerConfiguration {

        @Override
        public IODispatcherConfiguration getDispatcherConfiguration() {
            return httpMinIODispatcherConfiguration;
        }

        @Override
        public FactoryProvider getFactoryProvider() {
            return factoryProvider;
        }

        @Override
        public HttpContextConfiguration getHttpContextConfiguration() {
            return httpMinContextConfiguration;
        }

        @Override
        public long getNapThreshold() {
            return httpMinWorkerNapThreshold;
        }

        @Override
        public String getPoolName() {
            return "minhttp";
        }

        @Override
        public byte getRequiredAuthType() {
            return httpHealthCheckAuthType;
        }

        @Override
        public long getSleepThreshold() {
            return httpMinWorkerSleepThreshold;
        }

        @Override
        public long getSleepTimeout() {
            return httpMinWorkerSleepTimeout;
        }

        @Override
        public WaitProcessorConfiguration getWaitProcessorConfiguration() {
            return httpWaitProcessorConfiguration;
        }

        @Override
        public int[] getWorkerAffinity() {
            return httpMinWorkerAffinity;
        }

        @Override
        public int getWorkerCount() {
            return httpMinWorkerCount;
        }

        @Override
        public long getYieldThreshold() {
            return httpMinWorkerYieldThreshold;
        }

        @Override
        public boolean haltOnError() {
            return httpMinWorkerHaltOnError;
        }

        @Override
        public boolean isEnabled() {
            return httpMinServerEnabled;
        }

        @Override
        public boolean isHealthCheck() {
            return true;
        }

        @Override
        public boolean isPessimisticHealthCheckEnabled() {
            return httpPessimisticHealthCheckEnabled;
        }
    }

    public class PropHttpServerConfiguration implements HttpServerConfiguration {

        @Override
        public IODispatcherConfiguration getDispatcherConfiguration() {
            return httpIODispatcherConfiguration;
        }

        @Override
        public FactoryProvider getFactoryProvider() {
            return factoryProvider;
        }

        @Override
        public HttpContextConfiguration getHttpContextConfiguration() {
            return httpContextConfiguration;
        }

        @Override
        public JsonQueryProcessorConfiguration getJsonQueryProcessorConfiguration() {
            return jsonQueryProcessorConfiguration;
        }

        @Override
        public LineHttpProcessorConfiguration getLineHttpProcessorConfiguration() {
            return lineHttpProcessorConfiguration;
        }

        @Override
        public long getNapThreshold() {
            return httpWorkerNapThreshold;
        }

        @Override
        public String getPassword() {
            return httpPassword;
        }

        @Override
        public String getPoolName() {
            return "http";
        }

        @Override
        public int getQueryCacheBlockCount() {
            return httpSqlCacheBlockCount;
        }

        @Override
        public int getQueryCacheRowCount() {
            return httpSqlCacheRowCount;
        }

        @Override
        public byte getRequiredAuthType() {
            return httpHealthCheckAuthType;
        }

        @Override
        public long getSleepThreshold() {
            return httpWorkerSleepThreshold;
        }

        @Override
        public long getSleepTimeout() {
            return httpWorkerSleepTimeout;
        }

        @Override
        public StaticContentProcessorConfiguration getStaticContentProcessorConfiguration() {
            return staticContentProcessorConfiguration;
        }

        @Override
        public String getUsername() {
            return httpUsername;
        }

        @Override
        public WaitProcessorConfiguration getWaitProcessorConfiguration() {
            return httpWaitProcessorConfiguration;
        }

        @Override
        public int[] getWorkerAffinity() {
            return httpWorkerAffinity;
        }

        @Override
        public int getWorkerCount() {
            return httpWorkerCount;
        }

        @Override
        public long getYieldThreshold() {
            return httpWorkerYieldThreshold;
        }

        @Override
        public boolean haltOnError() {
            return httpWorkerHaltOnError;
        }

        @Override
        public boolean isEnabled() {
            return httpServerEnabled;
        }

        @Override
        public boolean isHealthCheck() {
            return false;
        }

        @Override
        public boolean isPessimisticHealthCheckEnabled() {
            return httpPessimisticHealthCheckEnabled;
        }

        @Override
        public boolean isQueryCacheEnabled() {
            return httpSqlCacheEnabled;
        }
    }

    public class PropJsonQueryProcessorConfiguration implements JsonQueryProcessorConfiguration {

        @Override
        public int getConnectionCheckFrequency() {
            return jsonQueryConnectionCheckFrequency;
        }

        @Override
        public int getDoubleScale() {
            return jsonQueryDoubleScale;
        }

        @Override
        public FactoryProvider getFactoryProvider() {
            return factoryProvider;
        }

        @Override
        public FilesFacade getFilesFacade() {
            return FilesFacadeImpl.INSTANCE;
        }

        @Override
        public int getFloatScale() {
            return jsonQueryFloatScale;
        }

        @Override
        public CharSequence getKeepAliveHeader() {
            return keepAliveHeader;
        }

        @Override
        public long getMaxQueryResponseRowLimit() {
            return maxHttpQueryResponseRowLimit;
        }

        @Override
        public MillisecondClock getMillisecondClock() {
            return httpFrozenClock ? StationaryMillisClock.INSTANCE : MillisecondClockImpl.INSTANCE;
        }

        @Override
        public NanosecondClock getNanosecondClock() {
            return httpFrozenClock ? StationaryNanosClock.INSTANCE : NanosecondClockImpl.INSTANCE;
        }
    }

    private class PropLineHttpProcessorConfiguration implements LineHttpProcessorConfiguration {
        @Override
        public boolean autoCreateNewColumns() {
            return ilpAutoCreateNewColumns;
        }

        @Override
        public boolean autoCreateNewTables() {
            return ilpAutoCreateNewTables;
        }

        @Override
        public short getDefaultColumnTypeForFloat() {
            return floatDefaultColumnType;
        }

        @Override
        public short getDefaultColumnTypeForInteger() {
            return integerDefaultColumnType;
        }

        @Override
        public int getDefaultPartitionBy() {
            return lineTcpDefaultPartitionBy;
        }

        @Override
        public CharSequence getInfluxPingVersion() {
            return lineHttpPingVersion;
        }

        @Override
        public MicrosecondClock getMicrosecondClock() {
            return microsecondClock;
        }

        @Override
        public long getSymbolCacheWaitUsBeforeReload() {
            return symbolCacheWaitUsBeforeReload;
        }

        @Override
        public LineTcpTimestampAdapter getTimestampAdapter() {
            return lineTcpTimestampAdapter;
        }

        @Override
        public boolean isEnabled() {
            return lineHttpEnabled;
        }

        @Override
        public boolean isStringToCharCastAllowed() {
            return stringToCharCastAllowed;
        }

        @Override
        public boolean isUseLegacyStringDefault() {
            return useLegacyStringDefault;
        }
    }

    private class PropLineTcpIOWorkerPoolConfiguration implements WorkerPoolConfiguration {
        @Override
        public long getNapThreshold() {
            return lineTcpIOWorkerNapThreshold;
        }

        @Override
        public String getPoolName() {
            return "ilpio";
        }

        @Override
        public long getSleepThreshold() {
            return lineTcpIOWorkerSleepThreshold;
        }

        @Override
        public int[] getWorkerAffinity() {
            return lineTcpIOWorkerAffinity;
        }

        @Override
        public int getWorkerCount() {
            return lineTcpIOWorkerCount;
        }

        @Override
        public long getYieldThreshold() {
            return lineTcpIOWorkerYieldThreshold;
        }

        @Override
        public boolean haltOnError() {
            return lineTcpIOWorkerPoolHaltOnError;
        }
    }

    private class PropLineTcpReceiverConfiguration implements LineTcpReceiverConfiguration {
        @Override
        public String getAuthDB() {
            return lineTcpAuthDB;
        }

        @Override
        public boolean getAutoCreateNewColumns() {
            return ilpAutoCreateNewColumns;
        }

        @Override
        public boolean getAutoCreateNewTables() {
            return ilpAutoCreateNewTables;
        }

        @Override
        public long getCommitInterval() {
            return LineTcpReceiverConfigurationHelper.calcCommitInterval(
                    cairoConfiguration.getO3MinLag(),
                    getCommitIntervalFraction(),
                    getCommitIntervalDefault()
            );
        }

        public long getCommitIntervalDefault() {
            return lineTcpCommitIntervalDefault;
        }

        @Override
        public double getCommitIntervalFraction() {
            return lineTcpCommitIntervalFraction;
        }

        @Override
        public int getConnectionPoolInitialCapacity() {
            return lineTcpConnectionPoolInitialCapacity;
        }

        @Override
        public short getDefaultColumnTypeForFloat() {
            return floatDefaultColumnType;
        }

        @Override
        public short getDefaultColumnTypeForInteger() {
            return integerDefaultColumnType;
        }

        @Override
        public int getDefaultPartitionBy() {
            return lineTcpDefaultPartitionBy;
        }

        @Override
        public boolean getDisconnectOnError() {
            return lineTcpDisconnectOnError;
        }

        @Override
        public IODispatcherConfiguration getDispatcherConfiguration() {
            return lineTcpReceiverDispatcherConfiguration;
        }

        @Override
        public FactoryProvider getFactoryProvider() {
            return factoryProvider;
        }

        @Override
        public FilesFacade getFilesFacade() {
            return FilesFacadeImpl.INSTANCE;
        }

        @Override
        public WorkerPoolConfiguration getIOWorkerPoolConfiguration() {
            return lineTcpIOWorkerPoolConfiguration;
        }

        @Override
        public long getMaintenanceInterval() {
            return lineTcpMaintenanceInterval;
        }

        @Override
        public int getMaxFileNameLength() {
            return maxFileNameLength;
        }

        @Override
        public int getMaxMeasurementSize() {
            return lineTcpMaxMeasurementSize;
        }

        @Override
        public MicrosecondClock getMicrosecondClock() {
            return MicrosecondClockImpl.INSTANCE;
        }

        @Override
        public MillisecondClock getMillisecondClock() {
            return MillisecondClockImpl.INSTANCE;
        }

        @Override
        public int getNetMsgBufferSize() {
            return lineTcpMsgBufferSize;
        }

        @Override
        public NetworkFacade getNetworkFacade() {
            return NetworkFacadeImpl.INSTANCE;
        }

        @Override
        public long getSymbolCacheWaitUsBeforeReload() {
            return symbolCacheWaitUsBeforeReload;
        }

        @Override
        public LineTcpTimestampAdapter getTimestampAdapter() {
            return lineTcpTimestampAdapter;
        }

        @Override
        public long getWriterIdleTimeout() {
            return minIdleMsBeforeWriterRelease;
        }

        @Override
        public int getWriterQueueCapacity() {
            return lineTcpWriterQueueCapacity;
        }

        @Override
        public WorkerPoolConfiguration getWriterWorkerPoolConfiguration() {
            return lineTcpWriterWorkerPoolConfiguration;
        }

        @Override
        public boolean isEnabled() {
            return lineTcpEnabled;
        }

        @Override
        public boolean isStringToCharCastAllowed() {
            return stringToCharCastAllowed;
        }

        @Override
        public boolean isUseLegacyStringDefault() {
            return useLegacyStringDefault;
        }
    }

    private class PropLineTcpReceiverIODispatcherConfiguration implements IODispatcherConfiguration {

        @Override
        public int getBindIPv4Address() {
            return lineTcpNetBindIPv4Address;
        }

        @Override
        public int getBindPort() {
            return lineTcpNetBindPort;
        }

        @Override
        public MillisecondClock getClock() {
            return MillisecondClockImpl.INSTANCE;
        }

        @Override
        public String getDispatcherLogName() {
            return "tcp-line-server";
        }

        @Override
        public EpollFacade getEpollFacade() {
            return EpollFacadeImpl.INSTANCE;
        }

        @Override
        public long getHeartbeatInterval() {
            return lineTcpNetConnectionHeartbeatInterval;
        }

        @Override
        public boolean getHint() {
            return lineTcpNetConnectionHint;
        }

        @Override
        public KqueueFacade getKqueueFacade() {
            return KqueueFacadeImpl.INSTANCE;
        }

        @Override
        public int getLimit() {
            return lineTcpNetConnectionLimit;
        }

        public NetworkFacade getNetworkFacade() {
            return NetworkFacadeImpl.INSTANCE;
        }

        @Override
        public long getQueueTimeout() {
            return lineTcpNetConnectionQueueTimeout;
        }

        @Override
        public int getRcvBufSize() {
            return lineTcpNetConnectionRcvBuf;
        }

        @Override
        public SelectFacade getSelectFacade() {
            return SelectFacadeImpl.INSTANCE;
        }

        @Override
        public int getSndBufSize() {
            return -1;
        }

        @Override
        public int getTestConnectionBufferSize() {
            return netTestConnectionBufferSize;
        }

        @Override
        public long getTimeout() {
            return lineTcpNetConnectionTimeout;
        }
    }

    private class PropLineTcpWriterWorkerPoolConfiguration implements WorkerPoolConfiguration {
        @Override
        public long getNapThreshold() {
            return lineTcpWriterWorkerNapThreshold;
        }

        @Override
        public String getPoolName() {
            return "ilpwriter";
        }

        @Override
        public long getSleepThreshold() {
            return lineTcpWriterWorkerSleepThreshold;
        }

        @Override
        public int[] getWorkerAffinity() {
            return lineTcpWriterWorkerAffinity;
        }

        @Override
        public int getWorkerCount() {
            return lineTcpWriterWorkerCount;
        }

        @Override
        public long getYieldThreshold() {
            return lineTcpWriterWorkerYieldThreshold;
        }

        @Override
        public boolean haltOnError() {
            return lineTcpWriterWorkerPoolHaltOnError;
        }
    }

    private class PropLineUdpReceiverConfiguration implements LineUdpReceiverConfiguration {
        @Override
        public boolean getAutoCreateNewColumns() {
            return ilpAutoCreateNewColumns;
        }

        @Override
        public boolean getAutoCreateNewTables() {
            return ilpAutoCreateNewTables;
        }

        @Override
        public int getBindIPv4Address() {
            return lineUdpBindIPV4Address;
        }

        @Override
        public int getCommitMode() {
            return lineUdpCommitMode;
        }

        @Override
        public int getCommitRate() {
            return lineUdpCommitRate;
        }

        @Override
        public short getDefaultColumnTypeForFloat() {
            return floatDefaultColumnType;
        }

        @Override
        public short getDefaultColumnTypeForInteger() {
            return integerDefaultColumnType;
        }

        @Override
        public int getDefaultPartitionBy() {
            return lineUdpDefaultPartitionBy;
        }

        @Override
        public int getGroupIPv4Address() {
            return lineUdpGroupIPv4Address;
        }

        @Override
        public int getMaxFileNameLength() {
            return maxFileNameLength;
        }

        @Override
        public int getMsgBufferSize() {
            return lineUdpMsgBufferSize;
        }

        @Override
        public int getMsgCount() {
            return lineUdpMsgCount;
        }

        @Override
        public NetworkFacade getNetworkFacade() {
            return NetworkFacadeImpl.INSTANCE;
        }

        @Override
        public int getPort() {
            return lineUdpPort;
        }

        @Override
        public int getReceiveBufferSize() {
            return lineUdpReceiveBufferSize;
        }

        @Override
        public LineTimestampAdapter getTimestampAdapter() {
            return lineUdpTimestampAdapter;
        }

        @Override
        public boolean isEnabled() {
            return lineUdpEnabled;
        }

        @Override
        public boolean isUnicast() {
            return lineUdpUnicast;
        }

        @Override
        public boolean isUseLegacyStringDefault() {
            return useLegacyStringDefault;
        }

        @Override
        public boolean ownThread() {
            return lineUdpOwnThread;
        }

        @Override
        public int ownThreadAffinity() {
            return lineUdpOwnThreadAffinity;
        }
    }

    private class PropMetricsConfiguration implements MetricsConfiguration {

        @Override
        public boolean isEnabled() {
            return metricsEnabled;
        }
    }

    private class PropPGWireConfiguration implements PGWireConfiguration {

        @Override
        public int getBinParamCountCapacity() {
            return pgBinaryParamsCapacity;
        }

        @Override
        public int getCharacterStoreCapacity() {
            return pgCharacterStoreCapacity;
        }

        @Override
        public int getCharacterStorePoolCapacity() {
            return pgCharacterStorePoolCapacity;
        }

        @Override
        public SqlExecutionCircuitBreakerConfiguration getCircuitBreakerConfiguration() {
            return circuitBreakerConfiguration;
        }

        @Override
        public int getConnectionPoolInitialCapacity() {
            return pgConnectionPoolInitialCapacity;
        }

        @Override
        public DateLocale getDefaultDateLocale() {
            return pgDefaultLocale;
        }

        @Override
        public String getDefaultPassword() {
            return pgPassword;
        }

        @Override
        public String getDefaultUsername() {
            return pgUsername;
        }

        @Override
        public IODispatcherConfiguration getDispatcherConfiguration() {
            return propPGWireDispatcherConfiguration;
        }

        @Override
        public FactoryProvider getFactoryProvider() {
            return factoryProvider;
        }

        @Override
        public int getForceRecvFragmentationChunkSize() {
            return pgForceRecvFragmentationChunkSize;
        }

        @Override
        public int getForceSendFragmentationChunkSize() {
            return pgForceSendFragmentationChunkSize;
        }

        @Override
        public int getInsertCacheBlockCount() {
            return pgInsertCacheBlockCount;
        }

        @Override
        public int getInsertCacheRowCount() {
            return pgInsertCacheRowCount;
        }

        @Override
        public int getMaxBlobSizeOnQuery() {
            return pgMaxBlobSizeOnQuery;
        }

        @Override
        public int getNamedStatementCacheCapacity() {
            return pgNamedStatementCacheCapacity;
        }

        @Override
        public int getNamesStatementPoolCapacity() {
            return pgNamesStatementPoolCapacity;
        }

        @Override
        public long getNapThreshold() {
            return pgWorkerNapThreshold;
        }

        @Override
        public NetworkFacade getNetworkFacade() {
            return NetworkFacadeImpl.INSTANCE;
        }

        @Override
        public int getPendingWritersCacheSize() {
            return pgPendingWritersCacheCapacity;
        }

        @Override
        public String getPoolName() {
            return "pgwire";
        }

        @Override
        public String getReadOnlyPassword() {
            return pgReadOnlyPassword;
        }

        @Override
        public String getReadOnlyUsername() {
            return pgReadOnlyUsername;
        }

        @Override
        public int getRecvBufferSize() {
            return pgRecvBufferSize;
        }

        @Override
        public int getSelectCacheBlockCount() {
            return pgSelectCacheBlockCount;
        }

        @Override
        public int getSelectCacheRowCount() {
            return pgSelectCacheRowCount;
        }

        @Override
        public int getSendBufferSize() {
            return pgSendBufferSize;
        }

        @Override
        public String getServerVersion() {
            return "11.3";
        }

        @Override
        public long getSleepThreshold() {
            return pgWorkerSleepThreshold;
        }

        @Override
        public int getUpdateCacheBlockCount() {
            return pgUpdateCacheBlockCount;
        }

        @Override
        public int getUpdateCacheRowCount() {
            return pgUpdateCacheRowCount;
        }

        @Override
        public int[] getWorkerAffinity() {
            return pgWorkerAffinity;
        }

        @Override
        public int getWorkerCount() {
            return pgWorkerCount;
        }

        @Override
        public long getYieldThreshold() {
            return pgWorkerYieldThreshold;
        }

        @Override
        public boolean haltOnError() {
            return pgHaltOnError;
        }

        @Override
        public boolean isDaemonPool() {
            return pgDaemonPool;
        }

        @Override
        public boolean isEnabled() {
            return pgEnabled;
        }

        @Override
        public boolean isInsertCacheEnabled() {
            return pgInsertCacheEnabled;
        }

        @Override
        public boolean isReadOnlyUserEnabled() {
            return pgReadOnlyUserEnabled;
        }

        @Override
        public boolean isSelectCacheEnabled() {
            return pgSelectCacheEnabled;
        }

        @Override
        public boolean isUpdateCacheEnabled() {
            return pgUpdateCacheEnabled;
        }

        @Override
        public boolean readOnlySecurityContext() {
            return pgReadOnlySecurityContext || isReadOnlyInstance;
        }
    }

    private class PropPGWireDispatcherConfiguration implements IODispatcherConfiguration {

        @Override
        public int getBindIPv4Address() {
            return pgNetBindIPv4Address;
        }

        @Override
        public int getBindPort() {
            return pgNetBindPort;
        }

        @Override
        public MillisecondClock getClock() {
            return MillisecondClockImpl.INSTANCE;
        }

        @Override
        public String getDispatcherLogName() {
            return "pg-server";
        }

        @Override
        public EpollFacade getEpollFacade() {
            return EpollFacadeImpl.INSTANCE;
        }

        @Override
        public long getHeartbeatInterval() {
            return -1L;
        }

        @Override
        public boolean getHint() {
            return pgNetConnectionHint;
        }

        @Override
        public KqueueFacade getKqueueFacade() {
            return KqueueFacadeImpl.INSTANCE;
        }

        @Override
        public int getLimit() {
            return pgNetConnectionLimit;
        }

        @Override
        public NetworkFacade getNetworkFacade() {
            return NetworkFacadeImpl.INSTANCE;
        }

        @Override
        public long getQueueTimeout() {
            return pgNetConnectionQueueTimeout;
        }

        @Override
        public int getRcvBufSize() {
            return pgNetConnectionRcvBuf;
        }

        @Override
        public SelectFacade getSelectFacade() {
            return SelectFacadeImpl.INSTANCE;
        }

        @Override
        public int getSndBufSize() {
            return pgNetConnectionSndBuf;
        }

        @Override
        public int getTestConnectionBufferSize() {
            return netTestConnectionBufferSize;
        }

        @Override
        public long getTimeout() {
            return pgNetIdleConnectionTimeout;
        }
    }

    class PropPublicPassthroughConfiguration implements PublicPassthroughConfiguration {
        @Override
        public String getPosthogApiKey() {
            return posthogApiKey;
        }

        @Override
        public boolean isPosthogEnabled() {
            return posthogEnabled;
        }

        public void populateSettings(CharSequenceObjHashMap<CharSequence> settings) {
            settings.put(PropertyKey.POSTHOG_ENABLED.getPropertyPath(), JsonPropertyValueFormatter.bool(isPosthogEnabled()));
            settings.put(PropertyKey.POSTHOG_API_KEY.getPropertyPath(), str(getPosthogApiKey()));
        }
    }

    private class PropSqlExecutionCircuitBreakerConfiguration implements SqlExecutionCircuitBreakerConfiguration {

        @Override
        public boolean checkConnection() {
            return true;
        }

        @Override
        public int getBufferSize() {
            return netTestConnectionBufferSize;
        }

        @Override
        public int getCircuitBreakerThrottle() {
            return circuitBreakerThrottle;
        }

        @Override
        @NotNull
        public MillisecondClock getClock() {
            return MillisecondClockImpl.INSTANCE;
        }

        @Override
        @NotNull
        public NetworkFacade getNetworkFacade() {
            return NetworkFacadeImpl.INSTANCE;
        }

        @Override
        public long getQueryTimeout() {
            return queryTimeout;
        }

        @Override
        public boolean isEnabled() {
            return interruptOnClosedConnection;
        }
    }

    public class PropStaticContentProcessorConfiguration implements StaticContentProcessorConfiguration {

        @Override
        public FilesFacade getFilesFacade() {
            return FilesFacadeImpl.INSTANCE;
        }

        @Override
        public CharSequence getIndexFileName() {
            return indexFileName;
        }

        @Override
        public String getKeepAliveHeader() {
            return keepAliveHeader;
        }

        @Override
        public MimeTypesCache getMimeTypesCache() {
            return mimeTypesCache;
        }

        /**
         * Absolute path to HTTP public directory.
         *
         * @return path to public directory
         */
        @Override
        public CharSequence getPublicDirectory() {
            return publicDirectory;
        }

        @Override
        public byte getRequiredAuthType() {
            return SecurityContext.AUTH_TYPE_NONE;
        }
    }

    private class PropTelemetryConfiguration implements TelemetryConfiguration {

        @Override
        public boolean getDisableCompletely() {
            return telemetryDisableCompletely;
        }

        @Override
        public boolean getEnabled() {
            return telemetryEnabled;
        }

        @Override
        public int getQueueCapacity() {
            return telemetryQueueCapacity;
        }

        @Override
        public boolean hideTables() {
            return telemetryHideTables;
        }
    }

    private class PropTextConfiguration implements TextConfiguration {

        @Override
        public int getDateAdapterPoolCapacity() {
            return dateAdapterPoolCapacity;
        }

        @Override
        public DateLocale getDefaultDateLocale() {
            return locale;
        }

        @Override
        public InputFormatConfiguration getInputFormatConfiguration() {
            return inputFormatConfiguration;
        }

        @Override
        public int getJsonCacheLimit() {
            return jsonCacheLimit;
        }

        @Override
        public int getJsonCacheSize() {
            return jsonCacheSize;
        }

        @Override
        public double getMaxRequiredDelimiterStdDev() {
            return maxRequiredDelimiterStdDev;
        }

        @Override
        public double getMaxRequiredLineLengthStdDev() {
            return maxRequiredLineLengthStdDev;
        }

        @Override
        public int getMetadataStringPoolCapacity() {
            return metadataStringPoolCapacity;
        }

        @Override
        public int getRollBufferLimit() {
            return rollBufferLimit;
        }

        @Override
        public int getRollBufferSize() {
            return rollBufferSize;
        }

        @Override
        public int getTextAnalysisMaxLines() {
            return textAnalysisMaxLines;
        }

        @Override
        public int getTextLexerStringPoolCapacity() {
            return textLexerStringPoolCapacity;
        }

        @Override
        public int getTimestampAdapterPoolCapacity() {
            return timestampAdapterPoolCapacity;
        }

        @Override
        public int getUtf8SinkSize() {
            return utf8SinkSize;
        }

        @Override
        public boolean isUseLegacyStringDefault() {
            return useLegacyStringDefault;
        }
    }

    private class PropWaitProcessorConfiguration implements WaitProcessorConfiguration {

        @Override
        public MillisecondClock getClock() {
            return MillisecondClockImpl.INSTANCE;
        }

        @Override
        public double getExponentialWaitMultiplier() {
            return rerunExponentialWaitMultiplier;
        }

        @Override
        public int getInitialWaitQueueSize() {
            return rerunInitialWaitQueueSize;
        }

        @Override
        public int getMaxProcessingQueueSize() {
            return rerunMaxProcessingQueueSize;
        }

        @Override
        public long getMaxWaitCapMs() {
            return maxRerunWaitCapMs;
        }
    }

    private class PropWalApplyPoolConfiguration implements WorkerPoolConfiguration {
        @Override
        public long getNapThreshold() {
            return walApplyWorkerNapThreshold;
        }

        @Override
        public String getPoolName() {
            return "wal-apply";
        }

        @Override
        public long getSleepThreshold() {
            return walApplyWorkerSleepThreshold;
        }

        @Override
        public long getSleepTimeout() {
            return walApplySleepTimeout;
        }

        @Override
        public int[] getWorkerAffinity() {
            return walApplyWorkerAffinity;
        }

        @Override
        public int getWorkerCount() {
            return walApplyWorkerCount;
        }

        @Override
        public long getYieldThreshold() {
            return walApplyWorkerYieldThreshold;
        }

        @Override
        public boolean haltOnError() {
            return walApplyWorkerHaltOnError;
        }

        @Override
        public boolean isEnabled() {
            return walApplyWorkerCount > 0;
        }
    }

    private class PropWorkerPoolConfiguration implements WorkerPoolConfiguration {
        @Override
        public long getNapThreshold() {
            return sharedWorkerNapThreshold;
        }

        @Override
        public String getPoolName() {
            return "shared";
        }

        @Override
        public long getSleepThreshold() {
            return sharedWorkerSleepThreshold;
        }

        @Override
        public long getSleepTimeout() {
            return sharedWorkerSleepTimeout;
        }

        @Override
        public int[] getWorkerAffinity() {
            return sharedWorkerAffinity;
        }

        @Override
        public int getWorkerCount() {
            return sharedWorkerCount;
        }

        @Override
        public long getYieldThreshold() {
            return sharedWorkerYieldThreshold;
        }

        @Override
        public boolean haltOnError() {
            return sharedWorkerHaltOnError;
        }
    }

    static {
        WRITE_FO_OPTS.put("o_direct", (int) CairoConfiguration.O_DIRECT);
        WRITE_FO_OPTS.put("o_sync", (int) CairoConfiguration.O_SYNC);
        WRITE_FO_OPTS.put("o_async", (int) CairoConfiguration.O_ASYNC);
        WRITE_FO_OPTS.put("o_none", (int) CairoConfiguration.O_NONE);
    }
}<|MERGE_RESOLUTION|>--- conflicted
+++ resolved
@@ -229,21 +229,12 @@
     private final boolean o3QuickSortEnabled;
     private final int parallelIndexThreshold;
     private final boolean parallelIndexingEnabled;
-<<<<<<< HEAD
-    private final boolean logLevelVerbose;
-    private final int partitionEncoderParquetCompressionCodec;
-    private final int partitionEncoderParquetCompressionLevel;
-    private final int partitionEncoderParquetDataPageSize;
-    private final int partitionEncoderParqeutRowGroupSize;
-    private final boolean partitionEncoderParquetStatisticsEnabled;
-=======
     private final int partitionEncoderParqeutRowGroupSize;
     private final int partitionEncoderParquetCompressionCodec;
     private final int partitionEncoderParquetCompressionLevel;
     private final int partitionEncoderParquetDataPageSize;
     private final boolean partitionEncoderParquetStatisticsEnabled;
     private final int partitionEncoderParquetVersion;
->>>>>>> fa9b1e7b
     private final boolean pgEnabled;
     private final PGWireConfiguration pgWireConfiguration = new PropPGWireConfiguration();
     private final String posthogApiKey;
@@ -480,11 +471,7 @@
     private int lineUdpBindIPV4Address;
     private int lineUdpDefaultPartitionBy;
     private int lineUdpPort;
-<<<<<<< HEAD
-    private final int partitionEncoderParquetVersion;
-=======
     private final boolean logLevelVerbose;
->>>>>>> fa9b1e7b
     private MimeTypesCache mimeTypesCache;
     private long minIdleMsBeforeWriterRelease;
     private int netTestConnectionBufferSize;
@@ -3243,107 +3230,6 @@
         public boolean useFastAsOfJoin() {
             return useFastAsOfJoin;
         }
-<<<<<<< HEAD
-=======
-    }
-
-    private class PropHttpContextConfiguration implements HttpContextConfiguration {
-
-        @Override
-        public boolean allowDeflateBeforeSend() {
-            return httpAllowDeflateBeforeSend;
-        }
-
-        @Override
-        public boolean areCookiesEnabled() {
-            return httpServerCookiesEnabled;
-        }
-
-        @Override
-        public int getConnectionPoolInitialCapacity() {
-            return connectionPoolInitialCapacity;
-        }
-
-        @Override
-        public int getConnectionStringPoolCapacity() {
-            return connectionStringPoolCapacity;
-        }
-
-        @Override
-        public boolean getDumpNetworkTraffic() {
-            return false;
-        }
-
-        @Override
-        public FactoryProvider getFactoryProvider() {
-            return factoryProvider;
-        }
-
-        @Override
-        public int getForceRecvFragmentationChunkSize() {
-            return httpForceRecvFragmentationChunkSize;
-        }
-
-        @Override
-        public int getForceSendFragmentationChunkSize() {
-            return httpForceSendFragmentationChunkSize;
-        }
-
-        @Override
-        public String getHttpVersion() {
-            return httpVersion;
-        }
-
-        @Override
-        public MillisecondClock getMillisecondClock() {
-            return httpFrozenClock ? StationaryMillisClock.INSTANCE : MillisecondClockImpl.INSTANCE;
-        }
-
-        @Override
-        public int getMultipartHeaderBufferSize() {
-            return multipartHeaderBufferSize;
-        }
-
-        @Override
-        public long getMultipartIdleSpinCount() {
-            return multipartIdleSpinCount;
-        }
-
-        @Override
-        public NanosecondClock getNanosecondClock() {
-            return httpFrozenClock ? StationaryNanosClock.INSTANCE : NanosecondClockImpl.INSTANCE;
-        }
-
-        @Override
-        public NetworkFacade getNetworkFacade() {
-            return NetworkFacadeImpl.INSTANCE;
-        }
-
-        @Override
-        public int getRecvBufferSize() {
-            return httpRecvBufferSize;
-        }
-
-        @Override
-        public int getRequestHeaderBufferSize() {
-            return requestHeaderBufferSize;
-        }
-
-        @Override
-        public int getSendBufferSize() {
-            return httpSendBufferSize;
-        }
-
-        @Override
-        public boolean getServerKeepAlive() {
-            return httpServerKeepAlive;
-        }
-
-        @Override
-        public boolean readOnlySecurityContext() {
-            return httpReadOnlySecurityContext || isReadOnlyInstance;
-        }
->>>>>>> fa9b1e7b
     }
 
     private class PropHttpIODispatcherConfiguration implements IODispatcherConfiguration {
