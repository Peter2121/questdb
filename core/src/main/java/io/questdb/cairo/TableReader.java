/*******************************************************************************
 *     ___                  _   ____  ____
 *    / _ \ _   _  ___  ___| |_|  _ \| __ )
 *   | | | | | | |/ _ \/ __| __| | | |  _ \
 *   | |_| | |_| |  __/\__ \ |_| |_| | |_) |
 *    \__\_\\__,_|\___||___/\__|____/|____/
 *
 *  Copyright (c) 2014-2019 Appsicle
 *  Copyright (c) 2019-2024 QuestDB
 *
 *  Licensed under the Apache License, Version 2.0 (the "License");
 *  you may not use this file except in compliance with the License.
 *  You may obtain a copy of the License at
 *
 *  http://www.apache.org/licenses/LICENSE-2.0
 *
 *  Unless required by applicable law or agreed to in writing, software
 *  distributed under the License is distributed on an "AS IS" BASIS,
 *  WITHOUT WARRANTIES OR CONDITIONS OF ANY KIND, either express or implied.
 *  See the License for the specific language governing permissions and
 *  limitations under the License.
 *
 ******************************************************************************/

package io.questdb.cairo;

import io.questdb.MessageBus;
import io.questdb.cairo.sql.PartitionFormat;
import io.questdb.cairo.sql.StaticSymbolTable;
import io.questdb.cairo.sql.SymbolTableSource;
import io.questdb.cairo.vm.NullMemoryCMR;
import io.questdb.cairo.vm.Vm;
import io.questdb.cairo.vm.api.MemoryCMR;
import io.questdb.cairo.vm.api.MemoryCR;
import io.questdb.cairo.vm.api.MemoryMR;
import io.questdb.cairo.vm.api.MemoryR;
import io.questdb.log.Log;
import io.questdb.log.LogFactory;
import io.questdb.std.FilesFacade;
import io.questdb.std.LongList;
import io.questdb.std.MemoryTag;
import io.questdb.std.Misc;
import io.questdb.std.Numbers;
import io.questdb.std.ObjList;
import io.questdb.std.Os;
import io.questdb.std.Unsafe;
import io.questdb.std.Vect;
import io.questdb.std.datetime.millitime.MillisecondClock;
import io.questdb.std.str.Path;
import io.questdb.std.str.Utf16Sink;
import org.jetbrains.annotations.NotNull;
import org.jetbrains.annotations.Nullable;
import org.jetbrains.annotations.TestOnly;

import java.io.Closeable;

import static io.questdb.cairo.TableUtils.TXN_FILE_NAME;

public class TableReader implements Closeable, SymbolTableSource {
    private static final Log LOG = LogFactory.getLog(TableReader.class);
    private static final int PARTITIONS_SLOT_OFFSET_SIZE = 1;
    private static final int PARTITIONS_SLOT_OFFSET_NAME_TXN = PARTITIONS_SLOT_OFFSET_SIZE + 1;
    private static final int PARTITIONS_SLOT_OFFSET_COLUMN_VERSION = PARTITIONS_SLOT_OFFSET_NAME_TXN + 1;
    private static final int PARTITIONS_SLOT_OFFSET_FORMAT = PARTITIONS_SLOT_OFFSET_COLUMN_VERSION + 1;
    private static final int PARTITIONS_SLOT_SIZE = 8; // must be power of 2
    private static final int PARTITIONS_SLOT_SIZE_MSB = Numbers.msb(PARTITIONS_SLOT_SIZE);
    private final MillisecondClock clock;
    private final ColumnVersionReader columnVersionReader;
    private final CairoConfiguration configuration;
    private final int dbRootSize;
    private final FilesFacade ff;
    private final int maxOpenPartitions;
    private final MessageBus messageBus;
    private final TableReaderMetadata metadata;
    private final LongList openPartitionInfo;
    private final ObjList<MemoryCMR> parquetPartitions;
    private final int partitionBy;
    private final PartitionOverwriteControl partitionOverwriteControl;
    private final Path path;
    private final int rootLen;
    private final ObjList<SymbolMapReader> symbolMapReaders = new ObjList<>();
    private final MemoryMR todoMem = Vm.getCMRInstance();
    private final TxReader txFile;
    private final TxnScoreboard txnScoreboard;
    private ObjList<BitmapIndexReader> bitmapIndexes;
    private int columnCount;
    private int columnCountShl;
    private LongList columnTops;
    private ObjList<MemoryCMR> columns;
    private int openPartitionCount;
    private int partitionCount;
    private long rowCount;
    private TableToken tableToken;
    private long tempMem8b = Unsafe.malloc(8, MemoryTag.NATIVE_TABLE_READER);
    private long txColumnVersion;
    private long txPartitionVersion;
    private long txTruncateVersion;
    private long txn = TableUtils.INITIAL_TXN;
    private boolean txnAcquired = false;

    public TableReader(CairoConfiguration configuration, TableToken tableToken) {
        this(configuration, tableToken, null, null);
    }

    public TableReader(
            CairoConfiguration configuration,
            TableToken tableToken,
            @Nullable MessageBus messageBus,
            @Nullable PartitionOverwriteControl partitionOverwriteControl
    ) {
        this.configuration = configuration;
        this.clock = configuration.getMillisecondClock();
        this.maxOpenPartitions = configuration.getInactiveReaderMaxOpenPartitions();
        this.ff = configuration.getFilesFacade();
        this.tableToken = tableToken;
        this.messageBus = messageBus;
        try {
            this.path = new Path();
            this.path.of(configuration.getRoot());
            this.dbRootSize = path.size();
            path.concat(tableToken.getDirName());
            this.rootLen = path.size();
            path.trimTo(rootLen);

            metadata = openMetaFile();
            partitionBy = metadata.getPartitionBy();
            columnVersionReader = new ColumnVersionReader().ofRO(ff, path.trimTo(rootLen).concat(TableUtils.COLUMN_VERSION_FILE_NAME).$());
            txnScoreboard = new TxnScoreboard(ff, configuration.getTxnScoreboardEntryCount()).ofRW(path.trimTo(rootLen));
            LOG.debug()
                    .$("open [id=").$(metadata.getTableId())
                    .$(", table=").utf8(this.tableToken.getTableName())
                    .$(", dirName=").utf8(this.tableToken.getDirName())
                    .I$();
            txFile = new TxReader(ff).ofRO(path.trimTo(rootLen).concat(TXN_FILE_NAME).$(), partitionBy);
            path.trimTo(rootLen);
            reloadSlow(false);
            txPartitionVersion = txFile.getPartitionTableVersion();
            txColumnVersion = txFile.getColumnVersion();
            txTruncateVersion = txFile.getTruncateVersion();
            columnCount = metadata.getColumnCount();
            columnCountShl = getColumnBits(columnCount);
            openSymbolMaps();
            partitionCount = txFile.getPartitionCount();

            int capacity = getColumnBase(partitionCount);
            parquetPartitions = new ObjList<>(partitionCount);
            parquetPartitions.setAll(partitionCount, NullMemoryCMR.INSTANCE);
            columns = new ObjList<>(capacity + 2);
            columns.setPos(capacity + 2);
            columns.setQuick(0, NullMemoryCMR.INSTANCE);
            columns.setQuick(1, NullMemoryCMR.INSTANCE);
            bitmapIndexes = new ObjList<>(capacity + 2);
            bitmapIndexes.setPos(capacity + 2);

            openPartitionInfo = new LongList(partitionCount * PARTITIONS_SLOT_SIZE);
            openPartitionInfo.setPos(partitionCount * PARTITIONS_SLOT_SIZE);
            for (int i = 0; i < partitionCount; i++) {
                // ts, number of rows, txn, column version for each partition
                // it is compared to attachedPartitions within the txn file to determine if a partition needs to be reloaded or not
                final int baseOffset = i * PARTITIONS_SLOT_SIZE;
                final long partitionTimestamp = txFile.getPartitionTimestampByIndex(i);
                final boolean isParquet = txFile.isPartitionParquet(i);
                openPartitionInfo.setQuick(baseOffset, partitionTimestamp);
                openPartitionInfo.setQuick(baseOffset + PARTITIONS_SLOT_OFFSET_SIZE, -1); // -1 means it is not open
                openPartitionInfo.setQuick(baseOffset + PARTITIONS_SLOT_OFFSET_NAME_TXN, txFile.getPartitionNameTxn(i));
                openPartitionInfo.setQuick(baseOffset + PARTITIONS_SLOT_OFFSET_COLUMN_VERSION, columnVersionReader.getMaxPartitionVersion(partitionTimestamp));
                openPartitionInfo.setQuick(baseOffset + PARTITIONS_SLOT_OFFSET_FORMAT, isParquet ? PartitionFormat.PARQUET : PartitionFormat.NATIVE);
            }
            columnTops = new LongList(capacity / 2);
            columnTops.setPos(capacity / 2);

            this.partitionOverwriteControl = partitionOverwriteControl;
            if (partitionOverwriteControl != null) {
                partitionOverwriteControl.acquirePartitions(this);
            }
        } catch (Throwable e) {
            close();
            throw e;
        }
    }

    public static int getPrimaryColumnIndex(int base, int index) {
        return 2 + base + index * 2;
    }

    @TestOnly
    public int calculateOpenPartitionCount() {
        int openPartitionCount = 0;
        for (int partitionIndex = partitionCount - 1; partitionIndex > -1; partitionIndex--) {
            final int offset = partitionIndex * PARTITIONS_SLOT_SIZE;
            long partitionSize = openPartitionInfo.getQuick(offset + PARTITIONS_SLOT_OFFSET_SIZE);
            if (partitionSize > -1L) {
                ++openPartitionCount;
            }
        }
        return openPartitionCount;
    }

    @Override
    public void close() {
        if (isOpen()) {
            goPassive();
            freeSymbolMapReaders();
            freeBitmapIndexCache();
            Misc.free(metadata);
            Misc.free(txFile);
            Misc.free(todoMem);
            freeColumns();
            freeParquetPartitions();
            freeTempMem();
            Misc.free(txnScoreboard);
            Misc.free(path);
            Misc.free(columnVersionReader);
            LOG.debug().$("closed '").utf8(tableToken.getTableName()).$('\'').$();
        }
    }

    public void dumpRawTxPartitionInfo(LongList container) {
        txFile.dumpRawTxPartitionInfo(container);
    }

    public long floorToPartitionTimestamp(long timestamp) {
        return txFile.getPartitionTimestampByTimestamp(timestamp);
    }

    public BitmapIndexReader getBitmapIndexReader(int partitionIndex, int columnIndex, int direction) {
        int columnBase = getColumnBase(partitionIndex);
        return getBitmapIndexReader(partitionIndex, columnBase, columnIndex, direction);
    }

    public BitmapIndexReader getBitmapIndexReader(int partitionIndex, int columnBase, int columnIndex, int direction) {
        final int index = getPrimaryColumnIndex(columnBase, columnIndex);
        final long partitionTimestamp = txFile.getPartitionTimestampByIndex(partitionIndex);
        final long columnNameTxn = columnVersionReader.getColumnNameTxn(partitionTimestamp, metadata.getWriterIndex(columnIndex));
        final long partitionTxn = txFile.getPartitionNameTxn(partitionIndex);

        BitmapIndexReader reader = bitmapIndexes.getQuick(direction == BitmapIndexReader.DIR_BACKWARD ? index : index + 1);
        if (reader != null) {
            // make sure to reload the reader
            final String columnName = metadata.getColumnName(columnIndex);
            final long columnTop = getColumnTop(columnBase, columnIndex);
            Path path = pathGenNativePartition(partitionIndex);
            try {
                reader.of(configuration, path, columnName, columnNameTxn, columnTop);
            } finally {
                path.trimTo(rootLen);
            }
            return reader;
        }
        return createBitmapIndexReaderAt(index, columnBase, columnIndex, columnNameTxn, direction, partitionTxn);
    }

    public MemoryCR getColumn(int absoluteIndex) {
        return columns.getQuick(absoluteIndex);
    }

    public int getColumnBase(int partitionIndex) {
        return partitionIndex << columnCountShl;
    }

    public int getColumnCount() {
        return columnCount;
    }

    public long getColumnTop(int base, int columnIndex) {
        return columnTops.getQuick(base / 2 + columnIndex);
    }

    public ColumnVersionReader getColumnVersionReader() {
        return columnVersionReader;
    }

    public long getDataVersion() {
        return txFile.getDataVersion();
    }

    public long getMaxTimestamp() {
        return txFile.getMaxTimestamp();
    }

    public int getMaxUncommittedRows() {
        return metadata.getMaxUncommittedRows();
    }

    public TableReaderMetadata getMetadata() {
        return metadata;
    }

    public long getMetadataVersion() {
        return txFile.getMetadataVersion();
    }

    public long getMinTimestamp() {
        return txFile.getMinTimestamp();
    }

    public long getO3MaxLag() {
        return metadata.getO3MaxLag();
    }

    public int getOpenPartitionCount() {
        return openPartitionCount;
    }

    /**
     * Returns previously open Parquet partition's mmapped address or 0 in case of a native partition.
     */
    public long getParquetAddr(int partitionIndex) {
        return parquetPartitions.getQuick(partitionIndex).addressOf(0);
    }

    /**
     * Returns previously open Parquet partition read size or -1 in case of a native partition.
     */
    public long getParquetFileSize(int partitionIndex) {
        return parquetPartitions.getQuick(partitionIndex).size();
    }

    public int getPartitionCount() {
        return partitionCount;
    }

    public byte getPartitionFormat(int partitionIndex) {
        return (byte) openPartitionInfo.getQuick(partitionIndex * PARTITIONS_SLOT_SIZE + PARTITIONS_SLOT_OFFSET_FORMAT);
    }

    @TestOnly
    public int getPartitionIndex(int columnBase) {
        return columnBase >>> columnCountShl;
    }

    public int getPartitionIndexByTimestamp(long timestamp) {
        int end = openPartitionInfo.binarySearchBlock(PARTITIONS_SLOT_SIZE_MSB, timestamp, Vect.BIN_SEARCH_SCAN_UP);
        if (end < 0) {
            // This will return -1 if searched timestamp is before the first partition
            // The caller should handle negative return values
            return (-end - 2) / PARTITIONS_SLOT_SIZE;
        }
        return end / PARTITIONS_SLOT_SIZE;
    }

    public long getPartitionRowCount(int partitionIndex) {
        return openPartitionInfo.getQuick(partitionIndex * PARTITIONS_SLOT_SIZE + PARTITIONS_SLOT_OFFSET_SIZE);
    }

    public long getPartitionTimestampByIndex(int partitionIndex) {
        return txFile.getPartitionTimestampByIndex(partitionIndex);
    }

    public int getPartitionedBy() {
        return metadata.getPartitionBy();
    }

    public SymbolMapReader getSymbolMapReader(int columnIndex) {
        return symbolMapReaders.getQuick(columnIndex);
    }

    @Override
    public StaticSymbolTable getSymbolTable(int columnIndex) {
        return getSymbolMapReader(columnIndex);
    }

    public TableToken getTableToken() {
        return tableToken;
    }

    public long getTransientRowCount() {
        return txFile.getTransientRowCount();
    }

    public TxReader getTxFile() {
        return txFile;
    }

    public long getTxn() {
        return txn;
    }

    public long getTxnMetadataVersion() {
        return txFile.getMetadataVersion();
    }

    public TxnScoreboard getTxnScoreboard() {
        return txnScoreboard;
    }

    public void goActive() {
        reload();
        if (partitionOverwriteControl != null) {
            partitionOverwriteControl.acquirePartitions(this);
        }
    }

    public void goPassive() {
        if (!isActive()) {
            return;
        }
        if (partitionOverwriteControl != null) {
            // Mark partitions as unused before releasing txn in scoreboard
            // to avoid false positives in partition overwrite control
            partitionOverwriteControl.releasePartitions(this);
        }
        if (releaseTxn() && PartitionBy.isPartitioned(partitionBy)) {
            // check if reader unlocks a transaction in scoreboard
            // to house keep the partition versions
            checkSchedulePurgeO3Partitions();
        }
        // close all but N latest partitions
        if (PartitionBy.isPartitioned(partitionBy) && openPartitionCount > maxOpenPartitions) {
            final int originallyOpen = openPartitionCount;
            int openCount = 0;
            for (int partitionIndex = partitionCount - 1; partitionIndex > -1; partitionIndex--) {
                final int offset = partitionIndex * PARTITIONS_SLOT_SIZE;
                long partitionSize = openPartitionInfo.getQuick(offset + PARTITIONS_SLOT_OFFSET_SIZE);
                if (partitionSize > -1L && ++openCount > maxOpenPartitions) {
                    closePartition(partitionIndex);
                    if (openCount == originallyOpen) {
                        // ok, we've closed enough
                        break;
                    }
                }
            }
        }
    }

    public boolean isActive() {
        return txnAcquired;
    }

    public boolean isColumnCached(int columnIndex) {
        return symbolMapReaders.getQuick(columnIndex).isCached();
    }

    public boolean isOpen() {
        return tempMem8b != 0L;
    }

    @Override
    public StaticSymbolTable newSymbolTable(int columnIndex) {
        return getSymbolMapReader(columnIndex).newSymbolTableView();
    }

    /**
     * Opens given partition for reading. Native partitions become immediately readable
     * after this call through mmapped memory. For Parquet partitions, the file is open
     * for read with fd available via {@link #getParquetAddr(int)}} call.
     *
     * @param partitionIndex partition index
     * @return partition size in rows
     * @throws io.questdb.cairo.DataUnavailableException when the queried partition is in cold storage
     */
    public long openPartition(int partitionIndex) {
        final long size = getPartitionRowCount(partitionIndex);
        if (size != -1L) {
            return size;
        }
        return openPartition0(partitionIndex);
    }

    public void reconcileOpenPartitionsFrom(int partitionIndex, boolean forceTruncate) {
        int txPartitionCount = txFile.getPartitionCount();
        int txPartitionIndex = partitionIndex;
        boolean changed = false;

        while (partitionIndex < partitionCount && txPartitionIndex < txPartitionCount) {
            final int offset = partitionIndex * PARTITIONS_SLOT_SIZE;
            final long txPartTs = txFile.getPartitionTimestampByIndex(txPartitionIndex);
            final long openPartitionTimestamp = openPartitionInfo.getQuick(offset);

            if (openPartitionTimestamp < txPartTs) {
                // Deleted partitions
                // This will decrement partitionCount
                closeDeletedPartition(partitionIndex);
            } else if (openPartitionTimestamp > txPartTs) {
                // Insert partition
                insertPartition(partitionIndex, txPartTs);
                changed = true;
                txPartitionIndex++;
                partitionIndex++;
            } else {
                // Refresh partition
                final long newPartitionSize = txFile.getPartitionSize(txPartitionIndex);
                final long txPartitionNameTxn = txFile.getPartitionNameTxn(partitionIndex);
                final long openPartitionSize = openPartitionInfo.getQuick(offset + PARTITIONS_SLOT_OFFSET_SIZE);
                final long openPartitionNameTxn = openPartitionInfo.getQuick(offset + PARTITIONS_SLOT_OFFSET_NAME_TXN);
                final long openPartitionColumnVersion = openPartitionInfo.getQuick(offset + PARTITIONS_SLOT_OFFSET_COLUMN_VERSION);

                if (!forceTruncate) {
                    if (openPartitionNameTxn == txPartitionNameTxn && openPartitionColumnVersion == columnVersionReader.getMaxPartitionVersion(txPartTs)) {
<<<<<<< HEAD
                        if (openPartitionSize != newPartitionSize) {
                            if (openPartitionSize > -1L) {
                                final byte format = getPartitionFormat(partitionIndex);
                                assert format != -1;
                                if (format == PartitionFormat.NATIVE) {
                                    reloadGrowPartition(partitionIndex, newPartitionSize, txPartitionNameTxn);
                                } // else do nothing for Parquet
=======
                        // We used to skip reloading partition size if the row count is the same and name txn is the same
                        // But in case of dedup the row count can be same but the data can be overwritten by splitting and squashing the partition back
                        // This is ok for fixed size columns but var length columns have to be re-mapped to the bigger / smaller sizes
                        if (openPartitionSize > -1L) {
                            if (reloadPartitionFiles(partitionIndex, newPartitionSize, txPartitionNameTxn)) {
>>>>>>> be21eca6
                                openPartitionInfo.setQuick(offset + PARTITIONS_SLOT_OFFSET_SIZE, newPartitionSize);
                                LOG.debug().$("updated partition size [partition=").$(openPartitionTimestamp).I$();
                            } else {
                                prepareForLazyOpen(partitionIndex);
                            }
                        }
                    } else {
                        prepareForLazyOpen(partitionIndex);
                    }
                    changed = true;
                } else if (openPartitionSize > -1L && newPartitionSize > -1L) { // Don't force re-open if not yet opened
                    prepareForLazyOpen(partitionIndex);
                }
                txPartitionIndex++;
                partitionIndex++;
            }
        }

        // if while finished on txPartitionIndex == txPartitionCount condition
        // remove deleted opened partitions
        while (partitionIndex < partitionCount) {
            closeDeletedPartition(partitionIndex);
            changed = true;
        }

        // if while finished on partitionIndex == partitionCount condition
        // insert new partitions at the end
        for (; partitionIndex < txPartitionCount; partitionIndex++) {
            insertPartition(partitionIndex, txFile.getPartitionTimestampByIndex(partitionIndex));
            changed = true;
        }

        if (forceTruncate) {
            reloadAllSymbols();
        } else if (changed) {
            reloadSymbolMapCounts();
        }
    }

    public boolean reload() {
        if (acquireTxn()) {
            return false;
        }
        try {
            reloadSlow(true);
            // partition reload will apply truncate if necessary
            // applyTruncate for non-partitioned tables only
            reconcileOpenPartitions(txPartitionVersion, txColumnVersion, txTruncateVersion);

            // Save transaction details which impact the reloading. Do not rely on txReader, it can be reloaded outside this method.
            txPartitionVersion = txFile.getPartitionTableVersion();
            txColumnVersion = txFile.getColumnVersion();
            txTruncateVersion = txFile.getTruncateVersion();

            // Useful for debugging
            // assert DebugUtils.reconcileColumnTops(PARTITIONS_SLOT_SIZE, openPartitionInfo, columnVersionReader, this);
            return true;
        } catch (Throwable e) {
            releaseTxn();
            throw e;
        }
    }

    public long size() {
        return rowCount;
    }

    public void updateTableToken(TableToken tableToken) {
        this.tableToken = tableToken;
        this.metadata.updateTableToken(tableToken);
    }

    private static int getColumnBits(int columnCount) {
        return Numbers.msb(Numbers.ceilPow2(columnCount) * 2);
    }

    private static boolean growColumn(MemoryCMR mem1, MemoryCMR mem2, int columnType, long rowCount) {
        if (rowCount > 0) {
            if (ColumnType.isVarSize(columnType)) {
                if (mem2 == null || !mem2.isOpen()) {
                    return false;
                }

                // Extend aux memory
                ColumnTypeDriver columnTypeDriver = ColumnType.getDriver(columnType);
                long newSize = columnTypeDriver.getAuxVectorSize(rowCount);
                if (newSize != mem2.size()) {
                    mem2.extend(newSize);
                }

                // Extend data memory
                long dataSize = columnTypeDriver.getDataVectorSizeAt(mem2.addressOf(0), rowCount - 1);
                if (mem1 != null && mem1.isOpen()) {
                    if (dataSize != mem1.size()) {
                        // because of dedup, size of var data can grow or shrink
                        mem1.changeSize(dataSize);
                    }
                } else {
                    // dataSize can be 0 in case when it's varchar column and all the values are inlined
                    // The data memory was not open but now we need to open it. Mark the partition as not reloaded by returning false
                    return dataSize == 0;
                }
            } else {
                if (mem1 == null || !mem1.isOpen()) {
                    return false;
                }
                mem1.extend(rowCount << ColumnType.pow2SizeOf(columnType));
            }
        }
        return true;
    }

    private boolean acquireTxn() {
        if (!txnAcquired) {
            try {
                if (txnScoreboard.acquireTxn(txn)) {
                    txnAcquired = true;
                } else {
                    return false;
                }
            } catch (CairoException ex) {
                // Scoreboard can be over allocated
                LOG.critical().$("cannot lock txn in scoreboard [table=")
                        .$(tableToken)
                        .$(", txn=").$(txn)
                        .$(", error=").$(ex.getFlyweightMessage()).I$();
                throw ex;
            }
        }

        // txFile can also be reloaded in goPassive->checkSchedulePurgeO3Partitions
        // if txFile txn doesn't much reader txn, reader has to be slow reloaded
        if (txn == txFile.getTxn()) {
            // We have to be sure last txn is acquired in Scoreboard
            // otherwise writer can delete partition version files
            // between reading txn file and acquiring txn in the Scoreboard.
            Unsafe.getUnsafe().loadFence();
            return txFile.getVersion() == txFile.unsafeReadVersion();
        }
        return false;
    }

    private void checkSchedulePurgeO3Partitions() {
        long txnLocks = txnScoreboard.getActiveReaderCount(txn);
        long partitionTableVersion = txFile.getPartitionTableVersion();
        if (txnLocks == 0 && txFile.unsafeLoadAll() && txFile.getPartitionTableVersion() > partitionTableVersion) {
            // Last lock for this txn is released and this is not latest txn number
            // Schedule a job to clean up partition versions this reader may hold
            if (TableUtils.schedulePurgeO3Partitions(messageBus, tableToken, partitionBy)) {
                return;
            }

            LOG.error()
                    .$("could not queue purge partition task, queue is full [")
                    .$("dirName=").utf8(tableToken.getDirName())
                    .$(", txn=").$(txn)
                    .$(']').$();
        }
    }

    private void closeDeletedPartition(int partitionIndex) {
        final int offset = partitionIndex * PARTITIONS_SLOT_SIZE;
        long partitionTimestamp = openPartitionInfo.getQuick(offset);
        long partitionSize = openPartitionInfo.getQuick(offset + PARTITIONS_SLOT_OFFSET_SIZE);
        int columnBase = getColumnBase(partitionIndex);
        if (partitionSize > -1) {
            closePartitionResources(partitionIndex, offset);
            openPartitionCount--;
        }
        int baseIndex = getPrimaryColumnIndex(columnBase, 0);
        int newBaseIndex = getPrimaryColumnIndex(getColumnBase(partitionIndex + 1), 0);
        columns.remove(baseIndex, newBaseIndex - 1);
        parquetPartitions.setQuick(partitionIndex, NullMemoryCMR.INSTANCE);

        int colTopStart = columnBase / 2;
        int columnSlotSize = getColumnBase(1);
        columnTops.removeIndexBlock(colTopStart, columnSlotSize / 2);

        openPartitionInfo.removeIndexBlock(offset, PARTITIONS_SLOT_SIZE);
        LOG.info().$("closed deleted partition [table=").$(tableToken)
                .$(", ts=").$ts(partitionTimestamp)
                .$(", partitionIndex=").$(partitionIndex)
                .I$();
        partitionCount--;
    }

    private void closeParquetPartition(int partitionIndex) {
        Misc.free(parquetPartitions.getQuick(partitionIndex));
    }

    private void closePartition(int partitionIndex) {
        final int offset = partitionIndex * PARTITIONS_SLOT_SIZE;
        long partitionTimestamp = openPartitionInfo.getQuick(offset);
        long partitionSize = openPartitionInfo.getQuick(offset + PARTITIONS_SLOT_OFFSET_SIZE);
        if (partitionSize > -1) {
            closePartitionResources(partitionIndex, offset);
            openPartitionCount--;

            LOG.debug().$("closed partition [path=").$substr(dbRootSize, path).$(", timestamp=").$ts(partitionTimestamp).I$();
        }
    }

    private void closePartitionColumn(int base, int columnIndex) {
        int index = getPrimaryColumnIndex(base, columnIndex);
        Misc.free(columns.get(index));
        Misc.free(columns.get(index + 1));
        Misc.free(bitmapIndexes.getAndSetQuick(index, null));
        Misc.free(bitmapIndexes.getAndSetQuick(index + 1, null));
    }

    private void closePartitionColumns(int columnBase) {
        for (int i = 0; i < columnCount; i++) {
            closePartitionColumn(columnBase, i);
        }
    }

    private void closePartitionResources(int partitionIndex, int offset) {
        final byte format = getPartitionFormat(partitionIndex);
        assert format != -1;
        if (format == PartitionFormat.PARQUET) {
            closeParquetPartition(partitionIndex);
        } else {
            int columnBase = getColumnBase(partitionIndex);
            closePartitionColumns(columnBase);
        }
        openPartitionInfo.setQuick(offset + PARTITIONS_SLOT_OFFSET_SIZE, -1);
    }

    private long closeRewrittenPartitionFiles(int partitionIndex, int oldBase) {
        final int offset = partitionIndex * PARTITIONS_SLOT_SIZE;
        long partitionTs = openPartitionInfo.getQuick(offset);
        long existingPartitionNameTxn = openPartitionInfo.getQuick(offset + PARTITIONS_SLOT_OFFSET_NAME_TXN);
        long newNameTxn = txFile.getPartitionNameTxnByPartitionTimestamp(partitionTs);
        long newSize = txFile.getPartitionRowCountByTimestamp(partitionTs);
        if (existingPartitionNameTxn != newNameTxn || newSize < 0) {
            LOG.debug().$("close outdated partition files [table=").utf8(tableToken.getTableName()).$(", ts=").$ts(partitionTs).$(", nameTxn=").$(newNameTxn).$();
            // Close all columns, partition is overwritten. Partition reconciliation process will re-open correct files
            if (getPartitionFormat(partitionIndex) == PartitionFormat.NATIVE) {
                for (int i = 0; i < columnCount; i++) {
                    closePartitionColumn(oldBase, i);
                }
            }
            openPartitionInfo.setQuick(offset + PARTITIONS_SLOT_OFFSET_SIZE, -1L);
            openPartitionCount--;
            return -1;
        }
        pathGenNativePartition(partitionIndex);
        return newSize;
    }

    private void copyColumns(
            int fromBase,
            int fromColumnIndex,
            ObjList<MemoryCMR> toColumns,
            LongList toColumnTops,
            ObjList<BitmapIndexReader> toIndexReaders,
            int toBase,
            int toColumnIndex
    ) {
        final int fromIndex = getPrimaryColumnIndex(fromBase, fromColumnIndex);
        final int toIndex = getPrimaryColumnIndex(toBase, toColumnIndex);

        toColumns.setQuick(toIndex, columns.getAndSetQuick(fromIndex, null));
        toColumns.setQuick(toIndex + 1, columns.getAndSetQuick(fromIndex + 1, null));
        toColumnTops.setQuick(toBase / 2 + toColumnIndex, columnTops.getQuick(fromBase / 2 + fromColumnIndex));
        toIndexReaders.setQuick(toIndex, bitmapIndexes.getAndSetQuick(fromIndex, null));
        toIndexReaders.setQuick(toIndex + 1, bitmapIndexes.getAndSetQuick(fromIndex + 1, null));
    }

    private BitmapIndexReader createBitmapIndexReaderAt(int globalIndex, int columnBase, int columnIndex, long columnNameTxn, int direction, long txn) {
        BitmapIndexReader reader;
        if (!metadata.isColumnIndexed(columnIndex)) {
            throw CairoException.critical(0).put("Not indexed: ").put(metadata.getColumnName(columnIndex));
        }

        MemoryR col = columns.getQuick(globalIndex);
        if (col instanceof NullMemoryCMR) {
            if (direction == BitmapIndexReader.DIR_BACKWARD) {
                reader = new BitmapIndexBwdNullReader();
                bitmapIndexes.setQuick(globalIndex, reader);
            } else {
                reader = new BitmapIndexFwdNullReader();
                bitmapIndexes.setQuick(globalIndex + 1, reader);
            }
        } else {
            Path path = pathGenNativePartition(getPartitionIndex(columnBase), txn);
            try {
                if (direction == BitmapIndexReader.DIR_BACKWARD) {
                    reader = new BitmapIndexBwdReader(
                            configuration,
                            path,
                            metadata.getColumnName(columnIndex),
                            columnNameTxn,
                            getColumnTop(columnBase, columnIndex)
                    );
                    bitmapIndexes.setQuick(globalIndex, reader);
                } else {
                    reader = new BitmapIndexFwdReader(
                            configuration,
                            path,
                            metadata.getColumnName(columnIndex),
                            columnNameTxn,
                            getColumnTop(columnBase, columnIndex)
                    );
                    bitmapIndexes.setQuick(globalIndex + 1, reader);
                }
            } finally {
                path.trimTo(rootLen);
            }
        }
        return reader;
    }

    private void createNewColumnList(int columnCount, TableReaderMetadataTransitionIndex transitionIndex, int columnCountShl) {
        LOG.debug().$("resizing columns file list [table=").utf8(tableToken.getTableName()).I$();
        int capacity = partitionCount << columnCountShl;
        final ObjList<MemoryCMR> toColumns = new ObjList<>(capacity + 2);
        final LongList toColumnTops = new LongList(capacity / 2);
        final ObjList<BitmapIndexReader> toIndexReaders = new ObjList<>(capacity);
        toColumns.setPos(capacity + 2);
        toColumns.setQuick(0, NullMemoryCMR.INSTANCE);
        toColumns.setQuick(1, NullMemoryCMR.INSTANCE);
        toColumnTops.setPos(capacity / 2);
        toIndexReaders.setPos(capacity + 2);
        int iterateCount = Math.max(columnCount, this.columnCount);

        for (int partitionIndex = 0; partitionIndex < partitionCount; partitionIndex++) {
            final int toBase = partitionIndex << columnCountShl;
            final int fromBase = partitionIndex << this.columnCountShl;

            try {
                long partitionRowCount = openPartitionInfo.getQuick(partitionIndex * PARTITIONS_SLOT_SIZE + PARTITIONS_SLOT_OFFSET_SIZE);
                if (partitionRowCount > -1L && (partitionRowCount = closeRewrittenPartitionFiles(partitionIndex, fromBase)) > -1L) {
                    for (int i = 0; i < iterateCount; i++) {
                        if (transitionIndex.closeColumn(i)) {
                            closePartitionColumn(fromBase, i);
                        }

                        if (transitionIndex.replaceWithNew(i)) {
                            // new instance
                            reloadColumnAt(partitionIndex, path, toColumns, toColumnTops, toIndexReaders, toBase, i, partitionRowCount);
                        } else {
                            final int fromColumnIndex = transitionIndex.getCopyFromIndex(i);
                            assert fromColumnIndex < this.columnCount;
                            copyColumns(fromBase, fromColumnIndex, toColumns, toColumnTops, toIndexReaders, toBase, i);
                        }
                    }
                }
            } finally {
                path.trimTo(rootLen);
            }
        }
        this.columns = toColumns;
        this.columnTops = toColumnTops;
        this.columnCountShl = columnCountShl;
        this.bitmapIndexes = toIndexReaders;
    }

    private void formatErrorPartitionDirName(int partitionIndex, Utf16Sink sink) {
        TableUtils.setSinkForNativePartition(
                sink,
                partitionBy,
                openPartitionInfo.getQuick(partitionIndex * PARTITIONS_SLOT_SIZE),
                -1L
        );
    }

    private void formatNativePartitionDirName(int partitionIndex, Path sink, long nameTxn) {
        TableUtils.setPathForNativePartition(
                sink,
                partitionBy,
                openPartitionInfo.getQuick(partitionIndex * PARTITIONS_SLOT_SIZE),
                nameTxn
        );
    }

    private void formatParquetPartitionFileName(int partitionIndex, Path sink, long nameTxn) {
        TableUtils.setPathForParquetPartition(
                sink,
                partitionBy,
                openPartitionInfo.getQuick(partitionIndex * PARTITIONS_SLOT_SIZE),
                nameTxn
        );
    }

    private void freeBitmapIndexCache() {
        Misc.freeObjList(bitmapIndexes);
    }

    private void freeColumns() {
        Misc.freeObjList(columns);
    }

    private void freeParquetPartitions() {
        Misc.freeObjList(parquetPartitions);
    }

    private void freeSymbolMapReaders() {
        for (int i = 0, n = symbolMapReaders.size(); i < n; i++) {
            Misc.freeIfCloseable(symbolMapReaders.getQuick(i));
        }
        symbolMapReaders.clear();
    }

    private void freeTempMem() {
        if (tempMem8b != 0L) {
            tempMem8b = Unsafe.free(tempMem8b, Long.BYTES, MemoryTag.NATIVE_TABLE_READER);
        }
    }

    private void insertPartition(int partitionIndex, long timestamp) {
        final int columnBase = getColumnBase(partitionIndex);
        final int columnSlotSize = getColumnBase(1);

        final int idx = getPrimaryColumnIndex(columnBase, 0);
        columns.insert(idx, columnSlotSize, NullMemoryCMR.INSTANCE);
        bitmapIndexes.insert(idx, columnSlotSize, null);
        parquetPartitions.extendAndSet(partitionIndex, NullMemoryCMR.INSTANCE);

        final int topBase = columnBase / 2;
        final int topSlotSize = columnSlotSize / 2;
        columnTops.insert(topBase, topSlotSize);
        columnTops.seed(topBase, topSlotSize, 0);

        final int offset = partitionIndex * PARTITIONS_SLOT_SIZE;
        openPartitionInfo.insert(offset, PARTITIONS_SLOT_SIZE);
        openPartitionInfo.setQuick(offset, timestamp);
        openPartitionInfo.setQuick(offset + PARTITIONS_SLOT_OFFSET_SIZE, -1);
        openPartitionInfo.setQuick(offset + PARTITIONS_SLOT_OFFSET_NAME_TXN, -1);
        openPartitionInfo.setQuick(offset + PARTITIONS_SLOT_OFFSET_COLUMN_VERSION, -1);
        openPartitionInfo.setQuick(offset + PARTITIONS_SLOT_OFFSET_FORMAT, -1);
        partitionCount++;
        LOG.debug().$("inserted partition [index=").$(partitionIndex).$(", table=").$(tableToken).$(", timestamp=").$ts(timestamp).I$();
    }

    // this method is not thread safe
    @NotNull
    private SymbolMapReaderImpl newSymbolMapReader(int symbolColumnIndex, int columnIndex) {
        // symbol column index is the index of symbol column in dense array of symbol columns, e.g.
        // if table has only one symbol columns, the symbolColumnIndex is 0 regardless of column position
        // in the metadata.
        return new SymbolMapReaderImpl(
                configuration,
                path,
                metadata.getColumnName(columnIndex),
                columnVersionReader.getDefaultColumnNameTxn(metadata.getWriterIndex(columnIndex)),
                txFile.getSymbolValueCount(symbolColumnIndex)
        );
    }

    private TableReaderMetadata openMetaFile() {
        TableReaderMetadata metadata = new TableReaderMetadata(configuration, tableToken);
        try {
            metadata.load();
            return metadata;
        } catch (Throwable th) {
            metadata.close();
            throw th;
        }
    }

    @NotNull
    private MemoryCMR openOrCreateColumnMemory(
            Path path,
            ObjList<MemoryCMR> columns,
            int primaryIndex,
            @Nullable MemoryCMR mem,
            long columnSize
    ) {
        if (mem != null && mem != NullMemoryCMR.INSTANCE) {
            mem.of(ff, path.$(), columnSize, columnSize, MemoryTag.MMAP_TABLE_READER);
        } else {
            mem = Vm.getCMRInstance(ff, path.$(), columnSize, MemoryTag.MMAP_TABLE_READER);
            columns.setQuick(primaryIndex, mem);
        }
        return mem;
    }

    private long openPartition0(int partitionIndex) {
        final int offset = partitionIndex * PARTITIONS_SLOT_SIZE;
        if (txFile.getPartitionCount() < 2 && txFile.getTransientRowCount() == 0) {
            return -1;
        }

        try {
            final long partitionNameTxn = txFile.getPartitionNameTxn(partitionIndex);

            if (txFile.isPartitionParquet(partitionIndex)) { // parquet partition
                Path path = pathGenParquetPartition(partitionIndex, partitionNameTxn);
                if (ff.exists(path.$())) {
                    final long partitionSize = txFile.getPartitionSize(partitionIndex);
                    if (partitionSize > -1L) {
                        LOG.info()
                                .$("open partition [path=").$substr(dbRootSize, path)
                                .$(", rowCount=").$(partitionSize)
                                .$(", partitionIndex=").$(partitionIndex)
                                .$(", partitionCount=").$(partitionCount)
                                .$(", format=parquet")
                                .I$();

                        final long partitionTimestamp = openPartitionInfo.getQuick(partitionIndex * PARTITIONS_SLOT_SIZE);
                        openPartitionInfo.setQuick(offset + PARTITIONS_SLOT_OFFSET_SIZE, partitionSize);
                        openPartitionInfo.setQuick(offset + PARTITIONS_SLOT_OFFSET_NAME_TXN, partitionNameTxn);
                        openPartitionInfo.setQuick(offset + PARTITIONS_SLOT_OFFSET_COLUMN_VERSION, columnVersionReader.getMaxPartitionVersion(partitionTimestamp));
                        openPartitionInfo.setQuick(offset + PARTITIONS_SLOT_OFFSET_FORMAT, PartitionFormat.PARQUET);

                        final long parquetSize = txFile.getPartitionParquetFileSize(partitionIndex);
                        assert parquetSize > 0;
                        MemoryCMR parquetMem = parquetPartitions.getQuick(partitionIndex);
                        if (parquetMem != null && parquetMem != NullMemoryCMR.INSTANCE) {
                            parquetMem.of(ff, path.$(), parquetSize, parquetSize, MemoryTag.MMAP_TABLE_READER);
                        } else {
                            parquetMem = Vm.getCMRInstance(ff, path.$(), parquetSize, MemoryTag.MMAP_TABLE_READER);
                            parquetPartitions.setQuick(partitionIndex, parquetMem);
                        }
                        openPartitionCount++;
                    }

                    return partitionSize;
                }
            } else { // native partition
                Path path = pathGenNativePartition(partitionIndex, partitionNameTxn);
                if (ff.exists(path.$())) {
                    final long partitionSize = txFile.getPartitionSize(partitionIndex);
                    if (partitionSize > -1L) {
                        LOG.debug()
                                .$("open partition [path=").$substr(dbRootSize, path)
                                .$(", rowCount=").$(partitionSize)
                                .$(", partitionIndex=").$(partitionIndex)
                                .$(", partitionCount=").$(partitionCount)
                                .$(", format=native")
                                .I$();

                        openPartitionColumns(partitionIndex, path, getColumnBase(partitionIndex), partitionSize);
                        final long partitionTimestamp = openPartitionInfo.getQuick(partitionIndex * PARTITIONS_SLOT_SIZE);
                        openPartitionInfo.setQuick(offset + PARTITIONS_SLOT_OFFSET_SIZE, partitionSize);
                        openPartitionInfo.setQuick(offset + PARTITIONS_SLOT_OFFSET_NAME_TXN, partitionNameTxn);
                        openPartitionInfo.setQuick(offset + PARTITIONS_SLOT_OFFSET_COLUMN_VERSION, columnVersionReader.getMaxPartitionVersion(partitionTimestamp));
                        openPartitionInfo.setQuick(offset + PARTITIONS_SLOT_OFFSET_FORMAT, PartitionFormat.NATIVE);
                        openPartitionCount++;
                    }

                    return partitionSize;
                }
            }
            LOG.error().$("open partition failed, partition does not exist on the disk [path=").$(path).I$();

            if (PartitionBy.isPartitioned(getPartitionedBy())) {
                CairoException exception = CairoException.critical(0).put("Partition '");
                formatErrorPartitionDirName(partitionIndex, exception.message);
                exception.put("' does not exist in table '")
                        .put(tableToken.getTableName())
                        .put("' directory. Run [ALTER TABLE ").put(tableToken.getTableName()).put(" DROP PARTITION LIST '");
                formatErrorPartitionDirName(partitionIndex, exception.message);
                exception.put("'] to repair the table or restore the partition directory.");
                throw exception;
            } else {
                throw CairoException.critical(0).put("Table '").put(tableToken.getTableName())
                        .put("' data directory does not exist on the disk at ")
                        .put(path)
                        .put(". Restore data on disk or drop the table.");
            }
        } finally {
            path.trimTo(rootLen);
        }
    }

    private void openPartitionColumns(int partitionIndex, Path path, int columnBase, long partitionRowCount) {
        for (int i = 0; i < columnCount; i++) {
            reloadColumnAt(
                    partitionIndex,
                    path,
                    columns,
                    columnTops,
                    bitmapIndexes,
                    columnBase,
                    i,
                    partitionRowCount
            );
        }
    }

    private void openSymbolMaps() {
        final int columnCount = metadata.getColumnCount();
        // ensure symbolMapReaders has capacity for columnCount entries
        symbolMapReaders.setPos(columnCount);
        for (int i = 0; i < columnCount; i++) {
            if (ColumnType.isSymbol(metadata.getColumnType(i))) {
                // symbolMapReaders is sparse
                symbolMapReaders.set(i, newSymbolMapReader(metadata.getDenseSymbolIndex(i), i));
            }
        }
    }

    private Path pathGenNativePartition(int partitionIndex) {
        long nameTxn = openPartitionInfo.getQuick(partitionIndex * PARTITIONS_SLOT_SIZE + PARTITIONS_SLOT_OFFSET_NAME_TXN);
        return pathGenNativePartition(partitionIndex, nameTxn);
    }

    private Path pathGenNativePartition(int partitionIndex, long nameTxn) {
        formatNativePartitionDirName(partitionIndex, path.slash(), nameTxn);
        return path;
    }

    private Path pathGenParquetPartition(int partitionIndex, long nameTxn) {
        formatParquetPartitionFileName(partitionIndex, path.slash(), nameTxn);
        return path;
    }

    private void prepareForLazyOpen(int partitionIndex) {
        closePartition(partitionIndex);
    }

    private void readTxnSlow(long deadline) {
        int count = 0;

        while (true) {
            if (txFile.unsafeLoadAll()) {
                // good, very stable, congrats
                long txn = txFile.getTxn();
                releaseTxn();
                this.txn = txn;

                if (acquireTxn()) {
                    this.rowCount = txFile.getFixedRowCount() + txFile.getTransientRowCount();
                    LOG.debug()
                            .$("new transaction [txn=").$(txn)
                            .$(", transientRowCount=").$(txFile.getTransientRowCount())
                            .$(", fixedRowCount=").$(txFile.getFixedRowCount())
                            .$(", maxTimestamp=").$ts(txFile.getMaxTimestamp())
                            .$(", attempts=").$(count)
                            .$(", thread=").$(Thread.currentThread().getName())
                            .I$();
                    break;
                }
            }
            // This is unlucky, sequences have changed while we were reading transaction data
            // We must discard and try again
            count++;
            if (clock.getTicks() > deadline) {
                LOG.error().$("tx read timeout [timeout=").$(configuration.getSpinLockTimeout()).$("ms]").$();
                throw CairoException.critical(0).put("Transaction read timeout");
            }
            Os.pause();
        }
    }

    private void reconcileOpenPartitions(long prevPartitionVersion, long prevColumnVersion, long prevTruncateVersion) {
        // Reconcile partition full or partial will only update row count of last partition and append new partitions
        boolean truncateHappened = txFile.getTruncateVersion() != prevTruncateVersion;
        if (txFile.getPartitionTableVersion() == prevPartitionVersion && txFile.getColumnVersion() == prevColumnVersion && !truncateHappened) {
            int partitionIndex = Math.max(0, partitionCount - 1);
            final int txPartitionCount = txFile.getPartitionCount();
            if (partitionIndex < txPartitionCount) {
                if (partitionIndex < partitionCount) {
                    final int offset = partitionIndex * PARTITIONS_SLOT_SIZE;
                    final long openPartitionSize = openPartitionInfo.getQuick(offset + PARTITIONS_SLOT_OFFSET_SIZE);
                    // we check that open partition size is non-negative to avoid loading
                    // partition that is not yet in memory
                    if (openPartitionSize > -1L) {
                        final long openPartitionNameTxn = openPartitionInfo.getQuick(offset + PARTITIONS_SLOT_OFFSET_NAME_TXN);
                        final long txPartitionSize = txFile.getPartitionSize(partitionIndex);
                        final long txPartitionNameTxn = txFile.getPartitionNameTxn(partitionIndex);

                        if (openPartitionNameTxn == txPartitionNameTxn) {
<<<<<<< HEAD
                            final byte format = getPartitionFormat(partitionIndex);
                            assert format != -1;
                            if (openPartitionSize != txPartitionSize) {
                                if (format == PartitionFormat.NATIVE) {
                                    reloadGrowPartition(partitionIndex, txPartitionSize, txPartitionNameTxn);
                                } // else do nothing for Parquet
=======
                            // We used to skip reloading partition size if the row count is the same and name txn is the same
                            // But in case of dedup the row count can be same but the data can be overwritten by splitting and squashing the partition back
                            // This is ok for fixed size columns but var length columns have to be re-mapped to the bigger / smaller sizes
                            if (reloadPartitionFiles(partitionIndex, txPartitionSize, txPartitionNameTxn)) {
>>>>>>> be21eca6
                                openPartitionInfo.setQuick(offset + PARTITIONS_SLOT_OFFSET_SIZE, txPartitionSize);
                                LOG.debug().$("updated partition size [partition=").$(openPartitionInfo.getQuick(offset)).I$();
                            } else {
                                prepareForLazyOpen(partitionIndex);
                            }
                        } else {
                            prepareForLazyOpen(partitionIndex);
                        }
                    }
                    partitionIndex++;
                }
                for (; partitionIndex < txPartitionCount; partitionIndex++) {
                    insertPartition(partitionIndex, txFile.getPartitionTimestampByIndex(partitionIndex));
                }
                reloadSymbolMapCounts();
            }
            return;
        }
        reconcileOpenPartitionsFrom(0, truncateHappened);
    }

    private boolean releaseTxn() {
        if (txnAcquired) {
            long readerCount = txnScoreboard.releaseTxn(txn);
            txnAcquired = false;
            return readerCount == 0;
        }
        return false;
    }

    private void reloadAllSymbols() {
        for (int columnIndex = 0; columnIndex < columnCount; columnIndex++) {
            if (ColumnType.isSymbol(metadata.getColumnType(columnIndex))) {
                SymbolMapReader symbolMapReader = symbolMapReaders.getQuick(columnIndex);
                if (symbolMapReader instanceof SymbolMapReaderImpl) {
                    final int writerColumnIndex = metadata.getWriterIndex(columnIndex);
                    final long columnNameTxn = columnVersionReader.getDefaultColumnNameTxn(writerColumnIndex);
                    int symbolCount = txFile.getSymbolValueCount(metadata.getDenseSymbolIndex(columnIndex));
                    ((SymbolMapReaderImpl) symbolMapReader).of(configuration, path, metadata.getColumnName(columnIndex), columnNameTxn, symbolCount);
                }
            }
        }
    }

    private void reloadColumnAt(
            int partitionIndex,
            Path path,
            ObjList<MemoryCMR> columns,
            LongList columnTops,
            ObjList<BitmapIndexReader> indexReaders,
            int columnBase,
            int columnIndex,
            long partitionRowCount
    ) {
        final int plen = path.size();
        try {
            final CharSequence name = metadata.getColumnName(columnIndex);
            final int primaryIndex = getPrimaryColumnIndex(columnBase, columnIndex);
            final int secondaryIndex = primaryIndex + 1;
            final long partitionTimestamp = openPartitionInfo.getQuick(partitionIndex * PARTITIONS_SLOT_SIZE);
            int writerIndex = metadata.getWriterIndex(columnIndex);
            final int versionRecordIndex = columnVersionReader.getRecordIndex(partitionTimestamp, writerIndex);
            final long columnTop = versionRecordIndex > -1 ? columnVersionReader.getColumnTopByIndex(versionRecordIndex) : 0L;
            long columnTxn = versionRecordIndex > -1 ? columnVersionReader.getColumnNameTxnByIndex(versionRecordIndex) : -1L;
            if (columnTxn == -1L) {
                // When column is added, column version will have txn number for the partition
                // where it's added. It will also have the txn number in the [default] partition
                columnTxn = columnVersionReader.getDefaultColumnNameTxn(writerIndex);
            }
            final long columnRowCount = partitionRowCount - columnTop;

            // When column is added mid-table existence the top record is only
            // created in the current partition. Older partitions would simply have no
            // column file. This makes it necessary to check the partition timestamp in Column Version file
            // of when the column was added.
            if (columnRowCount > 0 && (versionRecordIndex > -1 || columnVersionReader.getColumnTopPartitionTimestamp(writerIndex) <= partitionTimestamp)) {
                final int columnType = metadata.getColumnType(columnIndex);

                final MemoryCMR dataMem = columns.getQuick(primaryIndex);
                if (ColumnType.isVarSize(columnType)) {
                    final ColumnTypeDriver columnTypeDriver = ColumnType.getDriver(columnType);
                    long auxSize = columnTypeDriver.getAuxVectorSize(columnRowCount);
                    TableUtils.iFile(path.trimTo(plen), name, columnTxn);
                    MemoryCMR auxMem = columns.getQuick(secondaryIndex);
                    auxMem = openOrCreateColumnMemory(path, columns, secondaryIndex, auxMem, auxSize);
                    long dataSize = columnTypeDriver.getDataVectorSizeAt(auxMem.addressOf(0), columnRowCount - 1);
                    if (dataSize < columnTypeDriver.getDataVectorMinEntrySize() || dataSize >= (1L << 40)) {
                        LOG.critical().$("Invalid var len column size [column=").$(name).$(", size=").$(dataSize).$(", path=").$(path).I$();
                        throw CairoException.critical(0).put("Invalid column size [column=").put(path).put(", size=").put(dataSize).put(']');
                    }
                    TableUtils.dFile(path.trimTo(plen), name, columnTxn);
                    openOrCreateColumnMemory(path, columns, primaryIndex, dataMem, dataSize);
                } else {
                    TableUtils.dFile(path.trimTo(plen), name, columnTxn);
                    openOrCreateColumnMemory(
                            path,
                            columns,
                            primaryIndex,
                            dataMem,
                            columnRowCount << ColumnType.pow2SizeOf(columnType)
                    );
                    Misc.free(columns.getAndSetQuick(secondaryIndex, null));
                }

                columnTops.setQuick(columnBase / 2 + columnIndex, columnTop);

                if (metadata.isColumnIndexed(columnIndex)) {
                    BitmapIndexReader indexReader = indexReaders.getQuick(primaryIndex);
                    if (indexReader != null) {
                        indexReader.of(configuration, path.trimTo(plen), name, columnTxn, columnTop);
                    }
                } else {
                    Misc.free(indexReaders.getAndSetQuick(primaryIndex, null));
                    Misc.free(indexReaders.getAndSetQuick(secondaryIndex, null));
                }
            } else {
                Misc.free(columns.getAndSetQuick(primaryIndex, NullMemoryCMR.INSTANCE));
                Misc.free(columns.getAndSetQuick(secondaryIndex, NullMemoryCMR.INSTANCE));
                // the appropriate index for NUllColumn will be created lazily when requested
                // these indexes have state and may not be always required
                Misc.free(indexReaders.getAndSetQuick(primaryIndex, null));
                Misc.free(indexReaders.getAndSetQuick(secondaryIndex, null));

                // Column is not present in the partition. Set column top to be the size of the partition.
                columnTops.setQuick(columnBase / 2 + columnIndex, partitionRowCount);
            }
        } finally {
            path.trimTo(plen);
        }
    }

    private boolean reloadColumnVersion(long columnVersion, long deadline) {
        if (columnVersionReader.getVersion() != columnVersion) {
            columnVersionReader.readSafe(clock, deadline);
        }
        return columnVersionReader.getVersion() == columnVersion;
    }

<<<<<<< HEAD
    /**
     * Updates boundaries of all columns in partition.
     *
     * @param partitionIndex index of partition
     * @param rowCount       number of rows in partition
     */
    private void reloadGrowPartition(int partitionIndex, long rowCount, long openPartitionNameTxn) {
        Path path = pathGenNativePartition(partitionIndex, openPartitionNameTxn);
        try {
            int columnBase = getColumnBase(partitionIndex);
            for (int i = 0; i < columnCount; i++) {
                final int index = getPrimaryColumnIndex(columnBase, i);
                final MemoryMR mem1 = columns.getQuick(index);
                if (mem1 instanceof NullMemoryCMR || (mem1 != null && !mem1.isOpen())) {
                    reloadColumnAt(
                            partitionIndex,
                            path,
                            columns,
                            columnTops,
                            bitmapIndexes,
                            columnBase,
                            i,
                            rowCount
                    );
                } else {
                    growColumn(
                            mem1,
                            columns.getQuick(index + 1),
                            metadata.getColumnType(i),
                            rowCount - getColumnTop(columnBase, i)
                    );
                }

                // reload symbol map
                SymbolMapReader reader = symbolMapReaders.getQuick(i);
                if (reader == null) {
                    continue;
                }
                reader.updateSymbolCount(txFile.getSymbolValueCount(metadata.getDenseSymbolIndex(i)));
            }
        } finally {
            path.trimTo(rootLen);
        }
    }

=======
>>>>>>> be21eca6
    private boolean reloadMetadata(int txnMetadataVersion, long deadline, boolean reshuffleColumns) {
        // create transition index, which will help us reuse already open resources
        if (txnMetadataVersion == metadata.getMetadataVersion()) {
            return true;
        }

        while (true) {
            try {
                if (!metadata.prepareTransition(txnMetadataVersion)) {
                    if (clock.getTicks() < deadline) {
                        return false;
                    }
                    LOG.error().$("metadata read timeout [timeout=").$(configuration.getSpinLockTimeout()).utf8("ms, table=").$(tableToken.getTableName()).I$();
                    throw CairoException.critical(0).put("Metadata read timeout [table=").put(tableToken.getTableName()).put(']');
                }
            } catch (CairoException ex) {
                // This is temporary solution until we can get multiple version of metadata not overwriting each other
                TableUtils.handleMetadataLoadException(tableToken.getTableName(), deadline, ex, configuration.getMillisecondClock(), configuration.getSpinLockTimeout());
                continue;
            }

            assert !reshuffleColumns || metadata.getColumnCount() == this.columnCount;
            TableReaderMetadataTransitionIndex transitionIndex = metadata.applyTransition();
            if (reshuffleColumns) {
                final int columnCount = metadata.getColumnCount();

                int columnCountShl = getColumnBits(columnCount);
                // when a column is added we cannot easily reshuffle columns in-place
                // the reason is that we'd have to create gaps in columns list between
                // partitions. It is possible in theory, but this could be an algo for
                // another day.
                if (columnCountShl > this.columnCountShl) {
                    createNewColumnList(columnCount, transitionIndex, columnCountShl);
                } else {
                    reshuffleColumns(columnCount, transitionIndex);
                }
                // rearrange symbol map reader list
                reshuffleSymbolMapReaders(transitionIndex, columnCount);
                this.columnCount = columnCount;
                reloadSymbolMapCounts();
            }
            return true;
        }
    }

    /**
     * Updates boundaries of all columns in partition.
     *
     * @param partitionIndex index of partition
     * @param rowCount       number of rows in partition
     */
    private boolean reloadPartitionFiles(int partitionIndex, long rowCount, long openPartitionNameTxn) {
        Path path = pathGenPartitioned(partitionIndex, openPartitionNameTxn);
        try {
            int columnBase = getColumnBase(partitionIndex);
            for (int i = 0; i < columnCount; i++) {
                final int index = getPrimaryColumnIndex(columnBase, i);

                if (!growColumn(
                        columns.getQuick(index),
                        columns.getQuick(index + 1),
                        metadata.getColumnType(i),
                        rowCount - getColumnTop(columnBase, i)
                )) {
                    return false;
                }
            }
        } finally {
            path.trimTo(rootLen);
        }
        return true;
    }

    private void reloadSlow(final boolean reshuffle) {
        final long deadline = clock.getTicks() + configuration.getSpinLockTimeout();
        do {
            // Reload txn
            readTxnSlow(deadline);
            // Reload _meta if structure version updated, reload _cv if column version updated
        } while (
            // Reload column versions, column version used in metadata reload column shuffle
                !reloadColumnVersion(txFile.getColumnVersion(), deadline)
                        // Start again if _meta with matching structure version cannot be loaded
                        || !reloadMetadata(txFile.getMetadataVersion(), deadline, reshuffle)
        );
    }

    private void reloadSymbolMapCounts() {
        for (int i = 0; i < columnCount; i++) {
            if (!ColumnType.isSymbol(metadata.getColumnType(i))) {
                continue;
            }
            symbolMapReaders.getQuick(i).updateSymbolCount(txFile.getSymbolValueCount(metadata.getDenseSymbolIndex(i)));
        }
    }

    private void renewSymbolMapReader(SymbolMapReader reader, int columnIndex) {
        if (ColumnType.isSymbol(metadata.getColumnType(columnIndex))) {
            final int writerColumnIndex = metadata.getWriterIndex(columnIndex);
            final long columnNameTxn = columnVersionReader.getDefaultColumnNameTxn(writerColumnIndex);
            String columnName = metadata.getColumnName(columnIndex);
            if (!(reader instanceof SymbolMapReaderImpl)) {
                reader = new SymbolMapReaderImpl(configuration, path, columnName, columnNameTxn, 0);
            } else {
                SymbolMapReaderImpl symbolMapReader = (SymbolMapReaderImpl) reader;
                // Fully reopen the symbol map reader only when necessary
                if (symbolMapReader.needsReopen(columnNameTxn)) {
                    ((SymbolMapReaderImpl) reader).of(configuration, path, columnName, columnNameTxn, 0);
                }
            }
        } else {
            if (reader instanceof SymbolMapReaderImpl) {
                ((SymbolMapReaderImpl) reader).close();
                reader = null;
            }
        }
        symbolMapReaders.setQuick(columnIndex, reader);
    }

    private void reshuffleColumns(int columnCount, TableReaderMetadataTransitionIndex transitionIndex) {
        LOG.debug().$("reshuffling columns file list [table=").utf8(tableToken.getTableName()).I$();
        int iterateCount = Math.max(columnCount, this.columnCount);

        for (int partitionIndex = 0; partitionIndex < partitionCount; partitionIndex++) {
            int base = getColumnBase(partitionIndex);
            try {
                long partitionRowCount = openPartitionInfo.getQuick(partitionIndex * PARTITIONS_SLOT_SIZE + PARTITIONS_SLOT_OFFSET_SIZE);
                if (partitionRowCount > -1L && (partitionRowCount = closeRewrittenPartitionFiles(partitionIndex, base)) > -1L) {
                    for (int i = 0; i < iterateCount; i++) {
                        final int copyFrom = transitionIndex.getCopyFromIndex(i);

                        if (transitionIndex.closeColumn(i)) {
                            // This column is deleted (not moved).
                            // Close all files
                            closePartitionColumn(base, i);
                        }

                        // We should only remove columns from existing metadata if column count has reduced.
                        // And we should not attempt to reload columns, which have no matches in the metadata
                        if (i < columnCount) {
                            if (copyFrom == i) {
                                // It appears that column hasn't changed its position. There are three possibilities here:
                                // 1. Column has been forced out of the reader via closeColumnForRemove(). This is required
                                //    on Windows before column can be deleted. In this case we must check for marker
                                //    instance and the column from disk
                                // 2. Column hasn't been altered, and we can skip to next column.
                                MemoryMR col = columns.getQuick(getPrimaryColumnIndex(base, i));
                                if (col instanceof NullMemoryCMR || (col != null && !col.isOpen())) {
                                    reloadColumnAt(
                                            partitionIndex,
                                            path,
                                            columns,
                                            columnTops,
                                            bitmapIndexes,
                                            base,
                                            i,
                                            partitionRowCount
                                    );
                                }
                            } else if (copyFrom > -1) {
                                copyColumns(base, copyFrom, columns, columnTops, bitmapIndexes, base, i);
                            } else if (copyFrom != Integer.MIN_VALUE) {
                                // new instance
                                reloadColumnAt(
                                        partitionIndex,
                                        path,
                                        columns,
                                        columnTops,
                                        bitmapIndexes,
                                        base,
                                        i,
                                        partitionRowCount
                                );
                            }
                        }
                    }
                }
            } finally {
                path.trimTo(rootLen);
            }
        }
    }

    private void reshuffleSymbolMapReaders(TableReaderMetadataTransitionIndex transitionIndex, int columnCount) {
        if (columnCount > this.columnCount) {
            symbolMapReaders.setPos(columnCount);
        }

        // index structure is
        // [action: int, copy from:int]

        // action: if -1 then current column in slave is deleted or renamed, else it's reused
        // "copy from" >= 0 indicates that column is to be copied from slave position
        // "copy from" < 0  indicates that column is new and should be taken from updated metadata position
        // "copy from" == Integer.MIN_VALUE  indicates that column is deleted for good and should not be re-added from any source

        for (int i = 0, n = Math.max(columnCount, this.columnCount); i < n; i++) {
            if (transitionIndex.closeColumn(i)) {
                // deleted
                Misc.freeIfCloseable(symbolMapReaders.getAndSetQuick(i, null));
            }

            final int replaceWith = transitionIndex.getCopyFromIndex(i);
            if (replaceWith > -1) {
                SymbolMapReader rdr = symbolMapReaders.getQuick(replaceWith);
                renewSymbolMapReader(rdr, i);
            } else if (replaceWith != Integer.MIN_VALUE) {
                // New instance
                renewSymbolMapReader(null, i);
            }
        }
    }
}<|MERGE_RESOLUTION|>--- conflicted
+++ resolved
@@ -487,32 +487,29 @@
 
                 if (!forceTruncate) {
                     if (openPartitionNameTxn == txPartitionNameTxn && openPartitionColumnVersion == columnVersionReader.getMaxPartitionVersion(txPartTs)) {
-<<<<<<< HEAD
-                        if (openPartitionSize != newPartitionSize) {
-                            if (openPartitionSize > -1L) {
-                                final byte format = getPartitionFormat(partitionIndex);
-                                assert format != -1;
-                                if (format == PartitionFormat.NATIVE) {
-                                    reloadGrowPartition(partitionIndex, newPartitionSize, txPartitionNameTxn);
-                                } // else do nothing for Parquet
-=======
                         // We used to skip reloading partition size if the row count is the same and name txn is the same
                         // But in case of dedup the row count can be same but the data can be overwritten by splitting and squashing the partition back
                         // This is ok for fixed size columns but var length columns have to be re-mapped to the bigger / smaller sizes
-                        if (openPartitionSize > -1L) {
-                            if (reloadPartitionFiles(partitionIndex, newPartitionSize, txPartitionNameTxn)) {
->>>>>>> be21eca6
+                        if (openPartitionSize > -1) {
+                            final byte format = getPartitionFormat(partitionIndex);
+                            assert format != -1;
+                            if (format == PartitionFormat.NATIVE) {
+                                if (reloadPartitionFiles(partitionIndex, newPartitionSize, txPartitionNameTxn)) {
+                                    openPartitionInfo.setQuick(offset + PARTITIONS_SLOT_OFFSET_SIZE, newPartitionSize);
+                                    LOG.debug().$("updated partition size [partition=").$(openPartitionTimestamp).I$();
+                                } else {
+                                    prepareForLazyOpen(partitionIndex);
+                                }
+                            } else { // else do nothing for Parquet
                                 openPartitionInfo.setQuick(offset + PARTITIONS_SLOT_OFFSET_SIZE, newPartitionSize);
                                 LOG.debug().$("updated partition size [partition=").$(openPartitionTimestamp).I$();
-                            } else {
-                                prepareForLazyOpen(partitionIndex);
                             }
                         }
                     } else {
                         prepareForLazyOpen(partitionIndex);
                     }
                     changed = true;
-                } else if (openPartitionSize > -1L && newPartitionSize > -1L) { // Don't force re-open if not yet opened
+                } else if (openPartitionSize > -1 && newPartitionSize > -1) { // Don't force re-open if not yet opened
                     prepareForLazyOpen(partitionIndex);
                 }
                 txPartitionIndex++;
@@ -1161,29 +1158,27 @@
                     final long openPartitionSize = openPartitionInfo.getQuick(offset + PARTITIONS_SLOT_OFFSET_SIZE);
                     // we check that open partition size is non-negative to avoid loading
                     // partition that is not yet in memory
-                    if (openPartitionSize > -1L) {
+                    if (openPartitionSize > -1) {
                         final long openPartitionNameTxn = openPartitionInfo.getQuick(offset + PARTITIONS_SLOT_OFFSET_NAME_TXN);
                         final long txPartitionSize = txFile.getPartitionSize(partitionIndex);
                         final long txPartitionNameTxn = txFile.getPartitionNameTxn(partitionIndex);
 
                         if (openPartitionNameTxn == txPartitionNameTxn) {
-<<<<<<< HEAD
-                            final byte format = getPartitionFormat(partitionIndex);
-                            assert format != -1;
-                            if (openPartitionSize != txPartitionSize) {
-                                if (format == PartitionFormat.NATIVE) {
-                                    reloadGrowPartition(partitionIndex, txPartitionSize, txPartitionNameTxn);
-                                } // else do nothing for Parquet
-=======
                             // We used to skip reloading partition size if the row count is the same and name txn is the same
                             // But in case of dedup the row count can be same but the data can be overwritten by splitting and squashing the partition back
                             // This is ok for fixed size columns but var length columns have to be re-mapped to the bigger / smaller sizes
-                            if (reloadPartitionFiles(partitionIndex, txPartitionSize, txPartitionNameTxn)) {
->>>>>>> be21eca6
+                            final byte format = getPartitionFormat(partitionIndex);
+                            assert format != -1;
+                            if (format == PartitionFormat.NATIVE) {
+                                if (reloadPartitionFiles(partitionIndex, txPartitionSize, txPartitionNameTxn)) {
+                                    openPartitionInfo.setQuick(offset + PARTITIONS_SLOT_OFFSET_SIZE, txPartitionSize);
+                                    LOG.debug().$("updated partition size [partition=").$(openPartitionInfo.getQuick(offset)).I$();
+                                } else {
+                                    prepareForLazyOpen(partitionIndex);
+                                }
+                            } else { // else do nothing for Parquet
                                 openPartitionInfo.setQuick(offset + PARTITIONS_SLOT_OFFSET_SIZE, txPartitionSize);
                                 LOG.debug().$("updated partition size [partition=").$(openPartitionInfo.getQuick(offset)).I$();
-                            } else {
-                                prepareForLazyOpen(partitionIndex);
                             }
                         } else {
                             prepareForLazyOpen(partitionIndex);
@@ -1318,54 +1313,6 @@
         return columnVersionReader.getVersion() == columnVersion;
     }
 
-<<<<<<< HEAD
-    /**
-     * Updates boundaries of all columns in partition.
-     *
-     * @param partitionIndex index of partition
-     * @param rowCount       number of rows in partition
-     */
-    private void reloadGrowPartition(int partitionIndex, long rowCount, long openPartitionNameTxn) {
-        Path path = pathGenNativePartition(partitionIndex, openPartitionNameTxn);
-        try {
-            int columnBase = getColumnBase(partitionIndex);
-            for (int i = 0; i < columnCount; i++) {
-                final int index = getPrimaryColumnIndex(columnBase, i);
-                final MemoryMR mem1 = columns.getQuick(index);
-                if (mem1 instanceof NullMemoryCMR || (mem1 != null && !mem1.isOpen())) {
-                    reloadColumnAt(
-                            partitionIndex,
-                            path,
-                            columns,
-                            columnTops,
-                            bitmapIndexes,
-                            columnBase,
-                            i,
-                            rowCount
-                    );
-                } else {
-                    growColumn(
-                            mem1,
-                            columns.getQuick(index + 1),
-                            metadata.getColumnType(i),
-                            rowCount - getColumnTop(columnBase, i)
-                    );
-                }
-
-                // reload symbol map
-                SymbolMapReader reader = symbolMapReaders.getQuick(i);
-                if (reader == null) {
-                    continue;
-                }
-                reader.updateSymbolCount(txFile.getSymbolValueCount(metadata.getDenseSymbolIndex(i)));
-            }
-        } finally {
-            path.trimTo(rootLen);
-        }
-    }
-
-=======
->>>>>>> be21eca6
     private boolean reloadMetadata(int txnMetadataVersion, long deadline, boolean reshuffleColumns) {
         // create transition index, which will help us reuse already open resources
         if (txnMetadataVersion == metadata.getMetadataVersion()) {
@@ -1418,18 +1365,20 @@
      * @param rowCount       number of rows in partition
      */
     private boolean reloadPartitionFiles(int partitionIndex, long rowCount, long openPartitionNameTxn) {
-        Path path = pathGenPartitioned(partitionIndex, openPartitionNameTxn);
+        Path path = pathGenNativePartition(partitionIndex, openPartitionNameTxn);
         try {
             int columnBase = getColumnBase(partitionIndex);
             for (int i = 0; i < columnCount; i++) {
                 final int index = getPrimaryColumnIndex(columnBase, i);
 
-                if (!growColumn(
-                        columns.getQuick(index),
-                        columns.getQuick(index + 1),
-                        metadata.getColumnType(i),
-                        rowCount - getColumnTop(columnBase, i)
-                )) {
+                if (
+                        !growColumn(
+                                columns.getQuick(index),
+                                columns.getQuick(index + 1),
+                                metadata.getColumnType(i),
+                                rowCount - getColumnTop(columnBase, i)
+                        )
+                ) {
                     return false;
                 }
             }
