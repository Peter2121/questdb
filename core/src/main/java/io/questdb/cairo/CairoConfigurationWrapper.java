/*******************************************************************************
 *     ___                  _   ____  ____
 *    / _ \ _   _  ___  ___| |_|  _ \| __ )
 *   | | | | | | |/ _ \/ __| __| | | |  _ \
 *   | |_| | |_| |  __/\__ \ |_| |_| | |_) |
 *    \__\_\\__,_|\___||___/\__|____/|____/
 *
 *  Copyright (c) 2014-2019 Appsicle
 *  Copyright (c) 2019-2024 QuestDB
 *
 *  Licensed under the Apache License, Version 2.0 (the "License");
 *  you may not use this file except in compliance with the License.
 *  You may obtain a copy of the License at
 *
 *  http://www.apache.org/licenses/LICENSE-2.0
 *
 *  Unless required by applicable law or agreed to in writing, software
 *  distributed under the License is distributed on an "AS IS" BASIS,
 *  WITHOUT WARRANTIES OR CONDITIONS OF ANY KIND, either express or implied.
 *  See the License for the specific language governing permissions and
 *  limitations under the License.
 *
 ******************************************************************************/

package io.questdb.cairo;

import io.questdb.*;
import io.questdb.cairo.sql.SqlExecutionCircuitBreakerConfiguration;
import io.questdb.cutlass.text.TextConfiguration;
import io.questdb.std.CharSequenceObjHashMap;
import io.questdb.std.FilesFacade;
import io.questdb.std.ObjObjHashMap;
import io.questdb.std.datetime.DateFormat;
import io.questdb.std.datetime.DateLocale;
import io.questdb.std.datetime.microtime.MicrosecondClock;
import io.questdb.std.datetime.millitime.MillisecondClock;
import org.jetbrains.annotations.NotNull;
import org.jetbrains.annotations.Nullable;

import java.util.function.LongSupplier;

public class CairoConfigurationWrapper implements CairoConfiguration {
    private final CairoConfiguration delegate;

    protected CairoConfigurationWrapper() {
        delegate = null;
    }

    public CairoConfigurationWrapper(@NotNull CairoConfiguration delegate) {
        this.delegate = delegate;
    }

    @Override
    public boolean attachPartitionCopy() {
        return getDelegate().attachPartitionCopy();
    }

    @Override
    public boolean enableTestFactories() {
        return getDelegate().enableTestFactories();
    }

    @Override
    public @Nullable ObjObjHashMap<ConfigPropertyKey, ConfigPropertyValue> getAllPairs() {
        return getDelegate().getAllPairs();
    }

    @Override
    public boolean getAllowTableRegistrySharedWrite() {
        return getDelegate().getAllowTableRegistrySharedWrite();
    }

    @Override
    public @NotNull String getAttachPartitionSuffix() {
        return getDelegate().getAttachPartitionSuffix();
    }

    @Override
    public DateFormat getBackupDirTimestampFormat() {
        return getDelegate().getBackupDirTimestampFormat();
    }

    @Override
    public int getBackupMkDirMode() {
        return getDelegate().getBackupMkDirMode();
    }

    @Override
    public CharSequence getBackupRoot() {
        return getDelegate().getBackupRoot();
    }

    @Override
    public @NotNull CharSequence getBackupTempDirName() {
        return getDelegate().getBackupTempDirName();
    }

    @Override
    public int getBinaryEncodingMaxLength() {
        return getDelegate().getBinaryEncodingMaxLength();
    }

    @Override
    public int getBindVariablePoolSize() {
        return getDelegate().getBindVariablePoolSize();
    }

    @Override
    public @NotNull BuildInformation getBuildInformation() {
        return getDelegate().getBuildInformation();
    }

    @Override
    public boolean getCairoSqlLegacyOperatorPrecedence() {
        return getDelegate().getCairoSqlLegacyOperatorPrecedence();
    }

    @Override
    public @NotNull CharSequence getCheckpointRoot() {
        return getDelegate().getCheckpointRoot();
    }

    @Override
    public @NotNull SqlExecutionCircuitBreakerConfiguration getCircuitBreakerConfiguration() {
        return getDelegate().getCircuitBreakerConfiguration();
    }

    @Override
    public int getColumnCastModelPoolCapacity() {
        return getDelegate().getColumnCastModelPoolCapacity();
    }

    @Override
    public int getColumnIndexerQueueCapacity() {
        return getDelegate().getColumnIndexerQueueCapacity();
    }

    @Override
    public int getColumnPurgeQueueCapacity() {
        return getDelegate().getColumnPurgeQueueCapacity();
    }

    @Override
    public long getColumnPurgeRetryDelay() {
        return getDelegate().getColumnPurgeRetryDelay();
    }

    @Override
    public long getColumnPurgeRetryDelayLimit() {
        return getDelegate().getColumnPurgeRetryDelayLimit();
    }

    @Override
    public double getColumnPurgeRetryDelayMultiplier() {
        return getDelegate().getColumnPurgeRetryDelayMultiplier();
    }

    @Override
    public int getColumnPurgeTaskPoolCapacity() {
        return getDelegate().getColumnPurgeTaskPoolCapacity();
    }

    @Override
    public int getCommitMode() {
        return getDelegate().getCommitMode();
    }

    @Override
    public @NotNull CharSequence getConfRoot() {
        return getDelegate().getConfRoot();
    }

    @Override
    public @NotNull LongSupplier getCopyIDSupplier() {
        return getDelegate().getCopyIDSupplier();
    }

    @Override
    public int getCopyPoolCapacity() {
        return getDelegate().getCopyPoolCapacity();
    }

    @Override
    public int getCountDistinctCapacity() {
        return getDelegate().getCountDistinctCapacity();
    }

    @Override
    public double getCountDistinctLoadFactor() {
        return getDelegate().getCountDistinctLoadFactor();
    }

    @Override
    public int getCreateAsSelectRetryCount() {
        return getDelegate().getCreateAsSelectRetryCount();
    }

    @Override
    public long getCreateTableModelBatchSize() {
        return getDelegate().getCreateTableModelBatchSize();
    }

    @Override
    public int getCreateTableModelPoolCapacity() {
        return getDelegate().getCreateTableModelPoolCapacity();
    }

    @Override
    public long getDataAppendPageSize() {
        return getDelegate().getDataAppendPageSize();
    }

    @Override
    public long getDataIndexKeyAppendPageSize() {
        return getDelegate().getDataIndexKeyAppendPageSize();
    }

    @Override
    public long getDataIndexValueAppendPageSize() {
        return getDelegate().getDataIndexValueAppendPageSize();
    }

    @Override
    public long getDatabaseIdHi() {
        return getDelegate().getDatabaseIdHi();
    }

    @Override
    public long getDatabaseIdLo() {
        return getDelegate().getDatabaseIdLo();
    }

    @Override
    public @NotNull CharSequence getDbDirectory() {
        return getDelegate().getDbDirectory();
    }

    @Override
    public @NotNull DateLocale getDefaultDateLocale() {
        return getDelegate().getDefaultDateLocale();
    }

    @Override
    public int getDefaultSeqPartTxnCount() {
        return getDelegate().getDefaultSeqPartTxnCount();
    }

    @Override
    public boolean getDefaultSymbolCacheFlag() {
        return getDelegate().getDefaultSymbolCacheFlag();
    }

    @Override
    public int getDefaultSymbolCapacity() {
        return getDelegate().getDefaultSymbolCapacity();
    }

    @Override
    public int getDetachedMkDirMode() {
        return getDelegate().getDetachedMkDirMode();
    }

    @Override
    public int getDoubleToStrCastScale() {
        return getDelegate().getDoubleToStrCastScale();
    }

    @Override
    public int getExplainPoolCapacity() {
        return getDelegate().getExplainPoolCapacity();
    }

    @Override
    public @NotNull FactoryProvider getFactoryProvider() {
        return getDelegate().getFactoryProvider();
    }

    @Override
    public int getFileOperationRetryCount() {
        return getDelegate().getFileOperationRetryCount();
    }

    @Override
    public @NotNull FilesFacade getFilesFacade() {
        return getDelegate().getFilesFacade();
    }

    @Override
    public int getFloatToStrCastScale() {
        return getDelegate().getFloatToStrCastScale();
    }

    @Override
    public long getGroupByAllocatorDefaultChunkSize() {
        return getDelegate().getGroupByAllocatorDefaultChunkSize();
    }

    @Override
    public long getGroupByAllocatorMaxChunkSize() {
        return getDelegate().getGroupByAllocatorMaxChunkSize();
    }

    @Override
    public int getGroupByMapCapacity() {
        return getDelegate().getGroupByMapCapacity();
    }

    @Override
    public int getGroupByMergeShardQueueCapacity() {
        return getDelegate().getGroupByMergeShardQueueCapacity();
    }

    @Override
    public int getGroupByPoolCapacity() {
        return getDelegate().getGroupByPoolCapacity();
    }

    @Override
    public long getGroupByPresizeMaxHeapSize() {
        return getDelegate().getGroupByPresizeMaxHeapSize();
    }

    @Override
    public long getGroupByPresizeMaxSize() {
        return getDelegate().getGroupByPresizeMaxSize();
    }

    @Override
    public int getGroupByShardingThreshold() {
        return getDelegate().getGroupByShardingThreshold();
    }

    @Override
    public long getIdleCheckInterval() {
        return getDelegate().getIdleCheckInterval();
    }

    @Override
    public int getInactiveReaderMaxOpenPartitions() {
        return getDelegate().getInactiveReaderMaxOpenPartitions();
    }

    @Override
    public long getInactiveReaderTTL() {
        return getDelegate().getInactiveReaderTTL();
    }

    @Override
    public long getInactiveWalWriterTTL() {
        return getDelegate().getInactiveWalWriterTTL();
    }

    @Override
    public long getInactiveWriterTTL() {
        return getDelegate().getInactiveWriterTTL();
    }

    @Override
    public int getIndexValueBlockSize() {
        return getDelegate().getIndexValueBlockSize();
    }

    @Override
    public long getInsertModelBatchSize() {
        return getDelegate().getInsertModelBatchSize();
    }

    @Override
    public int getInsertModelPoolCapacity() {
        return getDelegate().getInsertModelPoolCapacity();
    }

    @Override
    public int getLatestByQueueCapacity() {
        return getDelegate().getLatestByQueueCapacity();
    }

    @Override
    public @NotNull CharSequence getLegacyCheckpointRoot() {
        return getDelegate().getLegacyCheckpointRoot();
    }

    @Override
    public boolean getLogLevelVerbose() {
        return getDelegate().getLogLevelVerbose();
    }

    @Override
    public boolean getLogSqlQueryProgressExe() {
        return getDelegate().getLogSqlQueryProgressExe();
    }

    @Override
    public int getMaxCrashFiles() {
        return getDelegate().getMaxCrashFiles();
    }

    @Override
    public int getMaxFileNameLength() {
        return getDelegate().getMaxFileNameLength();
    }

    @Override
    public int getMaxSqlRecompileAttempts() {
        return getDelegate().getMaxSqlRecompileAttempts();
    }

    @Override
    public int getMaxSwapFileCount() {
        return getDelegate().getMaxSwapFileCount();
    }

    @Override
    public int getMaxSymbolNotEqualsCount() {
        return getDelegate().getMaxSymbolNotEqualsCount();
    }

    @Override
    public int getMaxUncommittedRows() {
        return getDelegate().getMaxUncommittedRows();
    }

    @Override
    public int getMetadataPoolCapacity() {
        return getDelegate().getMetadataPoolCapacity();
    }

    @Override
    public @NotNull MicrosecondClock getMicrosecondClock() {
        return getDelegate().getMicrosecondClock();
    }

    @Override
    public @NotNull MillisecondClock getMillisecondClock() {
        return getDelegate().getMillisecondClock();
    }

    @Override
    public long getMiscAppendPageSize() {
        return getDelegate().getMiscAppendPageSize();
    }

    @Override
    public int getMkDirMode() {
        return getDelegate().getMkDirMode();
    }

    @Override
    public int getO3CallbackQueueCapacity() {
        return getDelegate().getO3CallbackQueueCapacity();
    }

    @Override
    public int getO3ColumnMemorySize() {
        return getDelegate().getO3ColumnMemorySize();
    }

    @Override
    public int getO3CopyQueueCapacity() {
        return getDelegate().getO3CopyQueueCapacity();
    }

    @Override
    public int getO3LagCalculationWindowsSize() {
        return getDelegate().getO3LagCalculationWindowsSize();
    }

    @Override
    public int getO3LastPartitionMaxSplits() {
        return getDelegate().getO3LastPartitionMaxSplits();
    }

    @Override
    public long getO3MaxLag() {
        return getDelegate().getO3MaxLag();
    }

    @Override
    public int getO3MemMaxPages() {
        return getDelegate().getO3MemMaxPages();
    }

    @Override
    public long getO3MinLag() {
        return getDelegate().getO3MinLag();
    }

    @Override
    public int getO3OpenColumnQueueCapacity() {
        return getDelegate().getO3OpenColumnQueueCapacity();
    }

    @Override
    public int getO3PartitionQueueCapacity() {
        return getDelegate().getO3PartitionQueueCapacity();
    }

    @Override
    public int getO3PurgeDiscoveryQueueCapacity() {
        return getDelegate().getO3PurgeDiscoveryQueueCapacity();
    }

    @Override
    public int getPageFrameReduceColumnListCapacity() {
        return getDelegate().getPageFrameReduceColumnListCapacity();
    }

    @Override
    public int getPageFrameReduceQueueCapacity() {
        return getDelegate().getPageFrameReduceQueueCapacity();
    }

    @Override
    public int getPageFrameReduceRowIdListCapacity() {
        return getDelegate().getPageFrameReduceRowIdListCapacity();
    }

    @Override
    public int getPageFrameReduceShardCount() {
        return getDelegate().getPageFrameReduceShardCount();
    }

    @Override
    public int getParallelIndexThreshold() {
        return getDelegate().getParallelIndexThreshold();
    }

    @Override
    public int getPartitionEncoderParquetCompressionCodec() {
        return getDelegate().getPartitionEncoderParquetCompressionCodec();
    }

    @Override
    public int getPartitionEncoderParquetCompressionLevel() {
        return getDelegate().getPartitionEncoderParquetCompressionLevel();
    }

    @Override
    public int getPartitionEncoderParquetDataPageSize() {
        return getDelegate().getPartitionEncoderParquetDataPageSize();
    }

    @Override
    public int getPartitionEncoderParquetRowGroupSize() {
        return getDelegate().getPartitionEncoderParquetRowGroupSize();
    }

    @Override
    public int getPartitionEncoderParquetVersion() {
        return getDelegate().getPartitionEncoderParquetVersion();
    }

    @Override
    public long getPartitionO3SplitMinSize() {
        return getDelegate().getPartitionO3SplitMinSize();
    }

    @Override
    public int getPartitionPurgeListCapacity() {
        return getDelegate().getPartitionPurgeListCapacity();
    }

    @Override
    public int getQueryCacheEventQueueCapacity() {
        return getDelegate().getQueryCacheEventQueueCapacity();
    }

    @Override
    public int getQueryRegistryPoolSize() {
        return getDelegate().getQueryRegistryPoolSize();
    }

    @Override
    public int getReaderPoolMaxSegments() {
        return getDelegate().getReaderPoolMaxSegments();
    }

    @Override
    public int getRenameTableModelPoolCapacity() {
        return getDelegate().getRenameTableModelPoolCapacity();
    }

    @Override
    public int getRepeatMigrationsFromVersion() {
        return getDelegate().getRepeatMigrationsFromVersion();
    }

    @Override
    public int getRndFunctionMemoryMaxPages() {
        return getDelegate().getRndFunctionMemoryMaxPages();
    }

    @Override
    public int getRndFunctionMemoryPageSize() {
        return getDelegate().getRndFunctionMemoryPageSize();
    }

    @Override
    public @NotNull String getRoot() {
        return getDelegate().getRoot();
    }

    @Override
    public boolean getSampleByDefaultAlignmentCalendar() {
        return getDelegate().getSampleByDefaultAlignmentCalendar();
    }

    @Override
    public int getSampleByIndexSearchPageSize() {
        return getDelegate().getSampleByIndexSearchPageSize();
    }

    @Override
    public long getSequencerCheckInterval() {
        return getDelegate().getSequencerCheckInterval();
    }

    @Override
    public @NotNull CharSequence getSnapshotInstanceId() {
        return getDelegate().getSnapshotInstanceId();
    }

    @Override
    public long getSpinLockTimeout() {
        return getDelegate().getSpinLockTimeout();
    }

    @Override
    public int getSqlAsOfJoinLookAhead() {
        return getDelegate().getSqlAsOfJoinLookAhead();
    }

    @Override
    public int getSqlCharacterStoreCapacity() {
        return getDelegate().getSqlCharacterStoreCapacity();
    }

    @Override
    public int getSqlCharacterStoreSequencePoolCapacity() {
        return getDelegate().getSqlCharacterStoreSequencePoolCapacity();
    }

    @Override
    public int getSqlColumnPoolCapacity() {
        return getDelegate().getSqlColumnPoolCapacity();
    }

    @Override
    public int getSqlCompilerPoolCapacity() {
        return getDelegate().getSqlCompilerPoolCapacity();
    }

    @Override
    public int getSqlCopyBufferSize() {
        return getDelegate().getSqlCopyBufferSize();
    }

    @Override
    public CharSequence getSqlCopyInputRoot() {
        return getDelegate().getSqlCopyInputRoot();
    }

    @Override
    public CharSequence getSqlCopyInputWorkRoot() {
        return getDelegate().getSqlCopyInputWorkRoot();
    }

    @Override
    public int getSqlCopyLogRetentionDays() {
        return getDelegate().getSqlCopyLogRetentionDays();
    }

    @Override
    public long getSqlCopyMaxIndexChunkSize() {
        return getDelegate().getSqlCopyMaxIndexChunkSize();
    }

    @Override
    public int getSqlCopyQueueCapacity() {
        return getDelegate().getSqlCopyQueueCapacity();
    }

    @Override
    public int getSqlDistinctTimestampKeyCapacity() {
        return getDelegate().getSqlDistinctTimestampKeyCapacity();
    }

    @Override
    public double getSqlDistinctTimestampLoadFactor() {
        return getDelegate().getSqlDistinctTimestampLoadFactor();
    }

    @Override
    public int getSqlExpressionPoolCapacity() {
        return getDelegate().getSqlExpressionPoolCapacity();
    }

    @Override
    public double getSqlFastMapLoadFactor() {
        return getDelegate().getSqlFastMapLoadFactor();
    }

    @Override
    public int getSqlHashJoinLightValueMaxPages() {
        return getDelegate().getSqlHashJoinLightValueMaxPages();
    }

    @Override
    public int getSqlHashJoinLightValuePageSize() {
        return getDelegate().getSqlHashJoinLightValuePageSize();
    }

    @Override
    public int getSqlHashJoinValueMaxPages() {
        return getDelegate().getSqlHashJoinValueMaxPages();
    }

    @Override
    public int getSqlHashJoinValuePageSize() {
        return getDelegate().getSqlHashJoinValuePageSize();
    }

    @Override
    public int getSqlJitBindVarsMemoryMaxPages() {
        return getDelegate().getSqlJitBindVarsMemoryMaxPages();
    }

    @Override
    public int getSqlJitBindVarsMemoryPageSize() {
        return getDelegate().getSqlJitBindVarsMemoryPageSize();
    }

    @Override
    public int getSqlJitIRMemoryMaxPages() {
        return getDelegate().getSqlJitIRMemoryMaxPages();
    }

    @Override
    public int getSqlJitIRMemoryPageSize() {
        return getDelegate().getSqlJitIRMemoryPageSize();
    }

    @Override
    public int getSqlJitMode() {
        return getDelegate().getSqlJitMode();
    }

    @Override
    public int getSqlJitPageAddressCacheThreshold() {
        return getDelegate().getSqlJitPageAddressCacheThreshold();
    }

    @Override
    public int getSqlJoinContextPoolCapacity() {
        return getDelegate().getSqlJoinContextPoolCapacity();
    }

    @Override
    public int getSqlJoinMetadataMaxResizes() {
        return getDelegate().getSqlJoinMetadataMaxResizes();
    }

    @Override
    public int getSqlJoinMetadataPageSize() {
        return getDelegate().getSqlJoinMetadataPageSize();
    }

    @Override
    public long getSqlLatestByRowCount() {
        return getDelegate().getSqlLatestByRowCount();
    }

    @Override
    public int getSqlLexerPoolCapacity() {
        return getDelegate().getSqlLexerPoolCapacity();
    }

    @Override
    public int getSqlMapMaxPages() {
        return getDelegate().getSqlMapMaxPages();
    }

    @Override
    public int getSqlMapMaxResizes() {
        return getDelegate().getSqlMapMaxResizes();
    }

    @Override
    public int getSqlMaxNegativeLimit() {
        return getDelegate().getSqlMaxNegativeLimit();
    }

    @Override
    public int getSqlModelPoolCapacity() {
        return getDelegate().getSqlModelPoolCapacity();
    }

    @Override
    public int getSqlOrderByRadixSortThreshold() {
        return getDelegate().getSqlOrderByRadixSortThreshold();
    }

    @Override
    public int getSqlPageFrameMaxRows() {
        return getDelegate().getSqlPageFrameMaxRows();
    }

    @Override
    public int getSqlPageFrameMinRows() {
        return getDelegate().getSqlPageFrameMinRows();
    }

    @Override
    public int getSqlParallelWorkStealingThreshold() {
        return getDelegate().getSqlParallelWorkStealingThreshold();
    }

    @Override
    public int getSqlParquetFrameCacheCapacity() {
        return getDelegate().getSqlParquetFrameCacheCapacity();
    }

    @Override
    public int getSqlSmallMapKeyCapacity() {
        return getDelegate().getSqlSmallMapKeyCapacity();
    }

    @Override
    public long getSqlSmallMapPageSize() {
        return getDelegate().getSqlSmallMapPageSize();
    }

    @Override
    public int getSqlSortKeyMaxPages() {
        return getDelegate().getSqlSortKeyMaxPages();
    }

    @Override
    public long getSqlSortKeyPageSize() {
        return getDelegate().getSqlSortKeyPageSize();
    }

    @Override
    public int getSqlSortLightValueMaxPages() {
        return getDelegate().getSqlSortLightValueMaxPages();
    }

    @Override
    public long getSqlSortLightValuePageSize() {
        return getDelegate().getSqlSortLightValuePageSize();
    }

    @Override
    public int getSqlSortValueMaxPages() {
        return getDelegate().getSqlSortValueMaxPages();
    }

    @Override
    public int getSqlSortValuePageSize() {
        return getDelegate().getSqlSortValuePageSize();
    }

    @Override
    public int getSqlUnorderedMapMaxEntrySize() {
        return getDelegate().getSqlUnorderedMapMaxEntrySize();
    }

    @Override
    public int getSqlWindowInitialRangeBufferSize() {
        return getDelegate().getSqlWindowInitialRangeBufferSize();
    }

    @Override
    public int getSqlWindowMaxRecursion() {
        return getDelegate().getSqlWindowMaxRecursion();
    }

    @Override
    public int getSqlWindowRowIdMaxPages() {
        return getDelegate().getSqlWindowRowIdMaxPages();
    }

    @Override
    public int getSqlWindowRowIdPageSize() {
        return getDelegate().getSqlWindowRowIdPageSize();
    }

    @Override
    public int getSqlWindowStoreMaxPages() {
        return getDelegate().getSqlWindowStoreMaxPages();
    }

    @Override
    public int getSqlWindowStorePageSize() {
        return getDelegate().getSqlWindowStorePageSize();
    }

    @Override
    public int getSqlWindowTreeKeyMaxPages() {
        return getDelegate().getSqlWindowTreeKeyMaxPages();
    }

    @Override
    public int getSqlWindowTreeKeyPageSize() {
        return getDelegate().getSqlWindowTreeKeyPageSize();
    }

    @Override
    public int getStrFunctionMaxBufferLength() {
        return getDelegate().getStrFunctionMaxBufferLength();
    }

    @Override
    public long getSystemDataAppendPageSize() {
        return getDelegate().getSystemDataAppendPageSize();
    }

    @Override
    public int getSystemO3ColumnMemorySize() {
        return getDelegate().getSystemO3ColumnMemorySize();
    }

    @Override
    public @NotNull CharSequence getSystemTableNamePrefix() {
        return getDelegate().getSystemTableNamePrefix();
    }

    @Override
    public long getSystemWalDataAppendPageSize() {
        return getDelegate().getSystemWalDataAppendPageSize();
    }

    @Override
    public long getSystemWalEventAppendPageSize() {
        return getDelegate().getSystemWalEventAppendPageSize();
    }

    @Override
    public long getTableRegistryAutoReloadFrequency() {
        return getDelegate().getTableRegistryAutoReloadFrequency();
    }

    @Override
    public int getTableRegistryCompactionThreshold() {
        return getDelegate().getTableRegistryCompactionThreshold();
    }

    @Override
    public @NotNull TelemetryConfiguration getTelemetryConfiguration() {
        return getDelegate().getTelemetryConfiguration();
    }

    @Override
    public CharSequence getTempRenamePendingTablePrefix() {
        return getDelegate().getTempRenamePendingTablePrefix();
    }

    @Override
    public @NotNull TextConfiguration getTextConfiguration() {
        return getDelegate().getTextConfiguration();
    }

    @Override
    public int getTxnScoreboardEntryCount() {
        return getDelegate().getTxnScoreboardEntryCount();
    }

    @Override
    public int getVectorAggregateQueueCapacity() {
        return getDelegate().getVectorAggregateQueueCapacity();
    }

    @Override
    public @NotNull VolumeDefinitions getVolumeDefinitions() {
        return getDelegate().getVolumeDefinitions();
    }

    @Override
    public int getWalApplyLookAheadTransactionCount() {
        return getDelegate().getWalApplyLookAheadTransactionCount();
    }

    @Override
    public long getWalApplyTableTimeQuota() {
        return getDelegate().getWalApplyTableTimeQuota();
    }

    @Override
    public long getWalDataAppendPageSize() {
        return getDelegate().getWalDataAppendPageSize();
    }

    @Override
    public boolean getWalEnabledDefault() {
        return getDelegate().getWalEnabledDefault();
    }

    @Override
    public long getWalEventAppendPageSize() {
        return getDelegate().getWalEventAppendPageSize();
    }

    @Override
    public double getWalLagRowsMultiplier() {
        return getDelegate().getWalLagRowsMultiplier();
    }

    @Override
    public long getWalMaxLagSize() {
        return getDelegate().getWalMaxLagSize();
    }

    @Override
    public int getWalMaxLagTxnCount() {
        return getDelegate().getWalMaxLagTxnCount();
    }

    @Override
    public int getWalMaxSegmentFileDescriptorsCache() {
        return getDelegate().getWalMaxSegmentFileDescriptorsCache();
    }

    @Override
    public long getWalPurgeInterval() {
        return getDelegate().getWalPurgeInterval();
    }

    @Override
    public int getWalPurgeWaitBeforeDelete() {
        return getDelegate().getWalPurgeWaitBeforeDelete();
    }

    @Override
    public int getWalRecreateDistressedSequencerAttempts() {
        return getDelegate().getWalRecreateDistressedSequencerAttempts();
    }

    @Override
    public long getWalSegmentRolloverRowCount() {
        return getDelegate().getWalSegmentRolloverRowCount();
    }

    @Override
    public long getWalSegmentRolloverSize() {
        return getDelegate().getWalSegmentRolloverSize();
    }

    @Override
    public int getWalTxnNotificationQueueCapacity() {
        return getDelegate().getWalTxnNotificationQueueCapacity();
    }

    @Override
    public int getWalWriterPoolMaxSegments() {
        return getDelegate().getWalWriterPoolMaxSegments();
    }

    @Override
    public int getWindowColumnPoolCapacity() {
        return getDelegate().getWindowColumnPoolCapacity();
    }

    @Override
    public int getWithClauseModelPoolCapacity() {
        return getDelegate().getWithClauseModelPoolCapacity();
    }

    @Override
    public long getWorkStealTimeoutNanos() {
        return getDelegate().getWorkStealTimeoutNanos();
    }

    @Override
    public long getWriterAsyncCommandBusyWaitTimeout() {
        return getDelegate().getWriterAsyncCommandBusyWaitTimeout();
    }

    @Override
    public long getWriterAsyncCommandMaxTimeout() {
        return getDelegate().getWriterAsyncCommandMaxTimeout();
    }

    @Override
    public int getWriterCommandQueueCapacity() {
        return getDelegate().getWriterCommandQueueCapacity();
    }

    @Override
    public long getWriterCommandQueueSlotSize() {
        return getDelegate().getWriterCommandQueueSlotSize();
    }

    @Override
    public long getWriterFileOpenOpts() {
        return getDelegate().getWriterFileOpenOpts();
    }

    @Override
    public int getWriterTickRowsCountMod() {
        return getDelegate().getWriterTickRowsCountMod();
    }

    @Override
    public boolean isCheckpointRecoveryEnabled() {
        return getDelegate().isCheckpointRecoveryEnabled();
    }

    @Override
    public boolean isDevModeEnabled() {
        return getDelegate().isDevModeEnabled();
    }

    @Override
    public boolean isGroupByPresizeEnabled() {
        return getDelegate().isGroupByPresizeEnabled();
    }

    @Override
    public boolean isIOURingEnabled() {
        return getDelegate().isIOURingEnabled();
    }

    @Override
    public boolean isMultiKeyDedupEnabled() {
        return getDelegate().isMultiKeyDedupEnabled();
    }

    @Override
    public boolean isO3QuickSortEnabled() {
        return getDelegate().isO3QuickSortEnabled();
    }

    @Override
    public boolean isParallelIndexingEnabled() {
        return getDelegate().isParallelIndexingEnabled();
    }

    @Override
<<<<<<< HEAD
    public boolean isPartitionEncoderParquetStatisticsEnabled() {
        return getDelegate().isPartitionEncoderParquetStatisticsEnabled();
=======
    public boolean getPartitionO3OverwriteControlEnabled() {
        return getDelegate().getPartitionO3OverwriteControlEnabled();
>>>>>>> ce8adfb9
    }

    @Override
    public boolean isReadOnlyInstance() {
        return getDelegate().isReadOnlyInstance();
    }

    @Override
    public boolean isSqlJitDebugEnabled() {
        return getDelegate().isSqlJitDebugEnabled();
    }

    @Override
    public boolean isSqlOrderBySortEnabled() {
        return getDelegate().isSqlOrderBySortEnabled();
    }

    @Override
    public boolean isSqlParallelFilterEnabled() {
        return getDelegate().isSqlParallelFilterEnabled();
    }

    @Override
    public boolean isSqlParallelFilterPreTouchEnabled() {
        return getDelegate().isSqlParallelFilterPreTouchEnabled();
    }

    @Override
    public boolean isSqlParallelGroupByEnabled() {
        return getDelegate().isSqlParallelGroupByEnabled();
    }

    @Override
    public boolean isTableTypeConversionEnabled() {
        return getDelegate().isTableTypeConversionEnabled();
    }

    @Override
    public boolean isWalApplyEnabled() {
        return getDelegate().isWalApplyEnabled();
    }

    public boolean isWalSupported() {
        return getDelegate().isWalSupported();
    }

    @Override
    public boolean isWriterMixedIOEnabled() {
        return getDelegate().isWriterMixedIOEnabled();
    }

    @Override
    public boolean mangleTableDirNames() {
        return getDelegate().mangleTableDirNames();
    }

    @Override
<<<<<<< HEAD
=======
    public boolean isPartitionEncoderParquetStatisticsEnabled() {
        return getDelegate().isPartitionEncoderParquetStatisticsEnabled();
    }

    @Override
>>>>>>> ce8adfb9
    public void populateSettings(CharSequenceObjHashMap<CharSequence> settings) {
        getDelegate().populateSettings(settings);
    }

    @Override
    public boolean useFastAsOfJoin() {
        return getDelegate().useFastAsOfJoin();
    }

    protected CairoConfiguration getDelegate() {
        return delegate;
    }
}<|MERGE_RESOLUTION|>--- conflicted
+++ resolved
@@ -24,7 +24,12 @@
 
 package io.questdb.cairo;
 
-import io.questdb.*;
+import io.questdb.BuildInformation;
+import io.questdb.ConfigPropertyKey;
+import io.questdb.ConfigPropertyValue;
+import io.questdb.FactoryProvider;
+import io.questdb.TelemetryConfiguration;
+import io.questdb.VolumeDefinitions;
 import io.questdb.cairo.sql.SqlExecutionCircuitBreakerConfiguration;
 import io.questdb.cutlass.text.TextConfiguration;
 import io.questdb.std.CharSequenceObjHashMap;
@@ -1136,13 +1141,13 @@
     }
 
     @Override
-<<<<<<< HEAD
     public boolean isPartitionEncoderParquetStatisticsEnabled() {
         return getDelegate().isPartitionEncoderParquetStatisticsEnabled();
-=======
-    public boolean getPartitionO3OverwriteControlEnabled() {
-        return getDelegate().getPartitionO3OverwriteControlEnabled();
->>>>>>> ce8adfb9
+    }
+
+    @Override
+    public boolean isPartitionO3OverwriteControlEnabled() {
+        return getDelegate().isPartitionO3OverwriteControlEnabled();
     }
 
     @Override
@@ -1200,14 +1205,6 @@
     }
 
     @Override
-<<<<<<< HEAD
-=======
-    public boolean isPartitionEncoderParquetStatisticsEnabled() {
-        return getDelegate().isPartitionEncoderParquetStatisticsEnabled();
-    }
-
-    @Override
->>>>>>> ce8adfb9
     public void populateSettings(CharSequenceObjHashMap<CharSequence> settings) {
         getDelegate().populateSettings(settings);
     }
