--- conflicted
+++ resolved
@@ -34,14 +34,18 @@
 import io.questdb.griffin.engine.ops.AlterOperation;
 import io.questdb.log.Log;
 import io.questdb.log.LogFactory;
-import io.questdb.std.*;
+import io.questdb.std.Files;
+import io.questdb.std.FilesFacade;
+import io.questdb.std.MemoryTag;
+import io.questdb.std.Misc;
+import io.questdb.std.Transient;
+import io.questdb.std.Unsafe;
 import io.questdb.std.str.Path;
 import io.questdb.std.str.Utf8StringSink;
 import io.questdb.std.str.Utf8s;
 import org.jetbrains.annotations.NotNull;
 
 import java.io.Closeable;
-import java.lang.ThreadLocal;
 import java.util.concurrent.atomic.AtomicLong;
 
 import static io.questdb.cairo.TableUtils.openSmallFile;
@@ -51,46 +55,20 @@
     private static final Log LOG = LogFactory.getLog(TableTransactionLog.class);
     private static final ThreadLocal<AlterOperation> tlAlterOperation = new ThreadLocal<>();
     private static final ThreadLocal<TableMetadataChangeLogImpl> tlStructChangeCursor = new ThreadLocal<>();
+    private final CairoConfiguration configuration;
     private final FilesFacade ff;
     private final AtomicLong maxMetadataVersion = new AtomicLong();
     private final Utf8StringSink rootPath = new Utf8StringSink();
     private final MemoryCMARW txnMetaMem = Vm.getCMARWInstance();
     private final MemoryCMARW txnMetaMemIndex = Vm.getCMARWInstance();
     private volatile long lastTxn = -1;
-<<<<<<< HEAD
     private TableTransactionLogFile txnLogFile;
-=======
-    private final CairoConfiguration configuration;
->>>>>>> 0068007f
 
     TableTransactionLog(CairoConfiguration configuration) {
         this.configuration = configuration;
         this.ff = configuration.getFilesFacade();
     }
 
-<<<<<<< HEAD
-=======
-    @Override
-    public void close() {
-        txnLogFile = Misc.free(txnLogFile);
-        txnMetaMem.close(false);
-        txnMetaMemIndex.close(false);
-        rootPath.clear();
-    }
-
-    public boolean reload(Path path) {
-        close();
-        open(path);
-        return true;
-    }
-
-    public void fullSync() {
-        txnMetaMemIndex.sync(false);
-        txnMetaMem.sync(false);
-        txnLogFile.fullSync();
-    }
-
->>>>>>> 0068007f
     public static long readMaxStructureVersion(FilesFacade ff, Path path) {
         int pathLen = path.size();
         long logFileFd = TableUtils.openRW(ff, path.concat(TXNLOG_FILE_NAME).$(), LOG, CairoConfiguration.O_NONE);
@@ -122,12 +100,18 @@
         rootPath.clear();
     }
 
+    public void fullSync() {
+        txnMetaMemIndex.sync(false);
+        txnMetaMem.sync(false);
+        txnLogFile.fullSync();
+    }
+
     public void open(Path path) {
-        if (this.rootPath.size() == 0) {
+        if (rootPath.size() == 0) {
             assert txnLogFile == null;
-            this.rootPath.put(path);
-
-            txnLogFile = openTxnFile(path, ff, mkDirMode);
+            rootPath.put(path);
+
+            txnLogFile = openTxnFile(path, configuration);
             long maxStructureVersion = txnLogFile.open(path);
 
             openFiles(path);
@@ -137,7 +121,7 @@
             txnMetaMemIndex.jumpTo(structureAppendOffset + Long.BYTES);
             txnMetaMem.jumpTo(txnMetaMemSize);
         } else {
-            assert Utf8s.equals(path, this.rootPath);
+            assert Utf8s.equals(path, rootPath);
         }
         lastTxn = txnLogFile.lastTxn();
     }
@@ -146,12 +130,6 @@
         close();
         open(path);
         return true;
-    }
-
-    public void sync() {
-        txnMetaMemIndex.sync(false);
-        txnMetaMem.sync(false);
-        txnLogFile.sync();
     }
 
     private static int getFormatVersion(Path path, FilesFacade ff) {
@@ -266,29 +244,6 @@
         return lastTxn;
     }
 
-<<<<<<< HEAD
-=======
-    public void open(Path path) {
-        if (this.rootPath.size() == 0) {
-            assert txnLogFile == null;
-            this.rootPath.put(path);
-
-            txnLogFile = openTxnFile(path, configuration);
-            long maxStructureVersion = txnLogFile.open(path);
-
-            openFiles(path);
-            maxMetadataVersion.set(maxStructureVersion);
-            long structureAppendOffset = maxStructureVersion * Long.BYTES;
-            long txnMetaMemSize = txnMetaMemIndex.getLong(structureAppendOffset);
-            txnMetaMemIndex.jumpTo(structureAppendOffset + Long.BYTES);
-            txnMetaMem.jumpTo(txnMetaMemSize);
-        } else {
-            assert Utf8s.equals(path, this.rootPath);
-        }
-        lastTxn = txnLogFile.lastTxn();
-    }
-
->>>>>>> 0068007f
     void openFiles(Path path) {
         final int pathLength = path.size();
         openSmallFile(ff, path, pathLength, txnMetaMem, TXNLOG_FILE_NAME_META_VAR, MemoryTag.MMAP_TX_LOG);
