/*******************************************************************************
 *     ___                  _   ____  ____
 *    / _ \ _   _  ___  ___| |_|  _ \| __ )
 *   | | | | | | |/ _ \/ __| __| | | |  _ \
 *   | |_| | |_| |  __/\__ \ |_| |_| | |_) |
 *    \__\_\\__,_|\___||___/\__|____/|____/
 *
 *  Copyright (c) 2014-2019 Appsicle
 *  Copyright (c) 2019-2024 QuestDB
 *
 *  Licensed under the Apache License, Version 2.0 (the "License");
 *  you may not use this file except in compliance with the License.
 *  You may obtain a copy of the License at
 *
 *  http://www.apache.org/licenses/LICENSE-2.0
 *
 *  Unless required by applicable law or agreed to in writing, software
 *  distributed under the License is distributed on an "AS IS" BASIS,
 *  WITHOUT WARRANTIES OR CONDITIONS OF ANY KIND, either express or implied.
 *  See the License for the specific language governing permissions and
 *  limitations under the License.
 *
 ******************************************************************************/

package io.questdb.test.griffin.wal;

import io.questdb.PropertyKey;
import io.questdb.cairo.CairoException;
import io.questdb.cairo.ColumnType;
import io.questdb.cairo.PartitionBy;
import io.questdb.cairo.TableConverter;
import io.questdb.cairo.TableReader;
import io.questdb.cairo.TableToken;
import io.questdb.cairo.TableUtils;
import io.questdb.cairo.TableWriter;
import io.questdb.cairo.TxReader;
import io.questdb.cairo.TxWriter;
import io.questdb.cairo.sql.InsertMethod;
import io.questdb.cairo.sql.InsertOperation;
import io.questdb.cairo.wal.ApplyWal2TableJob;
import io.questdb.cairo.wal.CheckWalTransactionsJob;
import io.questdb.cairo.wal.WalPurgeJob;
import io.questdb.cairo.wal.WalUtils;
import io.questdb.cairo.wal.WalWriter;
import io.questdb.griffin.CompiledQuery;
import io.questdb.griffin.SqlCompiler;
import io.questdb.griffin.SqlException;
import io.questdb.griffin.engine.functions.rnd.SharedRandom;
import io.questdb.griffin.engine.ops.AlterOperation;
import io.questdb.griffin.engine.ops.AlterOperationBuilder;
import io.questdb.griffin.model.IntervalUtils;
import io.questdb.mp.Job;
import io.questdb.std.Files;
import io.questdb.std.FilesFacade;
import io.questdb.std.MemoryTag;
import io.questdb.std.ObjList;
import io.questdb.std.Os;
import io.questdb.std.Rnd;
import io.questdb.std.Unsafe;
import io.questdb.std.datetime.microtime.Timestamps;
import io.questdb.std.str.LPSZ;
import io.questdb.std.str.Path;
import io.questdb.std.str.Utf8s;
import io.questdb.test.AbstractCairoTest;
import io.questdb.test.cairo.Overrides;
import io.questdb.test.std.TestFilesFacadeImpl;
import io.questdb.test.tools.TestUtils;
import org.junit.Assert;
import org.junit.BeforeClass;
import org.junit.Test;

import java.util.concurrent.atomic.AtomicBoolean;
import java.util.concurrent.atomic.AtomicReference;

import static io.questdb.PropertyKey.CAIRO_WAL_TXN_NOTIFICATION_QUEUE_CAPACITY;
import static io.questdb.cairo.TableUtils.COLUMN_VERSION_FILE_NAME;
import static io.questdb.cairo.TableUtils.TXN_FILE_NAME;
import static io.questdb.cairo.wal.WalUtils.SEQ_DIR;

@SuppressWarnings("SameParameterValue")
public class WalTableSqlTest extends AbstractCairoTest {
    @BeforeClass
    public static void setUpStatic() throws Exception {
        setProperty(CAIRO_WAL_TXN_NOTIFICATION_QUEUE_CAPACITY, 8);
        AbstractCairoTest.setUpStatic();
    }

    @Test
    public void test2InsertsAtSameTime() throws Exception {
        assertMemoryLeak(() -> {
            String tableName = testName.getMethodName();
            ddl(
                    "create table " + tableName + " (" +
                            "x long," +
                            "sym symbol," +
                            "ts timestamp," +
                            "sym2 symbol" +
                            ") timestamp(ts) partition by DAY WAL"
            );

            try (SqlCompiler compiler = engine.getSqlCompiler()) {
                CompiledQuery compiledQuery = compiler.compile("insert into " + tableName +
                        " values (101, 'a1a1', '2022-02-24T01', 'a2a2')", sqlExecutionContext);
                try (
                        InsertOperation insertOperation = compiledQuery.getInsertOperation();
                        InsertMethod insertMethod = insertOperation.createMethod(sqlExecutionContext)
                ) {
                    insertMethod.execute();

                    CompiledQuery compiledQuery2 = compiler.compile("insert into " + tableName +
                            " values (102, 'bbb', '2022-02-24T02', 'ccc')", sqlExecutionContext);
                    try (InsertOperation insertOperation2 = compiledQuery2.getInsertOperation();
                         InsertMethod insertMethod2 = insertOperation2.createMethod(sqlExecutionContext)) {
                        insertMethod2.execute();
                        insertMethod2.commit();
                    }
                    insertMethod.commit();
                }
            }

            insert("insert into " + tableName + " values (103, 'dfd', '2022-02-24T01', 'asdd')");

            drainWalQueue();
            assertSql(
                    "x\tsym\tts\tsym2\n" +
                            "101\ta1a1\t2022-02-24T01:00:00.000000Z\ta2a2\n" +
                            "103\tdfd\t2022-02-24T01:00:00.000000Z\tasdd\n" +
                            "102\tbbb\t2022-02-24T02:00:00.000000Z\tccc\n",
                    tableName
            );
        });
    }

    @Test
    public void testAddColumnWalRollsWalSegment() throws Exception {
        assertMemoryLeak(() -> {
            String tableName = testName.getMethodName();
            ddl(
                    "create table " + tableName + " (" +
                            "x long," +
                            "sym symbol," +
                            "str string," +
                            "ts timestamp," +
                            "sym2 symbol" +
                            ") timestamp(ts) partition by DAY WAL"
            );

            try (SqlCompiler compiler = engine.getSqlCompiler()) {
                CompiledQuery compiledQuery = compiler.compile("insert into " + tableName +
                        " values (101, 'a1a1', 'str-1', '2022-02-24T01', 'a2a2')", sqlExecutionContext);
                try (
                        InsertOperation insertOperation = compiledQuery.getInsertOperation();
                        InsertMethod insertMethod = insertOperation.createMethod(sqlExecutionContext)
                ) {
                    insertMethod.execute();
                    insertMethod.execute();
                    insertMethod.commit();

                    insertMethod.execute();
                    ddl("alter table " + tableName + " add column new_column int");
                    insertMethod.commit();
                }
            }

            insert("insert into " + tableName + " values (103, 'dfd', 'str-2', '2022-02-24T02', 'asdd', 1234)");

            drainWalQueue();
            assertSql("x\tsym\tstr\tts\tsym2\tnew_column\n" +
                    "101\ta1a1\tstr-1\t2022-02-24T01:00:00.000000Z\ta2a2\tnull\n" +
                    "101\ta1a1\tstr-1\t2022-02-24T01:00:00.000000Z\ta2a2\tnull\n" +
                    "101\ta1a1\tstr-1\t2022-02-24T01:00:00.000000Z\ta2a2\tnull\n" +
                    "103\tdfd\tstr-2\t2022-02-24T02:00:00.000000Z\tasdd\t1234\n", tableName);
        });
    }

    @Test
    public void testAddFixedSizeColumnBeforeInsertCommit() throws Exception {
        assertMemoryLeak(() -> {
            String tableName = testName.getMethodName();
            ddl("create table " + tableName + " (" +
                    "x long," +
                    "sym symbol," +
                    "ts timestamp," +
                    "sym2 symbol" +
                    ") timestamp(ts) partition by DAY WAL");

            try (SqlCompiler compiler = engine.getSqlCompiler()) {
                CompiledQuery compiledQuery = compiler.compile("insert into " + tableName +
                        " values (101, 'a1a1', '2022-02-24T01', 'a2a2')", sqlExecutionContext);
                try (
                        InsertOperation insertOperation = compiledQuery.getInsertOperation();
                        InsertMethod insertMethod = insertOperation.createMethod(sqlExecutionContext)
                ) {

                    insertMethod.execute();
                    compile("alter table " + tableName + " add column jjj int");
                    insertMethod.commit();
                }
            }

            insert("insert into " + tableName + " values (103, 'dfd', '2022-02-24T01', 'asdd', 1234)");

            drainWalQueue();
            assertSql("x\tsym\tts\tsym2\tjjj\n" +
                    "101\ta1a1\t2022-02-24T01:00:00.000000Z\ta2a2\tnull\n" +
                    "103\tdfd\t2022-02-24T01:00:00.000000Z\tasdd\t1234\n", tableName);

        });
    }

    @Test
    public void testAddMultipleWalColumnsBeforeCommit() throws Exception {
        assertMemoryLeak(() -> {
            String tableName = testName.getMethodName();
            ddl("create table " + tableName + " (" +
                    "x long," +
                    "sym symbol," +
                    "ts timestamp," +
                    "sym2 symbol" +
                    ") timestamp(ts) partition by DAY WAL");

            try (SqlCompiler compiler = engine.getSqlCompiler()) {
                CompiledQuery compiledQuery = compiler.compile("insert into " + tableName +
                        " values (101, 'a1a1', '2022-02-24T01', 'a2a2')", sqlExecutionContext);
                try (
                        InsertOperation insertOperation = compiledQuery.getInsertOperation();
                        InsertMethod insertMethod = insertOperation.createMethod(sqlExecutionContext)
                ) {

                    insertMethod.execute();
                    ddl("alter table " + tableName + " add column jjj int");
                    ddl("alter table " + tableName + " add column col_str string");
                    ddl("alter table " + tableName + " add column col_var varchar");
                    insertMethod.commit();
                }
            }

            insert("insert into " + tableName + " values (103, 'dfd', '2022-02-24T01', 'asdd', 1234, 'sss-value', 'var-val')");

            drainWalQueue();
            assertSql("x\tsym\tts\tsym2\tjjj\tcol_str\tcol_var\n" +
                    "101\ta1a1\t2022-02-24T01:00:00.000000Z\ta2a2\tnull\t\t\n" +
                    "103\tdfd\t2022-02-24T01:00:00.000000Z\tasdd\t1234\tsss-value\tvar-val\n", tableName);

        });
    }

    @Test
    public void testAddWalColumnAfterCommit() throws Exception {
        assertMemoryLeak(() -> {
            String tableName = testName.getMethodName();
            ddl("create table " + tableName + " (" +
                    "x long," +
                    "sym symbol," +
                    "ts timestamp," +
                    "sym2 symbol" +
                    ") timestamp(ts) partition by DAY WAL");

            try (SqlCompiler compiler = engine.getSqlCompiler()) {
                CompiledQuery compiledQuery = compiler.compile("insert into " + tableName +
                        " values (101, 'a1a1', '2022-02-24T01', 'a2a2')", sqlExecutionContext);
                try (
                        InsertOperation insertOperation = compiledQuery.getInsertOperation();
                        InsertMethod insertMethod = insertOperation.createMethod(sqlExecutionContext)
                ) {
                    insertMethod.execute();
                    insertMethod.commit();
                    ddl("alter table " + tableName + " add column jjj int");
                }
            }

            insert("insert into " + tableName + " values (103, 'dfd', '2022-02-24T01', 'asdd', 1234)");

            drainWalQueue();
            assertSql("x\tsym\tts\tsym2\tjjj\n" +
                    "101\ta1a1\t2022-02-24T01:00:00.000000Z\ta2a2\tnull\n" +
                    "103\tdfd\t2022-02-24T01:00:00.000000Z\tasdd\t1234\n", tableName);

        });
    }

    @Test
    public void testAddWalTxnsExceedingSequencerChunks() throws Exception {
        assertMemoryLeak(() -> {
            int txnChunk = 64;
            node1.setProperty(PropertyKey.CAIRO_DEFAULT_SEQ_PART_TXN_COUNT, txnChunk);
            String tableName = testName.getMethodName() + "Â";
            ddl("create table " + tableName + " as (" +
                    "select x, " +
                    " timestamp_sequence('2022-02-24', 1000000L) ts " +
                    " from long_sequence(1)" +
                    ") timestamp(ts) partition by DAY WAL"
            );

            int n = (int) (2.5 * txnChunk);
            for (int i = 0; i < n; i++) {
                insert("insert into " + tableName + " values (" + i + ", '2022-02-24T01')");
            }
            drainWalQueue();
            assertSql("count\n" +
                    (n + 1) + "\n", "select count(*) from " + tableName);
        });
    }

    @Test
    public void testApplyFromLag() throws Exception {
        assertMemoryLeak(() -> {
            String tableName = testName.getMethodName();
            Rnd rnd = TestUtils.generateRandom(LOG);
            ddl("create table " + tableName + " (" +
                    "x long," +
                    "ts timestamp" +
                    ") timestamp(ts) partition by HOUR WAL WITH maxUncommittedRows=" + rnd.nextInt(20));

            int count = rnd.nextInt(22);
            long rowCount = 0;
            for (int i = 0; i < 2; i++) {
                int rows = rnd.nextInt(200);
                insert("insert into " + tableName +
                        " select x, timestamp_sequence('2022-02-24T0" + i + "', 1000000*60) from long_sequence(" + rows + ")");
                rowCount += rows;

            }

            // Eject after every transaction
            Overrides overrides1 = node1.getConfigurationOverrides();
            overrides1.setProperty(PropertyKey.CAIRO_WAL_APPLY_TABLE_TIME_QUOTA, 1);

            try (ApplyWal2TableJob walApplyJob = createWalApplyJob()) {
                for (int i = 0; i < count; i++) {
                    walApplyJob.run(0);
                    engine.releaseInactive();
                    int rows = rnd.nextInt(200);
                    insert("insert into " + tableName +
                            " select x, timestamp_sequence('2022-02-24T" + String.format("%02d", i + 2) + "', 1000000*60) from long_sequence(" + rows + ")");
                    rowCount += rows;
                }
            }
            Overrides overrides = node1.getConfigurationOverrides();
            overrides.setProperty(PropertyKey.CAIRO_WAL_APPLY_TABLE_TIME_QUOTA, Timestamps.MINUTE_MICROS);
            drainWalQueue();

            assertSql("count\n" + rowCount + "\n", "select count(*) from " + tableName);
        });
    }

    @Test
    public void testCanApplyTransactionWhenWritingAnotherOne() throws Exception {
        assertMemoryLeak(() -> {
            String tableName = testName.getMethodName();
            ddl(
                    "create table " + tableName + " (" +
                            "x long," +
                            "sym symbol," +
                            "ts timestamp," +
                            "sym2 symbol" +
                            ") timestamp(ts) partition by DAY WAL"
            );

            try (SqlCompiler compiler = engine.getSqlCompiler()) {
                CompiledQuery compiledQuery = compiler.compile("insert into " + tableName +
                        " values (101, 'a1a1', '2022-02-24T01', 'a2a2')", sqlExecutionContext);
                try (
                        InsertOperation insertOperation = compiledQuery.getInsertOperation();
                        InsertMethod insertMethod = insertOperation.createMethod(sqlExecutionContext)
                ) {
                    // 3 transactions
                    for (int i = 0; i < 3; i++) {
                        insertMethod.execute();
                        insertMethod.commit();
                    }
                }
            }

            // Add indicator that _event file has more transaction than _event.i.
            // Apply Job should handle inconsistencies between _event and _event.i files
            // as long as both have the committed transactions.
            try (Path path = new Path()) {
                path.concat(configuration.getRoot()).concat(engine.verifyTableName(tableName))
                        .concat(WalUtils.WAL_NAME_BASE).put("1").concat("0")
                        .concat(WalUtils.EVENT_FILE_NAME).$();
                FilesFacade ff = engine.getConfiguration().getFilesFacade();
                long fd = TableUtils.openRW(ff, path.$(), LOG, configuration.getWriterFileOpenOpts());
                long intAddr = Unsafe.malloc(4, MemoryTag.NATIVE_DEFAULT);
                Unsafe.getUnsafe().putInt(intAddr, 10);
                ff.write(fd, intAddr, 4, 0);
                Unsafe.free(intAddr, 4, MemoryTag.NATIVE_DEFAULT);
                ff.close(fd);
            }

            drainWalQueue();

            assertSql(
                    "x\tsym\tts\tsym2\n" +
                            "101\ta1a1\t2022-02-24T01:00:00.000000Z\ta2a2\n" +
                            "101\ta1a1\t2022-02-24T01:00:00.000000Z\ta2a2\n" +
                            "101\ta1a1\t2022-02-24T01:00:00.000000Z\ta2a2\n",
                    tableName
            );
        });
    }

    @Test
    public void testConvertToFromWalWithLagSet() throws Exception {
        String tableName = testName.getMethodName();
        ddl("create table " + tableName + " as (" +
                "select x, " +
                " timestamp_sequence('2022-02-24', 1000000L) ts " +
                " from long_sequence(1)" +
                ") timestamp(ts) partition by DAY WAL"
        );
        drainWalQueue();

        TableToken tt = engine.verifyTableName(tableName);
        try (TxWriter tw = new TxWriter(engine.getConfiguration().getFilesFacade(), engine.getConfiguration())) {
            Path p = Path.getThreadLocal(engine.getConfiguration().getRoot()).concat(tt).concat(TXN_FILE_NAME);
            tw.ofRW(p.$(), PartitionBy.DAY);
            tw.setLagTxnCount(1);
            tw.setLagRowCount(1000);
            tw.setLagMinTimestamp(1_000_000L);
            tw.setLagMaxTimestamp(100_000_000L);
            tw.commit(new ObjList<>());
        }

        ddl("alter table " + tableName + " set type bypass wal", sqlExecutionContext);
        engine.releaseInactive();
        ObjList<TableToken> convertedTables = TableConverter.convertTables(engine, engine.getTableSequencerAPI(), engine.getTableFlagResolver());
        engine.reloadTableNames(convertedTables);

        try (TxWriter tw = new TxWriter(engine.getConfiguration().getFilesFacade(), engine.getConfiguration())) {
            Path p = Path.getThreadLocal(engine.getConfiguration().getRoot()).concat(tt).concat(TXN_FILE_NAME);
            tw.ofRW(p.$(), PartitionBy.DAY);
            Assert.assertEquals(0, tw.getLagRowCount());
            Assert.assertEquals(0, tw.getLagTxnCount());
            Assert.assertEquals(Long.MAX_VALUE, tw.getLagMinTimestamp());
            Assert.assertEquals(Long.MIN_VALUE, tw.getLagMaxTimestamp());
            // Mess again

            tw.setLagTxnCount(1);
            tw.setLagRowCount(1000);
            tw.setLagMinTimestamp(1_000_000L);
            tw.setLagMaxTimestamp(100_000_000L);
            tw.commit(new ObjList<>());
        }

        ddl("alter table " + tableName + " set type wal", sqlExecutionContext);
        engine.releaseInactive();
        ObjList<TableToken> convertedTables2 = TableConverter.convertTables(engine, engine.getTableSequencerAPI(), engine.getTableFlagResolver());
        engine.reloadTableNames(convertedTables2);

        try (TxWriter tw = new TxWriter(engine.getConfiguration().getFilesFacade(), engine.getConfiguration())) {
            Path p = Path.getThreadLocal(engine.getConfiguration().getRoot()).concat(tt).concat(TXN_FILE_NAME);
            tw.ofRW(p.$(), PartitionBy.DAY);
            Assert.assertEquals(0, tw.getLagRowCount());
            Assert.assertEquals(0, tw.getLagTxnCount());
            Assert.assertEquals(Long.MAX_VALUE, tw.getLagMinTimestamp());
            Assert.assertEquals(Long.MIN_VALUE, tw.getLagMaxTimestamp());
        }
    }

    @Test
    public void testConvertToWalAfterAlter() throws Exception {
        assertMemoryLeak(() -> {
            String tableName = testName.getMethodName();
            ddl(
                    "create table " + tableName + " as (" +
                            "select x, " +
                            " rnd_symbol('AB', 'BC', 'CD') sym, " +
                            " timestamp_sequence('2022-02-24', 1000000L) ts " +
                            " from long_sequence(1)" +
                            ") timestamp(ts) partition by DAY BYPASS WAL"
            );
            ddl("alter table " + tableName + " add col1 int");
            ddl("alter table " + tableName + " set type wal", sqlExecutionContext);
            engine.releaseInactive();
            ObjList<TableToken> convertedTables = TableConverter.convertTables(engine, engine.getTableSequencerAPI(), engine.getTableFlagResolver());
            engine.reloadTableNames(convertedTables);

            ddl("alter table " + tableName + " add col2 int");
            insert("insert into " + tableName + "(ts, col1, col2) values('2022-02-24T01', 1, 2)");
            drainWalQueue();

            assertSql(
                    "ts\tcol1\tcol2\n" +
                            "2022-02-24T00:00:00.000000Z\tnull\tnull\n" +
                            "2022-02-24T01:00:00.000000Z\t1\t2\n",
                    "select ts, col1, col2 from " + tableName
            );

            ddl("alter table " + tableName + " set type bypass wal");
            engine.releaseInactive();
            convertedTables = TableConverter.convertTables(engine, engine.getTableSequencerAPI(), engine.getTableFlagResolver());
            engine.reloadTableNames(convertedTables);

            ddl("alter table " + tableName + " drop column col2");
            ddl("alter table " + tableName + " add col3 int");
            insert("insert into " + tableName + "(ts, col1, col3) values('2022-02-24T01', 3, 4)");

            assertSql(
                    "ts\tcol1\tcol3\n" +
                            "2022-02-24T00:00:00.000000Z\tnull\tnull\n" +
                            "2022-02-24T01:00:00.000000Z\t1\tnull\n" +
                            "2022-02-24T01:00:00.000000Z\t3\t4\n",
                    "select ts, col1, col3 from " + tableName
            );
        });
    }

    @Test
    public void testCreateDropCreate() throws Exception {
        assertMemoryLeak(() -> {
            String tableName = testName.getMethodName();
            ddl(
                    "create table " + tableName + " as (" +
                            "select x, " +
                            " rnd_symbol('AB', 'BC', 'CD') sym, " +
                            " rnd_symbol('DE', null, 'EF', 'FG') sym2, " +
                            " timestamp_sequence('2022-02-24', 1000000L) ts " +
                            " from long_sequence(1)" +
                            ") timestamp(ts) partition by DAY WAL"
            );
            TableToken sysTableName1 = engine.verifyTableName(tableName);
            drop("drop table " + tableName);

            ddl("create table " + tableName + " as (" +
                    "select x, " +
                    " timestamp_sequence('2022-02-24', 1000000L) ts " +
                    " from long_sequence(1)" +
                    ") timestamp(ts) partition by DAY WAL"
            );

            TableToken sysTableName2 = engine.verifyTableName(tableName);
            Assert.assertNotEquals(sysTableName2, sysTableName1);

            engine.releaseInactive();
            drainWalQueue();

            checkTableFilesExist(sysTableName1, "2022-02-24", "x.d", false);
            checkWalFilesRemoved(sysTableName1);

            assertSql("x\tts\n" +
                    "1\t2022-02-24T00:00:00.000000Z\n", tableName);

        });
    }

    @Test
    public void testCreateDropCreateWalNonWal() throws Exception {
        assertMemoryLeak(() -> {
            String tableName = testName.getMethodName();
            String createSql = "create table " + tableName + " as (" +
                    "select x, " +
                    " rnd_symbol('AB', 'BC', 'CD') sym, " +
                    " rnd_symbol('DE', null, 'EF', 'FG') sym2, " +
                    " timestamp_sequence('2022-02-24', 1000000L) ts " +
                    " from long_sequence(1)" +
                    ") timestamp(ts) partition by DAY";

            ddl(createSql + " WAL");
            drop("drop table " + tableName);

            SharedRandom.RANDOM.get().reset();
            ddl(createSql);
            assertSql("x\tsym\tsym2\tts\n" +
                    "1\tAB\tEF\t2022-02-24T00:00:00.000000Z\n", tableName);

            try (ApplyWal2TableJob walApplyJob = createWalApplyJob()) {
                drop("drop table " + tableName);
                SharedRandom.RANDOM.get().reset();
                ddl(createSql + " WAL");
                drainWalQueue(walApplyJob);
                assertSql("x\tsym\tsym2\tts\n" +
                        "1\tAB\tEF\t2022-02-24T00:00:00.000000Z\n", tableName);

                drop("drop table " + tableName);
                SharedRandom.RANDOM.get().reset();
                ddl(createSql);
                assertSql("x\tsym\tsym2\tts\n" +
                        "1\tAB\tEF\t2022-02-24T00:00:00.000000Z\n", tableName);

                drop("drop table " + tableName);
                SharedRandom.RANDOM.get().reset();
                ddl(createSql + " WAL");
                drainWalQueue(walApplyJob);
                assertSql("x\tsym\tsym2\tts\n" +
                        "1\tAB\tEF\t2022-02-24T00:00:00.000000Z\n", tableName);
            }

        });
    }

    @Test
    public void testCreateDropRestartRestart() throws Exception {
        testCreateDropRestartRestart0();
    }

    @Test
    public void testCreateDropRestartRestartNoRegistryCompaction() throws Exception {
        node1.setProperty(PropertyKey.CAIRO_TABLE_REGISTRY_COMPACTION_THRESHOLD, 100);
        testCreateDropRestartRestart0();
    }

    @Test
    public void testCreateDropWalReuseCreate() throws Exception {
        assertMemoryLeak(() -> {
            String tableName = testName.getMethodName() + "Â";
            ddl("create table " + tableName + " as (" +
                    "select x, " +
                    " rnd_symbol('AB', 'BC', 'CD') sym, " +
                    " rnd_symbol('DE', null, 'EF', 'FG') sym2, " +
                    " timestamp_sequence('2022-02-24', 1000000L) ts " +
                    " from long_sequence(1)" +
                    ") timestamp(ts) partition by DAY WAL"
            );
            TableToken tableToken = engine.verifyTableName(tableName);
            try (
                    WalWriter walWriter1 = engine.getWalWriter(tableToken);
                    WalWriter walWriter2 = engine.getWalWriter(tableToken);
                    WalWriter walWriter3 = engine.getWalWriter(tableToken)
            ) {
                insert("insert into " + tableName + " values(1, 'A', 'B', '2022-02-24T01')");

                drop("drop table " + tableName);
                try {
                    assertExceptionNoLeakCheck("insert into " + tableName + " values(1, 'A', 'B', '2022-02-24T01')");
                } catch (SqlException e) {
                    TestUtils.assertContains(e.getFlyweightMessage(), "able does not exist");
                }

                TableWriter.Row row = walWriter1.newRow(IntervalUtils.parseFloorPartialTimestamp("2022-02-24T01"));
                row.putLong(1, 1);
                row.append();

                try {
                    walWriter1.commit();
                    Assert.fail();
                } catch (CairoException e) {
                    TestUtils.assertContains(e.getFlyweightMessage(), "table is dropped ");
                }
                Assert.assertTrue(walWriter1.isDistressed());

                // Structural change
                try {
                    addColumn(walWriter2, "sym3", ColumnType.SYMBOL);
                    Assert.fail();
                } catch (CairoException e) {
                    TestUtils.assertContains(e.getFlyweightMessage(), "table is dropped ");
                }
                Assert.assertTrue(walWriter2.isDistressed());

                // Nonstructural change
                try {
                    AlterOperationBuilder dropPartition = new AlterOperationBuilder().ofDropPartition(0, tableToken, 1);
                    dropPartition.addPartitionToList(IntervalUtils.parseFloorPartialTimestamp("2022-02-24"), 0);
                    AlterOperation dropAlter = dropPartition.build();
                    dropAlter.withContext(sqlExecutionContext);
                    dropAlter.withSqlStatement("alter table " + tableName + " drop partition list '2022-02-24'");
                    walWriter3.apply(dropAlter, true);
                    Assert.fail();
                } catch (CairoException e) {
                    TestUtils.assertContains(e.getFlyweightMessage(), "table is dropped ");
                }
                Assert.assertTrue(walWriter3.isDistressed());

                ddl("create table " + tableName + " as (" +
                        "select x, " +
                        " timestamp_sequence('2022-02-24', 1000000L) ts " +
                        " from long_sequence(1)" +
                        ") timestamp(ts) partition by DAY WAL"
                );

                TableToken sysTableName2 = engine.verifyTableName(tableName);
                Assert.assertNotEquals(sysTableName2, tableToken);

                engine.releaseAllReaders();
                drainWalQueue();

                checkTableFilesExist(tableToken, "2022-02-24", "x.d", false);
            }
            checkWalFilesRemoved(tableToken);

            assertSql("x\tts\n" +
                    "1\t2022-02-24T00:00:00.000000Z\n", tableName);
        });
    }

    @Test
    public void testCreateWalAndInsertFromSql() throws Exception {
        assertMemoryLeak(() -> {
            String tableName = testName.getMethodName() + "_लаблअца";
            ddl(
                    "create table " + tableName + " as (" +
                            "select x, " +
                            " rnd_symbol('AB', 'BC', 'CD') sym, " +
                            " timestamp_sequence('2022-02-24', 1000000L) ts, " +
                            " rnd_symbol('DE', null, 'EF', 'FG') sym2 " +
                            " from long_sequence(5)" +
                            ") timestamp(ts) partition by DAY WAL"
            );

            insert(
                    "insert into " + tableName +
                            " values (101, 'dfd', '2022-02-24T01', 'asd')"
            );

            drainWalQueue();

            assertSql("x\tsym\tts\tsym2\n" +
                    "1\tAB\t2022-02-24T00:00:00.000000Z\tEF\n" +
                    "2\tBC\t2022-02-24T00:00:01.000000Z\tFG\n" +
                    "3\tCD\t2022-02-24T00:00:02.000000Z\tFG\n" +
                    "4\tCD\t2022-02-24T00:00:03.000000Z\tFG\n" +
                    "5\tAB\t2022-02-24T00:00:04.000000Z\tDE\n" +
                    "101\tdfd\t2022-02-24T01:00:00.000000Z\tasd\n", tableName);
        });
    }

    @Test
    public void testCreateWalDropColumnInsert() throws Exception {
        assertMemoryLeak(() -> {
            String tableName = testName.getMethodName();
            ddl("create table " + tableName + " as (" +
                    "select x, " +
                    " rnd_symbol('AB', 'BC', 'CD') sym, " +
                    " rnd_symbol('DE', null, 'EF', 'FG') sym2, " +
                    " timestamp_sequence('2022-02-24', 1000000L) ts " +
                    " from long_sequence(1)" +
                    ") timestamp(ts) partition by DAY WAL"
            );

            ddl("alter table " + tableName + " drop column sym");
            insert("insert into " + tableName + "(x, ts) values (2, '2022-02-24T23:00:01')");
            drainWalQueue();

            assertSql("x\tsym2\tts\n" +
                    "1\tEF\t2022-02-24T00:00:00.000000Z\n" +
                    "2\t\t2022-02-24T23:00:01.000000Z\n", tableName);
        });
    }

    @Test
    public void testCreateWalTableAsSelect() throws Exception {
        assertMemoryLeak(() -> {
            String tableName = testName.getMethodName();
            ddl("create table " + tableName + " as (" +
                    "select x, " +
                    " rnd_symbol('AB', 'BC', 'CD') sym, " +
                    " timestamp_sequence('2022-02-24', 1000000L) ts, " +
                    " rnd_symbol('DE', null, 'EF', 'FG') sym2 " +
                    " from long_sequence(5)" +
                    ") timestamp(ts) partition by DAY WAL");

            drainWalQueue();

            assertSql("x\tsym\tts\tsym2\n" +
                    "1\tAB\t2022-02-24T00:00:00.000000Z\tEF\n" +
                    "2\tBC\t2022-02-24T00:00:01.000000Z\tFG\n" +
                    "3\tCD\t2022-02-24T00:00:02.000000Z\tFG\n" +
                    "4\tCD\t2022-02-24T00:00:03.000000Z\tFG\n" +
                    "5\tAB\t2022-02-24T00:00:04.000000Z\tDE\n", tableName);
        });
    }

    @Test
    public void testCreateWalTableAsSelectAndInsertAsSelect() throws Exception {
        assertMemoryLeak(() -> {
            String tableName = testName.getMethodName();
            ddl("create table " + tableName + " as (" +
                    "select x, " +
                    " rnd_symbol('AB', 'BC', 'CD') sym, " +
                    " timestamp_sequence('2022-02-24', 1000000L) ts, " +
                    " rnd_symbol('DE', null, 'EF', 'FG') sym2 " +
                    " from long_sequence(5)" +
                    ") timestamp(ts) partition by DAY WAL");

            insert("insert into " + tableName +
                    " select x + 100, rnd_symbol('AB2', 'BC2', 'CD2') sym, " +
                    " timestamp_sequence('2022-02-24', 1000000L) ts, " +
                    " rnd_symbol('DE2', null, 'EF2', 'FG2') sym2 " +
                    " from long_sequence(3)");

            drainWalQueue();

            assertSql("x\tsym\tts\tsym2\n" +
                    "1\tAB\t2022-02-24T00:00:00.000000Z\tEF\n" +
                    "101\tBC2\t2022-02-24T00:00:00.000000Z\tDE2\n" +
                    "2\tBC\t2022-02-24T00:00:01.000000Z\tFG\n" +
                    "102\tBC2\t2022-02-24T00:00:01.000000Z\tFG2\n" +
                    "3\tCD\t2022-02-24T00:00:02.000000Z\tFG\n" +
                    "103\tBC2\t2022-02-24T00:00:02.000000Z\tDE2\n" +
                    "4\tCD\t2022-02-24T00:00:03.000000Z\tFG\n" +
                    "5\tAB\t2022-02-24T00:00:04.000000Z\tDE\n", tableName);
        });
    }

    @Test
    public void testDropFailedWhileDataFileLocked() throws Exception {
        testDropFailedWhileDataFileLocked("x.d");
    }

    @Test
    public void testDropFailedWhileSymbolFileLocked() throws Exception {
        testDropFailedWhileDataFileLocked("sym.c");
    }

    @Test
    public void testDropPartitionRenameTable() throws Exception {
        assertMemoryLeak(() -> {
            String tableName = testName.getMethodName();
            String newTableName = testName.getMethodName() + "_new";
            ddl("create table " + tableName + " as (" +
                    "select x, " +
                    " rnd_symbol('DE', null, 'EF', 'FG') sym2, " +
                    " timestamp_sequence('2022-02-24', 24 * 60 * 60 * 1000000L) ts " +
                    " from long_sequence(2)" +
                    ") timestamp(ts) partition by DAY WAL"
            );

            ddl("alter table " + tableName + " drop partition list '2022-02-24'");
            TableToken table2directoryName = engine.verifyTableName(tableName);
            ddl("rename table " + tableName + " to " + newTableName);

            TableToken newTableDirectoryName = engine.verifyTableName(newTableName);
            Assert.assertEquals(table2directoryName.getDirName(), newTableDirectoryName.getDirName());

            drainWalQueue();

            assertSql("x\tsym2\tts\n" +
                    "2\tEF\t2022-02-25T00:00:00.000000Z\n", newTableName);
            Assert.assertEquals(3, engine.getTableSequencerAPI().getTxnTracker(newTableDirectoryName).getWriterTxn());
            Assert.assertEquals(3, engine.getTableSequencerAPI().getTxnTracker(newTableDirectoryName).getSeqTxn());
        });
    }

    @Test
    public void testDropRemovesFromCatalogFunctions() throws Exception {
        assertMemoryLeak(() -> {
            String tableName = testName.getMethodName();
            String tableNameNonWal = testName.getMethodName() + "_non_wal";

            ddl("create table " + tableName + " as (" +
                    "select x, " +
                    " rnd_symbol('AB', 'BC', 'CD') sym, " +
                    " rnd_symbol('DE', null, 'EF', 'FG') sym2, " +
                    " timestamp_sequence('2022-02-24', 1000000L) ts " +
                    " from long_sequence(1)" +
                    ") timestamp(ts) partition by DAY WAL"
            );

            ddl("create table " + tableNameNonWal + " as (" +
                    "select x, " +
                    " rnd_symbol('AB', 'BC', 'CD') sym, " +
                    " rnd_symbol('DE', null, 'EF', 'FG') sym2, " +
                    " timestamp_sequence('2022-02-24', 1000000L) ts " +
                    " from long_sequence(1)" +
                    ") timestamp(ts) partition by DAY BYPASS WAL"
            );

            assertSql("table_name\n" +
                    tableName + "\n" +
                    tableNameNonWal + "\n", "all_tables() order by table_name");
            assertSql("table_name\n" +
                    tableName + "\n" +
                    tableNameNonWal + "\n", "select table_name from tables() order by table_name");
            assertSql("relname\npg_class\n" +
                    tableName + "\n" +
                    tableNameNonWal + "\n", "select relname from pg_class() order by relname");


            drop("drop table " + tableName);

            assertSql("table_name\n" +
                    tableNameNonWal + "\n", "all_tables() order by table_name");
            assertSql("table_name\n" +
                    tableNameNonWal + "\n", "select table_name from tables() order by table_name");
            assertSql("relname\npg_class\n" +
                    tableNameNonWal + "\n", "select relname from pg_class() order by relname");

            drainWalQueue();

            assertSql("table_name\n" +
                    tableNameNonWal + "\n", "all_tables() order by table_name");
            assertSql("table_name\n" +
                    tableNameNonWal + "\n", "select table_name from tables() order by table_name");
            assertSql("relname\npg_class\n" +
                    tableNameNonWal + "\n", "select relname from pg_class() order by relname");


            refreshTablesInBaseEngine();

            assertSql("table_name\n" +
                    tableNameNonWal + "\n", "all_tables() order by table_name");
            assertSql("table_name\n" +
                    tableNameNonWal + "\n", "select table_name from tables() order by table_name");
            assertSql("relname\npg_class\n" +
                    tableNameNonWal + "\n", "select relname from pg_class() order by relname");

            drop("drop table " + tableNameNonWal);

            assertSql("table_name\n", "all_tables() order by table_name");
            assertSql("table_name\n", "select table_name from tables() order by table_name");
            assertSql("relname\npg_class\n", "select relname from pg_class() order by relname");
        });
    }

    @Test
    public void testDropRetriedWhenReaderOpen() throws Exception {
        assertMemoryLeak(ff, () -> {
            String tableName = testName.getMethodName();
            ddl("create table " + tableName + " as (" +
                    "select x, " +
                    " rnd_symbol('AB', 'BC', 'CD') sym, " +
                    " rnd_symbol('DE', null, 'EF', 'FG') sym2, " +
                    " timestamp_sequence('2022-02-24', 1000000L) ts " +
                    " from long_sequence(1)" +
                    ") timestamp(ts) partition by DAY WAL"
            );

            try (ApplyWal2TableJob walApplyJob = createWalApplyJob()) {
                drainWalQueue(walApplyJob);
                TableToken sysTableName1 = engine.verifyTableName(tableName);

                try (TableReader ignore = sqlExecutionContext.getReader(sysTableName1)) {
                    drop("drop table " + tableName);
                    drainWalQueue(walApplyJob);
                    checkTableFilesExist(sysTableName1, "2022-02-24", "x.d", true);
                }

                if (Os.type == Os.WINDOWS) {
                    // Release WAL writers
                    engine.releaseInactive();
                }
                drainWalQueue(walApplyJob);

                checkTableFilesExist(sysTableName1, "2022-02-24", "x.d", false);
                checkWalFilesRemoved(sysTableName1);
            }
        });
    }

    @Test
    public void testDropSymbolColumn() throws Exception {
        assertMemoryLeak(() -> {
            ddl(
                    "CREATE TABLE 'weather' (\n" +
                            "  city SYMBOL capacity 256,\n" +
                            "  temperature DOUBLE,\n" +
                            "  humidity DOUBLE,\n" +
                            "  timestamp TIMESTAMP,\n" +
                            "  country SYMBOL capacity 256 CACHE\n" +
                            ") timestamp (timestamp) PARTITION BY DAY WAL"
            );

            insert("insert into weather values('city', 1, 1, '1982-01-01', 'abc')");

            drainWalQueue();
            assertSql("city\ttemperature\thumidity\ttimestamp\tcountry\n" +
                    "city\t1.0\t1.0\t1982-01-01T00:00:00.000000Z\tabc\n", "select * from weather");

            engine.releaseInactive();

            compile("alter table weather drop column city");
            insert("insert into weather values(1, 1, '1982-01-01', 'abc')");
            drainWalQueue();

            engine.releaseInactive();
            compile("alter table weather add column city symbol");
            insert("insert into weather values(1, 1, '1982-01-01', 'abc', 'city')");
            drainWalQueue();

            engine.releaseInactive();
            compile("alter table weather drop column city");
        });
    }

    @Test
    public void testDropTableAndConvertAnother() throws Exception {
        assertMemoryLeak(() -> {
            String tableName = testName.getMethodName();
            ddl("create table " + tableName + " as (" +
                    "select x, " +
                    " rnd_symbol('AB', 'BC', 'CD') sym, " +
                    " timestamp_sequence('2022-02-24', 1000000L) ts " +
                    " from long_sequence(1)" +
                    ") timestamp(ts) partition by DAY WAL"
            );
            TableToken sysTableName1 = engine.verifyTableName(tableName);

            ddl("create table " + tableName + "2 as (" +
                    "select x, " +
                    " rnd_symbol('AB', 'BC', 'CD') sym, " +
                    " timestamp_sequence('2022-02-24', 1000000L) ts " +
                    " from long_sequence(1)" +
                    ") timestamp(ts) partition by DAY"
            );
            TableToken sysTableName2 = engine.verifyTableName(tableName + "2");

            ddl("alter table " + tableName + "2 set type wal", sqlExecutionContext);
            drop("drop table " + tableName);
            engine.releaseInactive();

            final ObjList<TableToken> convertedTables = new ObjList<>();
            convertedTables.add(sysTableName2);
            engine.reloadTableNames(convertedTables);

            drainWalQueue();
            runWalPurgeJob();

            engine.releaseInactive();

            drainWalQueue();
            runWalPurgeJob();

            checkTableFilesExist(sysTableName1, "2022-02-24", "sym.d", false);
        });
    }

    @Test
    public void testDropTableHalfDeleted() throws Exception {
        AtomicReference<String> pretendNotExist = new AtomicReference<>("<>");
        FilesFacade ff = new TestFilesFacadeImpl() {
            int count = 0;

            @Override
            public boolean exists(LPSZ name) {
                if (Utf8s.startsWithAscii(name, pretendNotExist.get()) && count++ == 0) {
                    return false;
                }
                return super.exists(name);
            }
        };

        assertMemoryLeak(ff, () -> {
            String tableName = testName.getMethodName();
            ddl("create table " + tableName + " as (" +
                    "select x, " +
                    " rnd_symbol('AB', 'BC', 'CD') sym, " +
                    " timestamp_sequence('2022-02-24', 1000000L) ts " +
                    " from long_sequence(1)" +
                    ") timestamp(ts) partition by DAY WAL"
            );
            TableToken sysTableName1 = engine.verifyTableName(tableName);
            drop("drop table " + tableName);

            pretendNotExist.set(Path.getThreadLocal(root).concat(sysTableName1).toString());
            engine.reloadTableNames();

            runWalPurgeJob();

            engine.reloadTableNames();

            drainWalQueue();
            runWalPurgeJob();

            checkTableFilesExist(sysTableName1, "2022-02-24", "sym.d", false);
        });
    }

    @Test
    public void testDropTableLeftSomeFilesOnDisk() throws Exception {
        AtomicReference<String> pretendNotExist = new AtomicReference<>("<>");
        FilesFacade ff = new TestFilesFacadeImpl() {
            int count = 0;

            @Override
            public boolean rmdir(Path path, boolean lazy) {
                if (Utf8s.equalsAscii(pretendNotExist.get(), path) && count++ == 0) {
                    super.rmdir(Path.getThreadLocal(pretendNotExist.get()).concat(SEQ_DIR));
                    return false;
                }
                return super.rmdir(path, lazy);
            }
        };

        assertMemoryLeak(ff, () -> {
            String tableName = testName.getMethodName();
            ddl("create table " + tableName + " as (" +
                    "select x, " +
                    " rnd_symbol('AB', 'BC', 'CD') sym, " +
                    " timestamp_sequence('2022-02-24', 1000000L) ts " +
                    " from long_sequence(1)" +
                    ") timestamp(ts) partition by DAY WAL"
            );
            TableToken sysTableName1 = engine.verifyTableName(tableName);
            drop("drop table " + tableName);

            pretendNotExist.set(Path.getThreadLocal(root).concat(sysTableName1).slash$().toString());
            engine.reloadTableNames();

            runWalPurgeJob();

            drainWalQueue();
            runWalPurgeJob();

            checkTableFilesExist(sysTableName1, "2022-02-24", "sym.d", false);
        });
    }

    @Test
    public void testDropTxnNotificationQueueOverflow() throws Exception {
        assertMemoryLeak(() -> {
            String tableName = testName.getMethodName();
            ddl("create table " + tableName + "1 as (" +
                    "select x, " +
                    " rnd_symbol('DE', null, 'EF', 'FG') sym2, " +
                    " timestamp_sequence('2022-02-24', 1000000L) ts " +
                    " from long_sequence(1)" +
                    ") timestamp(ts) partition by DAY WAL"
            );
            ddl("create table " + tableName + "2 as (" +
                    "select x, " +
                    " rnd_symbol('DE', null, 'EF', 'FG') sym2, " +
                    " timestamp_sequence('2022-02-24', 1000000L) ts " +
                    " from long_sequence(1)" +
                    ") timestamp(ts) partition by DAY WAL"
            );

            try (ApplyWal2TableJob walApplyJob = createWalApplyJob()) {
                drainWalQueue(walApplyJob);

                for (int i = 0; i < configuration.getWalTxnNotificationQueueCapacity(); i++) {
                    insert("insert into " + tableName + "1 values (101, 'a1a1', '2022-02-24T01')");
                }

                TableToken table2directoryName = engine.verifyTableName(tableName + "2");
                drop("drop table " + tableName + "2");

                drainWalQueue(walApplyJob);

                checkTableFilesExist(table2directoryName, "2022-02-24", "x.d", false);
            }
        });
    }

    @Test
    public void testDroppedTableHappendInTheMiddleOfWalApplication() throws Exception {
        String tableName = testName.getMethodName();
        FilesFacade ff = new TestFilesFacadeImpl() {
            @Override
            public long openRO(LPSZ name) {
                if (Utf8s.endsWithAscii(name, Files.SEPARATOR + "0" + Files.SEPARATOR + "sym.d")) {
                    TestUtils.unchecked(() -> drop("drop table " + tableName));
                }
                return super.openRO(name);
            }
        };
        assertMemoryLeak(ff, () -> {
            ddl("create table " + tableName + " as (" +
                    "select x, " +
                    " rnd_symbol('AB', 'BC', 'CD') sym, " +
                    " rnd_symbol('DE', null, 'EF', 'FG') sym2, " +
                    " timestamp_sequence('2022-02-24', 1000000L) ts " +
                    " from long_sequence(1)" +
                    ") timestamp(ts) partition by DAY WAL"
            );
            TableToken sysTableName1 = engine.verifyTableName(tableName);

            try (ApplyWal2TableJob walApplyJob = createWalApplyJob()) {
                drainWalQueue(walApplyJob);

                if (Os.type == Os.WINDOWS) {
                    // Release WAL writers
                    engine.releaseInactive();
                    drainWalQueue(walApplyJob);
                }

                checkTableFilesExist(sysTableName1, "2022-02-24", "x.d", false);
                checkWalFilesRemoved(sysTableName1);
            }
        });
    }

    @Test
    public void testDroppedTableSequencerRecreated() throws Exception {
        assertMemoryLeak(() -> {
            String tableName = testName.getMethodName();
            ddl("create table " + tableName + " as (" +
                    "select x, " +
                    " rnd_symbol('AB', 'BC', 'CD') sym, " +
                    " rnd_symbol('DE', null, 'EF', 'FG') sym2, " +
                    " timestamp_sequence('2022-02-24', 1000000L) ts " +
                    " from long_sequence(1)" +
                    ") timestamp(ts) partition by DAY WAL"
            );

            drainWalQueue();

            TableToken sysTableName1 = engine.verifyTableName(tableName);
            engine.getTableSequencerAPI().releaseInactive();
            drop("drop table " + tableName);

            if (Os.type == Os.WINDOWS) {
                // Release WAL writers
                engine.releaseInactive();
            }
            drainWalQueue();

            checkTableFilesExist(sysTableName1, "2022-02-24", "x.d", false);
            checkWalFilesRemoved(sysTableName1);
        });
    }

    @Test
    public void testDroppedTableTriggersWalCheckJob() throws Exception {
        assertMemoryLeak(ff, () -> {
            String tableName = testName.getMethodName();
            ddl("create table " + tableName + " as (" +
                    "select x, " +
                    " rnd_symbol('AB', 'BC', 'CD') sym, " +
                    " timestamp_sequence('2022-02-24', 1000000L) ts " +
                    " from long_sequence(1)" +
                    ") timestamp(ts) partition by DAY WAL"
            );
            drop("drop table " + tableName);

            engine.reloadTableNames();

            long walNotification = engine.getMessageBus().getWalTxnNotificationPubSequence().current();
            CheckWalTransactionsJob checkWalTransactionsJob = new CheckWalTransactionsJob(engine);
            checkWalTransactionsJob.run(0);

            drainWalQueue();
            Assert.assertTrue(walNotification < engine.getMessageBus().getWalTxnNotificationPubSequence().current());
        });
    }

    @Test
    public void testEmptyTruncate() throws Exception {
        assertMemoryLeak(() -> {
            String tableName = testName.getMethodName();
            ddl("create table " + tableName + " (" +
                    "A INT," +
                    "ts TIMESTAMP)" +
                    " timestamp(ts) partition by DAY WAL");

            ddl("truncate table " + tableName);

            drainWalQueue();

<<<<<<< HEAD
            assertSql("table_name\tsuspended\twriterTxn\twriterLagTxnCount\tsequencerTxn\terrorTag\terrorMessage\tmemoryPressure\n" +
=======
            assertSql("name\tsuspended\twriterTxn\tbufferedTxnSize\tsequencerTxn\terrorTag\terrorMessage\tmemoryPressure\n" +
>>>>>>> 4aa02cde
                    "testEmptyTruncate\tfalse\t1\t0\t1\t\t\t0\n", "wal_tables()");
        });
    }

    @Test
    public void testInsertIntNoTimestampTableAsSelect() throws Exception {
        testInsertAsSelectBatched("");
    }

    @Test
    public void testInsertIntoWalTableAsSelect() throws Exception {
        testInsertAsSelectBatched("timestamp (timestamp) PARTITION BY DAY WAL DEDUP UPSERT KEYS(timestamp, nuuid)");
    }

    @Test
    public void testInsertManyThenDrop() throws Exception {
        assertMemoryLeak(ff, () -> {
            String tableName = testName.getMethodName();
            ddl("create table " + tableName + " as (" +
                    "select x, " +
                    " rnd_symbol('AB', 'BC', 'CD') sym, " +
                    " rnd_symbol('DE', null, 'EF', 'FG') sym2, " +
                    " timestamp_sequence('2022-02-24', 1000000L) ts " +
                    " from long_sequence(1)" +
                    ") timestamp(ts) partition by DAY WAL"
            );
            TableToken tableToken = engine.verifyTableName(tableName);

            drop("drop table " + tableName);
            drainWalQueue();

            engine.reloadTableNames();
            engine.notifyWalTxnCommitted(tableToken);
            drainWalQueue();

            checkTableFilesExist(tableToken, "2022-02-24", "x.d", false);
            checkWalFilesRemoved(tableToken);
        });
    }

    @Test
    public void testNoLagUsedWhenDataIsInOrder() throws Exception {
        assertMemoryLeak(() -> {
            String tableName = testName.getMethodName();
            ddl("create table " + tableName + " (" +
                    "x long," +
                    "sym symbol," +
                    "str string," +
                    "ts timestamp," +
                    "sym2 symbol" +
                    ") timestamp(ts) partition by DAY WAL");

            // In order
            insert("insert into " + tableName + " values (101, 'a1a1', 'str-1', '2022-02-24T00', 'a2a2')");
            insert("insert into " + tableName + " values (101, 'a1a1', 'str-1', '2022-02-24T01', 'a2a2')");
            insert("insert into " + tableName + " values (101, 'a1a1', 'str-1', '2022-02-24T02', 'a2a2')");
            insert("insert into " + tableName + " values (101, 'a1a1', 'str-1', '2022-02-24T03', 'a2a2')");
            // Out of order
            insert("insert into " + tableName + " values (101, 'a1a1', 'str-1', '2022-02-24T02', 'a2a2')");


            node1.setProperty(PropertyKey.CAIRO_WAL_APPLY_TABLE_TIME_QUOTA, 0);
            runApplyOnce();

            TableToken token = engine.verifyTableName(tableName);
            try (TxReader txReader = new TxReader(engine.getConfiguration().getFilesFacade())) {
                txReader.ofRO(Path.getThreadLocal(root).concat(token).concat(TXN_FILE_NAME).$(), PartitionBy.DAY);
                txReader.unsafeLoadAll();

                Assert.assertEquals(0, txReader.getLagTxnCount());
                Assert.assertEquals(0, txReader.getLagRowCount());
                Assert.assertEquals("2022-02-24T00:00:00.000Z", Timestamps.toString(txReader.getMaxTimestamp()));

                runApplyOnce();
                txReader.unsafeLoadAll();

                Assert.assertEquals(0, txReader.getLagTxnCount());
                Assert.assertEquals(0, txReader.getLagRowCount());
                Assert.assertEquals("2022-02-24T01:00:00.000Z", Timestamps.toString(txReader.getMaxTimestamp()));

                runApplyOnce();
                txReader.unsafeLoadAll();

                Assert.assertEquals(0, txReader.getLagTxnCount());
                Assert.assertEquals(0, txReader.getLagRowCount());
                Assert.assertEquals("2022-02-24T02:00:00.000Z", Timestamps.toString(txReader.getMaxTimestamp()));

                runApplyOnce();
                txReader.unsafeLoadAll();

                Assert.assertEquals(1, txReader.getLagTxnCount());
                Assert.assertEquals(1, txReader.getLagRowCount());
                Assert.assertEquals("2022-02-24T02:00:00.000Z", Timestamps.toString(txReader.getMaxTimestamp()));

                runApplyOnce();
                txReader.unsafeLoadAll();

                Assert.assertEquals(0, txReader.getLagTxnCount());
                Assert.assertEquals(0, txReader.getLagRowCount());
                Assert.assertEquals("2022-02-24T03:00:00.000Z", Timestamps.toString(txReader.getMaxTimestamp()));
            }
        });
    }

    @Test
    public void testQueryNullSymbols() throws Exception {
        assertMemoryLeak(() -> {
            String tableName = testName.getMethodName();

            ddl("create table temp as (" +
                    "select " +
                    " cast(case when x % 2 = 0 then null else 'abc' end as symbol) sym, " +
                    " x," +
                    " timestamp_sequence('2022-02-24', 1000000L) ts " +
                    " from long_sequence(5)" +
                    ")");

            ddl("create table " + tableName + " as (" +
                    "select * from temp), index(sym) timestamp(ts) partition by DAY WAL");


            drainWalQueue();

            String allRows = "sym\tx\tts\n" +
                    "abc\t1\t2022-02-24T00:00:00.000000Z\n" +
                    "\t2\t2022-02-24T00:00:01.000000Z\n" +
                    "abc\t3\t2022-02-24T00:00:02.000000Z\n" +
                    "\t4\t2022-02-24T00:00:03.000000Z\n" +
                    "abc\t5\t2022-02-24T00:00:04.000000Z\n";

            assertSql(allRows, "temp");
            assertSql(allRows, tableName);

            assertSql(
                    "sym\tx\tts\n" +
                            "\t2\t2022-02-24T00:00:01.000000Z\n" +
                            "\t4\t2022-02-24T00:00:03.000000Z\n", "select * from " + tableName + " where sym != 'abc'"
            );
        });
    }

    @Test
    public void testRemoveColumnWalRollsWalSegment() throws Exception {
        assertMemoryLeak(() -> {
            String tableName = testName.getMethodName();
            ddl("create table " + tableName + " (" +
                    "x long," +
                    "sym symbol," +
                    "str string," +
                    "ts timestamp," +
                    "sym2 symbol" +
                    ") timestamp(ts) partition by DAY WAL");

            try (SqlCompiler compiler = engine.getSqlCompiler()) {
                CompiledQuery compiledQuery = compiler.compile("insert into " + tableName +
                        " values (101, 'a1a1', 'str-1', '2022-02-24T01', 'a2a2')", sqlExecutionContext);
                try (
                        InsertOperation insertOperation = compiledQuery.getInsertOperation();
                        InsertMethod insertMethod = insertOperation.createMethod(sqlExecutionContext)
                ) {
                    insertMethod.execute();
                    insertMethod.execute();
                    insertMethod.commit();

                    insertMethod.execute();
                    ddl("alter table " + tableName + " drop column sym");
                    insertMethod.commit();
                }
            }

            insert("insert into " + tableName + " values (103, 'str-2', '2022-02-24T02', 'asdd')");

            drainWalQueue();
            assertSql("x\tstr\tts\tsym2\n" +
                    "101\tstr-1\t2022-02-24T01:00:00.000000Z\ta2a2\n" +
                    "101\tstr-1\t2022-02-24T01:00:00.000000Z\ta2a2\n" +
                    "101\tstr-1\t2022-02-24T01:00:00.000000Z\ta2a2\n" +
                    "103\tstr-2\t2022-02-24T02:00:00.000000Z\tasdd\n", tableName);

        });
    }

    @Test
    public void testRenameDropTable() throws Exception {
        String tableName = testName.getMethodName();
        String newTableName = testName.getMethodName() + "_new";

        FilesFacade ff = new TestFilesFacadeImpl() {
            int i = 0;

            @Override
            public long openRW(LPSZ name, long opts) {
                long fd = super.openRW(name, opts);
                if (Utf8s.containsAscii(name, "2022-02-25") && i++ == 0) {
                    TestUtils.unchecked(() -> drop("drop table " + newTableName));
                }
                return fd;
            }
        };

        assertMemoryLeak(ff, () -> {
            ddl("create table " + tableName + " as (" +
                    "select x, " +
                    " rnd_symbol('DE', null, 'EF', 'FG') sym2, " +
                    " timestamp_sequence('2022-02-24', 24 * 60 * 60 * 1000000L) ts " +
                    " from long_sequence(2)" +
                    ") timestamp(ts) partition by DAY WAL"
            );

            TableToken table2directoryName = engine.verifyTableName(tableName);
            insert("insert into " + tableName + " values (1, 'abc', '2022-02-25')");
            ddl("rename table " + tableName + " to " + newTableName);

            TableToken newTableDirectoryName = engine.verifyTableName(newTableName);
            Assert.assertEquals(table2directoryName.getDirName(), newTableDirectoryName.getDirName());

            drainWalQueue();

            try {
                assertSql("x\tsym2\tts\n" +
                        "2\tEF\t2022-02-25T00:00:00.000000Z\n", newTableName);
                Assert.fail();
            } catch (SqlException e) {
                TestUtils.assertContains(e.getFlyweightMessage(), "does not exist");
            }
        });
    }

    @Test
    public void testRenameNonWalTable() throws Exception {
        assertMemoryLeak(() -> {
            String tableName = testName.getMethodName();
            String newTableName = testName.getMethodName() + "_new中";
            ddl("create table " + tableName + " as (" +
                    "select x, " +
                    " rnd_symbol('DE', null, 'EF', 'FG') sym2, " +
                    " timestamp_sequence('2022-02-24', 1000000L) ts " +
                    " from long_sequence(1)" +
                    ") timestamp(ts) partition by DAY BYPASS WAL"
            );

            drainWalQueue();

            TableToken table2directoryName = engine.verifyTableName(tableName);
            ddl("rename table " + tableName + " to " + newTableName);
            insert("insert into " + newTableName + "(x, ts) values (100, '2022-02-25')");

            TableToken newTabledirectoryName = engine.verifyTableName(newTableName);
            Assert.assertNotEquals(table2directoryName.getDirName(), newTabledirectoryName.getDirName());

            drainWalQueue();

            try (TableWriter writer = getWriter(newTableName)) {
                Assert.assertEquals(newTableName, writer.getTableToken().getTableName());
            }

            assertSql("x\tsym2\tts\n" +
                    "1\tDE\t2022-02-24T00:00:00.000000Z\n" +
                    "100\t\t2022-02-25T00:00:00.000000Z\n", newTableName);

            assertSql("table_name\n" +
                    newTableName + "\n", "select table_name from tables() order by table_name");

            for (int i = 0; i < 2; i++) {
                engine.releaseInactive();
                refreshTablesInBaseEngine();

                TableToken newTabledirectoryName2 = engine.verifyTableName(newTableName);
                Assert.assertEquals(newTabledirectoryName, newTabledirectoryName2);
                assertSql("x\tsym2\tts\n" +
                        "1\tDE\t2022-02-24T00:00:00.000000Z\n" +
                        "100\t\t2022-02-25T00:00:00.000000Z\n", newTableName);
            }

            assertSql("table_name\tdirectoryName\n" +
                    newTableName + "\t" + newTabledirectoryName.getDirName() + "\n", "select table_name, directoryName from tables() order by table_name");
            assertSql("table_name\n" +
                    newTableName + "\n", "select table_name from all_tables()");
            assertSql("relname\npg_class\n" +
                    newTableName + "\n", "select relname from pg_class() order by relname");
        });
    }

    @Test
    public void testRenameTable() throws Exception {
        assertMemoryLeak(() -> {
            String tableName = testName.getMethodName();
            String newTableName = testName.getMethodName() + "_new中";
            ddl("create table " + tableName + " as (" +
                    "select x, " +
                    " rnd_symbol('DE', null, 'EF', 'FG') sym2, " +
                    " timestamp_sequence('2022-02-24', 1000000L) ts " +
                    " from long_sequence(1)" +
                    ") timestamp(ts) partition by DAY WAL"
            );

            drainWalQueue();

            TableToken table2directoryName = engine.verifyTableName(tableName);
            ddl("rename table " + tableName + " to " + newTableName);
            insert("insert into " + newTableName + "(x, ts) values (100, '2022-02-25')");

            TableToken newTableDirectoryName = engine.verifyTableName(newTableName);
            Assert.assertEquals(table2directoryName.getDirName(), newTableDirectoryName.getDirName());

            drainWalQueue();

            try (TableWriter writer = getWriter(newTableName)) {
                Assert.assertEquals(newTableName, writer.getTableToken().getTableName());
            }

            assertSql("x\tsym2\tts\n" +
                    "1\tDE\t2022-02-24T00:00:00.000000Z\n" +
                    "100\t\t2022-02-25T00:00:00.000000Z\n", newTableName);

            assertSql("table_name\n" +
                    newTableName + "\n", "select table_name from tables() order by table_name");

            for (int i = 0; i < 2; i++) {
                engine.releaseInactive();
                refreshTablesInBaseEngine();

                TableToken newTabledirectoryName2 = engine.verifyTableName(newTableName);
                Assert.assertEquals(newTableDirectoryName, newTabledirectoryName2);
                assertSql("x\tsym2\tts\n" +
                        "1\tDE\t2022-02-24T00:00:00.000000Z\n" +
                        "100\t\t2022-02-25T00:00:00.000000Z\n", newTableName);
            }

            assertSql("table_name\tdirectoryName\n" +
                    newTableName + "\t" + newTableDirectoryName.getDirName() + "\n", "select table_name, directoryName from tables() order by table_name");
            assertSql("table_name\n" +
                    newTableName + "\n", "select table_name from all_tables()");
            assertSql("relname\npg_class\n" +
                    newTableName + "\n", "select relname from pg_class() order by relname");
        });
    }

    @Test
    public void testRenameTableToCaseInsensitive() throws Exception {
        String tableName = testName.getMethodName();
        String upperCaseName = testName.getMethodName().toUpperCase();
        String newTableName = testName.getMethodName() + "_new";

        assertMemoryLeak(ff, () -> {
            ddl("create table " + tableName + " as (" +
                    "select x, " +
                    " rnd_symbol('DE', null, 'EF', 'FG') sym2, " +
                    " timestamp_sequence('2022-02-24', 24 * 60 * 60 * 1000000L) ts " +
                    " from long_sequence(2)" +
                    ") timestamp(ts) partition by DAY WAL"
            );

            TableToken table2directoryName = engine.verifyTableName(tableName);
            ddl("rename table " + tableName + " to " + upperCaseName);
            insert("insert into " + upperCaseName + " values (1, 'abc', '2022-02-25')");
            insert("insert into " + tableName + " values (1, 'abc', '2022-02-25')");

            TableToken newTableDirectoryName = engine.verifyTableName(upperCaseName);
            Assert.assertEquals(table2directoryName.getDirName(), newTableDirectoryName.getDirName());

            drainWalQueue();

            assertSql("x\tsym2\tts\n" +
                    "1\tDE\t2022-02-24T00:00:00.000000Z\n" +
                    "2\tEF\t2022-02-25T00:00:00.000000Z\n" +
                    "1\tabc\t2022-02-25T00:00:00.000000Z\n" +
                    "1\tabc\t2022-02-25T00:00:00.000000Z\n", "select * from " + upperCaseName);

            ddl("rename table " + upperCaseName + " to " + newTableName);

            assertSql("x\tsym2\tts\n" +
                    "1\tDE\t2022-02-24T00:00:00.000000Z\n" +
                    "2\tEF\t2022-02-25T00:00:00.000000Z\n" +
                    "1\tabc\t2022-02-25T00:00:00.000000Z\n" +
                    "1\tabc\t2022-02-25T00:00:00.000000Z\n", "select * from " + newTableName);
        });
    }

    @Test
    public void testRogueTableWriterBlocksApplyJob() throws Exception {
        assertMemoryLeak(() -> {
            String tableName = testName.getMethodName();
            ddl("create table " + tableName + " as (" +
                    "select x, " +
                    " rnd_symbol('AB', 'BC', 'CD') sym, " +
                    " timestamp_sequence('2022-02-24', 1000000L) ts, " +
                    " rnd_symbol('DE', null, 'EF', 'FG') sym2 " +
                    " from long_sequence(5)" +
                    ") timestamp(ts) partition by DAY WAL");

            insert("insert into " + tableName +
                    " values (101, 'dfd', '2022-02-24T01', 'asd')");

            try (TableWriter ignore = getWriter(tableName)) {
                drainWalQueue();
                assertSql("x\tsym\tts\tsym2\n", tableName);
            }

            drainWalQueue();
            insert("insert into " + tableName +
                    " values (102, 'dfd', '2022-02-24T01', 'asd')");

            assertSql("x\tsym\tts\tsym2\n" +
                    "1\tAB\t2022-02-24T00:00:00.000000Z\tEF\n" +
                    "2\tBC\t2022-02-24T00:00:01.000000Z\tFG\n" +
                    "3\tCD\t2022-02-24T00:00:02.000000Z\tFG\n" +
                    "4\tCD\t2022-02-24T00:00:03.000000Z\tFG\n" +
                    "5\tAB\t2022-02-24T00:00:04.000000Z\tDE\n" +
                    "101\tdfd\t2022-02-24T01:00:00.000000Z\tasd\n", tableName);
        });
    }

    @Test
    public void testSavedDataInTxnFile() throws Exception {
        assertMemoryLeak(() -> {
            String tableName = testName.getMethodName();
            ddl("create table " + tableName + " (" +
                    "x long," +
                    "sym symbol," +
                    "str string," +
                    "ts timestamp," +
                    "sym2 symbol" +
                    ") timestamp(ts) partition by DAY WAL");

            // In order
            insert("insert into " + tableName + " values (101, 'a1a1', 'str-1', '2022-02-24T01', 'a2a2')");

            // Out of order
            insert("insert into " + tableName + " values (101, 'a1a1', 'str-1', '2022-02-24T00', 'a2a2')");

            // In order
            insert("insert into " + tableName + " values (101, 'a1a1', 'str-1', '2022-02-24T02', 'a2a2')");

            Overrides overrides = node1.getConfigurationOverrides();
            overrides.setProperty(PropertyKey.CAIRO_WAL_APPLY_TABLE_TIME_QUOTA, 0);
            runApplyOnce();

            TableToken token = engine.verifyTableName(tableName);
            try (TxReader txReader = new TxReader(engine.getConfiguration().getFilesFacade())) {
                txReader.ofRO(Path.getThreadLocal(root).concat(token).concat(TXN_FILE_NAME).$(), PartitionBy.DAY);
                txReader.unsafeLoadAll();

                Assert.assertEquals(1, txReader.getLagTxnCount());
                Assert.assertEquals(1, txReader.getLagRowCount());
                Assert.assertTrue(txReader.isLagOrdered());
                Assert.assertEquals("2022-02-24T01:00:00.000Z", Timestamps.toString(txReader.getLagMinTimestamp()));
                Assert.assertEquals("2022-02-24T01:00:00.000Z", Timestamps.toString(txReader.getLagMaxTimestamp()));

                runApplyOnce();
                txReader.unsafeLoadAll();

                Assert.assertEquals(2, txReader.getLagTxnCount());
                Assert.assertEquals(2, txReader.getLagRowCount());
                Assert.assertFalse(txReader.isLagOrdered());
                Assert.assertEquals(IntervalUtils.parseFloorPartialTimestamp("2022-02-24T00"), txReader.getLagMinTimestamp());
                Assert.assertEquals(IntervalUtils.parseFloorPartialTimestamp("2022-02-24T01"), txReader.getLagMaxTimestamp());

                runApplyOnce();
                txReader.unsafeLoadAll();

                Assert.assertEquals(0, txReader.getLagTxnCount());
                Assert.assertEquals(0, txReader.getLagRowCount());
                Assert.assertTrue(txReader.isLagOrdered());
                Assert.assertEquals(Long.MAX_VALUE, txReader.getLagMinTimestamp());
                Assert.assertEquals(Long.MIN_VALUE, txReader.getLagMaxTimestamp());
            }
        });
    }

    @Test
    public void testSuspendedTablesTriedOnceOnStart() throws Exception {
        FilesFacade ff = new TestFilesFacadeImpl() {
            public long openRW(LPSZ name, long opts) {
                if (Utf8s.containsAscii(name, "fail.d")) {
                    return -1;
                }
                return super.openRW(name, opts);
            }
        };

        assertMemoryLeak(ff, () -> {
            String tableName = testName.getMethodName();
            ddl("create table " + tableName + " as (" +
                    "select x, " +
                    " rnd_symbol('AB', 'BC', 'CD') sym, " +
                    " timestamp_sequence('2022-02-24', 1000000L) ts " +
                    " from long_sequence(1)" +
                    ") timestamp(ts) partition by DAY WAL"
            );
            ddl("alter table " + tableName + " add column fail int");
            long walNotification = engine.getMessageBus().getWalTxnNotificationPubSequence().current();

            drainWalQueue();
            TableToken tableToken = engine.verifyTableName(tableName);
            Assert.assertTrue(engine.getTableSequencerAPI().isSuspended(tableToken));
            long notifications = engine.getMessageBus().getWalTxnNotificationPubSequence().current();
            Assert.assertEquals(walNotification, notifications);

            engine.getTableSequencerAPI().releaseAll();
            drainWalQueue();
            notifications = engine.getMessageBus().getWalTxnNotificationPubSequence().current();
            Assert.assertTrue(walNotification < notifications);

            // No notification second time
            drainWalQueue();
            Assert.assertEquals(notifications, engine.getMessageBus().getWalTxnNotificationPubSequence().current());
        });
    }

    @Test
    public void testVarSizeColumnBeforeInsertCommit() throws Exception {
        assertMemoryLeak(() -> {
            String tableName = testName.getMethodName();
            ddl("create table " + tableName + " (" +
                    "x long," +
                    "sym symbol," +
                    "ts timestamp," +
                    "sym2 symbol" +
                    ") timestamp(ts) partition by DAY WAL");

            try (SqlCompiler compiler = engine.getSqlCompiler()) {
                CompiledQuery compiledQuery = compiler.compile("insert into " + tableName +
                        " values (101, 'a1a1', '2022-02-24T01', 'a2a2')", sqlExecutionContext);
                try (
                        InsertOperation insertOperation = compiledQuery.getInsertOperation();
                        InsertMethod insertMethod = insertOperation.createMethod(sqlExecutionContext)
                ) {

                    insertMethod.execute();
                    ddl("alter table " + tableName + " add column sss string");
                    insertMethod.commit();
                }
            }

            insert("insert into " + tableName + " values (103, 'dfd', '2022-02-24T01', 'asdd', '1234')");

            drainWalQueue();
            assertSql("x\tsym\tts\tsym2\tsss\n" +
                    "101\ta1a1\t2022-02-24T01:00:00.000000Z\ta2a2\t\n" +
                    "103\tdfd\t2022-02-24T01:00:00.000000Z\tasdd\t1234\n", tableName);

        });
    }

    @Test
    public void testWhenApplyJobTerminatesEarlierLagCommitted() throws Exception {
        AtomicBoolean isTerminating = new AtomicBoolean();
        Job.RunStatus runStatus = isTerminating::get;

        FilesFacade ff = new TestFilesFacadeImpl() {
            // terminate WAL apply Job as soon as first wal segment is opened.
            @Override
            public long openRO(LPSZ name) {
                if (Utf8s.containsAscii(name, Files.SEPARATOR + "wal1" + Files.SEPARATOR + "0" + Files.SEPARATOR + "x.d")) {
                    isTerminating.set(true);
                }
                return super.openRO(name);
            }
        };

        assertMemoryLeak(ff, () -> {
            String tableName = testName.getMethodName() + "_लаблअца";
            ddl("create table " + tableName + " as (" +
                    "select x, " +
                    " rnd_symbol('AB', 'BC', 'CD') sym, " +
                    " timestamp_sequence('2022-02-24T02', 1000000L) ts, " +
                    " rnd_symbol('DE', null, 'EF', 'FG') sym2 " +
                    " from long_sequence(1)" +
                    ") timestamp(ts) partition by DAY WAL");

            insert("insert into " + tableName +
                    " values (101, 'dfd', '2022-02-24T01:01', 'asd')");

            insert("insert into " + tableName +
                    " values (102, 'dfd', '2022-02-24T01:02', 'asd')");

            insert("insert into " + tableName +
                    " values (103, 'dfd', '2022-02-24T01:03', 'asd')");

            try (ApplyWal2TableJob walApplyJob = createWalApplyJob()) {
                walApplyJob.run(0, runStatus);

                engine.releaseInactive();

                isTerminating.set(false);

                //noinspection StatementWithEmptyBody
                while (walApplyJob.run(0, runStatus)) ;

                engine.releaseInactive();

                assertSql("x\tsym\tts\tsym2\n" +
                        "101\tdfd\t2022-02-24T01:01:00.000000Z\tasd\n" +
                        "102\tdfd\t2022-02-24T01:02:00.000000Z\tasd\n" +
                        "103\tdfd\t2022-02-24T01:03:00.000000Z\tasd\n" +
                        "1\tAB\t2022-02-24T02:00:00.000000Z\tEF\n", tableName);
            }
        });
    }

    private void checkTableFilesExist(TableToken sysTableName, String partition, String fileName, boolean value) {
        Path sysPath = Path.PATH.get().of(configuration.getRoot()).concat(sysTableName).concat(TXN_FILE_NAME);
        Assert.assertEquals(Utf8s.toString(sysPath), value, Files.exists(sysPath.$()));

        sysPath = Path.PATH.get().of(configuration.getRoot()).concat(sysTableName).concat(COLUMN_VERSION_FILE_NAME);
        Assert.assertEquals(Utf8s.toString(sysPath), value, Files.exists(sysPath.$()));

        sysPath.of(configuration.getRoot()).concat(sysTableName).concat("sym.c");
        Assert.assertEquals(Utf8s.toString(sysPath), value, Files.exists(sysPath.$()));

        sysPath = Path.PATH.get().of(configuration.getRoot()).concat(sysTableName).concat(partition).concat(fileName);
        Assert.assertEquals(Utf8s.toString(sysPath), value, Files.exists(sysPath.$()));
    }

    private void checkWalFilesRemoved(TableToken sysTableName) {
        Path sysPath = Path.PATH.get().of(configuration.getRoot()).concat(sysTableName).concat(WalUtils.WAL_NAME_BASE).put(1);
        Assert.assertTrue(Utf8s.toString(sysPath), Files.exists(sysPath.$()));

        engine.releaseInactiveTableSequencers();
        try (WalPurgeJob job = new WalPurgeJob(engine, configuration.getFilesFacade(), configuration.getMicrosecondClock())) {
            job.run(0);
        }

        sysPath.of(configuration.getRoot()).concat(sysTableName).concat(WalUtils.WAL_NAME_BASE).put(1);
        Assert.assertFalse(Utf8s.toString(sysPath), Files.exists(sysPath.$()));

        sysPath.of(configuration.getRoot()).concat(sysTableName).concat(SEQ_DIR);
        Assert.assertFalse(Utf8s.toString(sysPath), Files.exists(sysPath.$()));
    }

    private void runApplyOnce() {
        try (ApplyWal2TableJob walApplyJob = new ApplyWal2TableJob(engine, 1, 1)) {
            walApplyJob.run(0);
        }
    }

    private void testCreateDropRestartRestart0() throws Exception {
        assertMemoryLeak(() -> {
            String tableName = testName.getMethodName();
            ddl("create table " + tableName + " as (" +
                    "select x, " +
                    " rnd_symbol('AB', 'BC', 'CD') sym, " +
                    " timestamp_sequence('2022-02-24', 1000000L) ts " +
                    " from long_sequence(1)" +
                    ") timestamp(ts) partition by DAY WAL"
            );

            ddl("create table " + tableName + "2 as (" +
                    "select x, " +
                    " rnd_symbol('AB', 'BC', 'CD') sym, " +
                    " timestamp_sequence('2022-02-24', 1000000L) ts " +
                    " from long_sequence(1)" +
                    ") timestamp(ts) partition by DAY WAL"
            );
            TableToken sysTableName1 = engine.verifyTableName(tableName);
            TableToken sysTableName2 = engine.verifyTableName(tableName + "2");

            // Fully delete table2
            drop("drop table " + tableName + "2");
            engine.releaseInactive();
            drainWalQueue();
            runWalPurgeJob();
            checkTableFilesExist(sysTableName2, "2022-02-24", "sym.d", false);

            // Mark table1 as deleted
            drop("drop table " + tableName);

            ddl("create table " + tableName + " as (" +
                    "select x, " +
                    " rnd_symbol('AB', 'BC', 'CD') sym, " +
                    " timestamp_sequence('2022-02-24', 1000000L) ts " +
                    " from long_sequence(1)" +
                    ") timestamp(ts) partition by DAY WAL"
            );

            engine.reloadTableNames();
            engine.reloadTableNames();
            engine.reloadTableNames();
            engine.reloadTableNames();
            engine.reloadTableNames();

            engine.releaseInactive();

            drainWalQueue();
            runWalPurgeJob();

            checkTableFilesExist(sysTableName1, "2022-02-24", "sym.d", false);
        });
    }

    private void testDropFailedWhileDataFileLocked(final String fileName) throws Exception {
        AtomicBoolean latch = new AtomicBoolean();
        FilesFacade ff = new TestFilesFacadeImpl() {
            @Override
            public boolean removeQuiet(LPSZ name) {
                if (Utf8s.endsWithAscii(name, fileName) && latch.get()) {
                    return false;
                }
                return super.removeQuiet(name);
            }
        };
        assertMemoryLeak(ff, () -> {
            String tableName = testName.getMethodName();
            ddl("create table " + tableName + " as (" +
                    "select x, " +
                    " rnd_symbol('AB', 'BC', 'CD') sym, " +
                    " rnd_symbol('DE', null, 'EF', 'FG') sym2, " +
                    " timestamp_sequence('2022-02-24', 1000000L) ts " +
                    " from long_sequence(1)" +
                    ") timestamp(ts) partition by DAY WAL"
            );

            try (ApplyWal2TableJob walApplyJob = createWalApplyJob()) {
                drainWalQueue();

                TableToken sysTableName1 = engine.verifyTableName(tableName);
                drop("drop table " + tableName);

                latch.set(true);
                drainWalQueue(walApplyJob);

                latch.set(false);
                if (Os.type == Os.WINDOWS) {
                    // Release WAL writers
                    engine.releaseInactive();
                }

                drainWalQueue(walApplyJob);

                checkTableFilesExist(sysTableName1, "2022-02-24", "x.d", false);
                checkWalFilesRemoved(sysTableName1);

                assertException(tableName, 0, "does not exist");
            }
        });
    }

    private void testInsertAsSelectBatched(String destTableCreateAttr) throws Exception {
        assertMemoryLeak(() -> {
            ddl("CREATE TABLE \"nhs\" (\n" +
                    "  nuuid SYMBOL capacity 256 CACHE index capacity 256,\n" +
                    "  lns LONG,\n" +
                    "  hst STRING,\n" +
                    "  slt LONG,\n" +
                    "  ise BOOLEAN,\n" +
                    "  vvv STRING,\n" +
                    "  cut DOUBLE,\n" +
                    "  mup DOUBLE,\n" +
                    "  mub DOUBLE,\n" +
                    "  nrb DOUBLE,\n" +
                    "  ntb DOUBLE,\n" +
                    "  dup DOUBLE,\n" +
                    "  timestamp TIMESTAMP\n" +
                    ") " + destTableCreateAttr + ";");

            ddl("CREATE TABLE 'nhs2' (\n" +
                    "  nuuid SYMBOL capacity 256 CACHE,\n" +
                    "  lns LONG,\n" +
                    "  hst STRING,\n" +
                    "  slt LONG,\n" +
                    "  vvv STRING,\n" +
                    "  timestamp TIMESTAMP,\n" +
                    "  ise BOOLEAN\n" +
                    ") timestamp (timestamp) PARTITION BY DAY BYPASS WAL;");

            insert("insert batch 100000 into nhs(nuuid, lns, hst, slt, ise, vvv,  \n" +
                    "timestamp)\n" +
                    "select nuuid, lns, hst, slt, ise, vvv, \n" +
                    "timestamp\n" +
                    "from nhs2");

            drainWalQueue();

            insert("insert into nhs2(nuuid, lns, hst, slt, ise, vvv, timestamp)\n" +
                    "values('asdf', 123, 'asdff', 222, true, '1.2.3', 12321312321L)");

            insert("insert batch 100000 into nhs(nuuid, lns, hst, slt, ise, vvv,  \n" +
                    "timestamp)\n" +
                    "select nuuid, lns, hst, slt, ise, vvv, \n" +
                    "timestamp\n" +
                    "from nhs2");

            drainWalQueue();

            assertSql("nuuid\tlns\thst\tslt\tise\tvvv\tcut\tmup\tmub\tnrb\tntb\tdup\ttimestamp\n" +
                    "asdf\t123\tasdff\t222\ttrue\t1.2.3\tnull\tnull\tnull\tnull\tnull\tnull\t1970-01-01T03:25:21.312321Z\n", "nhs");

        });
    }
}<|MERGE_RESOLUTION|>--- conflicted
+++ resolved
@@ -1237,11 +1237,7 @@
 
             drainWalQueue();
 
-<<<<<<< HEAD
-            assertSql("table_name\tsuspended\twriterTxn\twriterLagTxnCount\tsequencerTxn\terrorTag\terrorMessage\tmemoryPressure\n" +
-=======
-            assertSql("name\tsuspended\twriterTxn\tbufferedTxnSize\tsequencerTxn\terrorTag\terrorMessage\tmemoryPressure\n" +
->>>>>>> 4aa02cde
+            assertSql("table_name\tsuspended\twriterTxn\tbufferedTxnSize\tsequencerTxn\terrorTag\terrorMessage\tmemoryPressure\n" +
                     "testEmptyTruncate\tfalse\t1\t0\t1\t\t\t0\n", "wal_tables()");
         });
     }
